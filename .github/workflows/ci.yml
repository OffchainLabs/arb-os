--- conflicted
+++ resolved
@@ -123,11 +123,7 @@
     steps:
       - name: Checkout
         uses: actions/checkout@v1
-<<<<<<< HEAD
-        
-=======
 
->>>>>>> 2240d9a7
       - name: Install dependencies
         run: |
           sudo add-apt-repository -y ppa:longsleep/golang-backports
@@ -141,10 +137,7 @@
           #   git clone -b v6.11.4 https://github.com/facebook/rocksdb
           #   cd rocksdb && make shared_lib && sudo make install
           #
-<<<<<<< HEAD
-=======
           curl -sSL "https://github.com/gotestyourself/gotestsum/releases/download/v1.7.0/gotestsum_1.7.0_linux_amd64.tar.gz" | sudo tar -xz -C /usr/local/bin gotestsum
->>>>>>> 2240d9a7
 
       - name: Clone Arbitrum
         run: |
@@ -154,49 +147,27 @@
       - name: Copy over this branch's ArbOS
         run: |
           rm -r arbitrum/packages/arb-os/*
-<<<<<<< HEAD
-=======
           # We'd need `make testlogs` to generate these files
           #   cp -r testlogs/* arbitrum/packages/arb-avm-cpp/tests/arbos-cases/
->>>>>>> 2240d9a7
           mv * arbitrum/packages/arb-os/ || true
 
       - name: Build Arbitrum
         run: |
-<<<<<<< HEAD
-          mkdir arbitrum/packages/arb-avm-cpp/debug/
-          cd $_
-          cmake .. -DCMAKE_BUILD_TYPE=Debug
-=======
           mkdir arbitrum/packages/arb-avm-cpp/build/
           cd $_
           cmake .. -DCMAKE_BUILD_TYPE=RelWithDebInfo
->>>>>>> 2240d9a7
           make -j
 
       - name: Test Node's C++ Database
         run: |
-<<<<<<< HEAD
-          ./arbitrum/packages/arb-avm-cpp/debug/bin/avm_tests
-
-      - name: Test Node's RPC
-        run: |
-          cd arbitrum/packages/arb-rpc-node/
-          go test ./...
-=======
           ./arbitrum/packages/arb-avm-cpp/build/bin/avm_tests
->>>>>>> 2240d9a7
 
       - name: Test Node's Core
         run: |
           cd arbitrum/packages/arb-node-core/
-<<<<<<< HEAD
-          go test ./...
-=======
           gotestsum --format testname | tee issues | grep FAIL
 
       - name: Test Node's RPC
         run: |
           cd arbitrum/packages/arb-rpc-node/
-          gotestsum --format testname | tee issues | grep FAIL
->>>>>>> 2240d9a7
+          gotestsum --format testname | tee issues | grep FAIL