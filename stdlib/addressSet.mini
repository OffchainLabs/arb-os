--- conflicted
+++ resolved
@@ -140,28 +140,16 @@
     ] == Some(true)
 }
 
-<<<<<<< HEAD
 public func addressPairSet_serialize(aps: AddressPairSet) -> ByteArray {
     return typesafe_kvsForall::<(uint, uint), bool, ByteArray>(
         aps.contents,
         apss_closure,
-=======
-public throw func addressPairSet_serialize(aps: AddressPairSet) -> ByteArray {
-    let rawResult = builtin_kvsForall(
-        unsafecast<Kvs>(aps.contents),
-        unsafecast<throw func(any, any, any) -> any>(apss_closure),
->>>>>>> e93b4fd7
         bytearray_new(0),
     );
 }
 
-<<<<<<< HEAD
-func apss_closure(key:(uint, uint), value: bool, state: ByteArray) -> ByteArray {
-    if !value {
-=======
 throw func apss_closure(key:(uint, uint), value: uint, state: ByteArray) -> ByteArray {
     if value == 0 {
->>>>>>> e93b4fd7
         state
     } else {
         let sz = bytearray_size(state);
