//
// Copyright 2020, Offchain Labs, Inc. All rights reserved.
//

import type ByteArray;

<<<<<<< HEAD
import func bytearray_new(size: uint) -> ByteArray;
=======
import func bytearray_new(unused: uint) -> ByteArray;
>>>>>>> a16b1841
import func bytearray_size(ba: ByteArray) -> uint;
import func bytearray_slice(ba: ByteArray) -> uint;
import func bytearray_buffer(ba: ByteArray) -> buffer;
import func bytearray_getByte(ba: ByteArray, offset: uint) -> uint;
import func bytearray_get64(ba: ByteArray, offset: uint) -> uint;
import func bytearray_get256(ba: ByteArray, offset: uint) -> uint;
import func bytearray_extract(ba: ByteArray, offset: uint, nbytes: uint) -> ByteArray;
import func bytearray_wrap_slice(ba: buffer, offset: uint, nbytes: uint) -> ByteArray;
import func bytearray_copy(from: ByteArray, fromOffset: uint, to: ByteArray, toOffset: uint, nbytes: uint) -> ByteArray;

type ByteStream = struct {
    buf: buffer,
    capacity: uint,
    slice: uint,
    currentOffset: uint,
}

public func bytestream_new(contents: ByteArray) -> ByteStream {
    return struct {
        buf: bytearray_buffer(contents),
        capacity: bytearray_size(contents),
        slice: bytearray_slice(contents),
        currentOffset: 0,
    };
}

public func bytestream_atEof(bs: ByteStream) -> bool {
    return bs.currentOffset >= bs.capacity;
}

public func bytestream_bytesReadSoFar(bs: ByteStream) -> uint {
    return bs.currentOffset;
}

public func bytestream_bytesRemaining(bs: ByteStream) -> uint {
    if (bs.currentOffset >= bs.capacity) {
        return 0;
    } else {
        return bs.capacity - bs.currentOffset;
    }
}

public func bytestream_skipBytes(bs: ByteStream, nbytes: uint) -> option<ByteStream> {
    let newOffset = bs.currentOffset + nbytes;
    if (newOffset <= bs.capacity) {
        return Some(bs with { currentOffset: newOffset });
    } else {
        return None;
    }
}

public func bytestream_truncate(bs: ByteStream, size: uint) -> ByteStream {
    if (size < bs.capacity) {
        if (size < bs.currentOffset) {
            return bs with { capacity: bs.currentOffset };
        } else {
            return bs with { capacity: size };
        }
    } else {
        return bs;
    }
}

public func bytestream_getByte(bs: ByteStream) -> option<(ByteStream, uint)> {
    if (bs.currentOffset >= bs.capacity) {
        return None;
    } else {
        return Some((
            bs with { currentOffset: bs.currentOffset+1 },
            getbuffer8(bs.buf, bs.currentOffset+bs.slice)
        ));
    }
}

public func bytestream_get64(bs: ByteStream) -> option<(ByteStream, uint)> {
    if (bs.currentOffset+8 > bs.capacity) {
        return None;
    } else {
        return Some((
            bs with { currentOffset: bs.currentOffset+8 },
            getbuffer64(bs.buf, bs.currentOffset+bs.slice)
        ));
    }
}

public func bytestream_get256(bs: ByteStream) -> option<(ByteStream, uint)> {
    if (bs.currentOffset+32 > bs.capacity) {
        return None;
    } else {
        return Some((
            bs with { currentOffset: bs.currentOffset+32 },
            getbuffer256(bs.buf, bs.currentOffset+bs.slice)
        ));
    }
}

public func bytestream_getN(bs: ByteStream, nbytes: uint) -> option<(ByteStream, ByteArray)> {
    if (bs.currentOffset + nbytes > bs.capacity) {
        return None;
    }

    return Some((
<<<<<<< HEAD
        bs with { currentOffset: bs.currentOffset + nbytes },
        bytearray_wrap_slice(bs.buf, bs.currentOffset + bs.slice, nbytes)
=======
        bs with { currentOffset: bs.currentOffset + nbytes } with { cache: None<uint> },
        bytearray_extract(bs.contents, bs.currentOffset, nbytes)
>>>>>>> a16b1841
    ));
}

public func bytestream_getRemainingBytes(bs: ByteStream) -> ByteArray {
<<<<<<< HEAD
    return bytearray_wrap_slice(bs.buf, bs.currentOffset + bs.slice, bs.capacity - bs.currentOffset);
=======
    if (bs.capacity > bs.currentOffset) {
        return bytearray_extract(
            bs.contents,
            bs.currentOffset,
            bs.capacity - bs.currentOffset
        );
    } else {
        return bytearray_new(0);
    }
>>>>>>> a16b1841
}<|MERGE_RESOLUTION|>--- conflicted
+++ resolved
@@ -4,11 +4,7 @@
 
 import type ByteArray;
 
-<<<<<<< HEAD
-import func bytearray_new(size: uint) -> ByteArray;
-=======
 import func bytearray_new(unused: uint) -> ByteArray;
->>>>>>> a16b1841
 import func bytearray_size(ba: ByteArray) -> uint;
 import func bytearray_slice(ba: ByteArray) -> uint;
 import func bytearray_buffer(ba: ByteArray) -> buffer;
@@ -111,28 +107,16 @@
     }
 
     return Some((
-<<<<<<< HEAD
         bs with { currentOffset: bs.currentOffset + nbytes },
         bytearray_wrap_slice(bs.buf, bs.currentOffset + bs.slice, nbytes)
-=======
-        bs with { currentOffset: bs.currentOffset + nbytes } with { cache: None<uint> },
-        bytearray_extract(bs.contents, bs.currentOffset, nbytes)
->>>>>>> a16b1841
     ));
 }
 
 public func bytestream_getRemainingBytes(bs: ByteStream) -> ByteArray {
-<<<<<<< HEAD
-    return bytearray_wrap_slice(bs.buf, bs.currentOffset + bs.slice, bs.capacity - bs.currentOffset);
-=======
     if (bs.capacity > bs.currentOffset) {
-        return bytearray_extract(
-            bs.contents,
-            bs.currentOffset,
-            bs.capacity - bs.currentOffset
-        );
+        return bytearray_wrap_slice(bs.buf, bs.currentOffset + bs.slice, bs.capacity - bs.currentOffset);
+        // return bytearray_extract( bs.contents, bs.currentOffset, bs.capacity - bs.currentOffset );
     } else {
         return bytearray_new(0);
     }
->>>>>>> a16b1841
 }