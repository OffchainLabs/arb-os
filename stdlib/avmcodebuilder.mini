//
// Copyright 2020, Offchain Labs, Inc. All rights reserved.
//

use std::bytestream::ByteStream;
use std::bytestream::bytestream_atEof;
use std::bytestream::bytestream_getByte;
use std::bytestream::bytestream_getN;

use std::bytearray::bytearray_toSizeAndBuffer;

use std::rlp::rlp_decodeUint;


type AvmCodePoint = view write func();

type AvmCodeBuilder = struct {
    requireSafe: bool,
    code: AvmCodePoint,
    size: uint,
    codeMap: map<uint, AvmCodePoint>,
};

public view write func pushInstruction(opcode: uint, restOfCode: AvmCodePoint) -> AvmCodePoint {
    // Push an instruction onto the beginning of a code segment, and return the resulting CodePoint.
    return asm(opcode, restOfCode) AvmCodePoint { pushinsn };
}

public view write func pushInstructionImm(opcode: uint, val: any, restOfCode: AvmCodePoint) -> AvmCodePoint {
    // Push an instruction (with immediate value) onto the beginning of a code segment, and return the resulting CodePoint.
    return asm(opcode, val, restOfCode) AvmCodePoint { pushinsnimm };
}

public view write func pushValue(val: any, restOfCode: AvmCodePoint) -> AvmCodePoint {
    // Push a noop (with immediate value) onto the beginning of a code segment, and return the resulting CodePoint.
    return asm(const::AVM_nop, val, restOfCode) AvmCodePoint { pushinsnimm };
}

public view func avmCodeBuilder_new(requireSafe: bool) -> AvmCodeBuilder {
    let code = asm() AvmCodePoint { errcodept };
    return struct {
        requireSafe: requireSafe,
        code: code,
        size: 1,
        codeMap: newmap<uint, AvmCodePoint> with { [0] = code },
    };
}

public view write func avmCodeBuilder_append(builder: AvmCodeBuilder, stream: ByteStream) -> option<AvmCodeBuilder> {
    let requireSafe = builder.requireSafe;
    let code = builder.code;
    let size = builder.size;
    let codeMap = builder.codeMap;

    while( ! bytestream_atEof(stream) ) {
        let (*stream, insn) = bytestream_getByte(stream)?;
        if ( requireSafe && !isSafeInstruction(insn) ) {
            return None;
        }
        let (*stream, hasImm) = bytestream_getByte(stream)?;
        if (hasImm == 0) {
            code = pushInstruction(insn, code);
        } else {
            let (*stream, val) = unmarshalValue(stream, codeMap)?;
            code = pushInstructionImm(insn, val, code);
        }
        set codeMap[size] = code;
        size = size+1;
    }

    return Some(struct {
        requireSafe: requireSafe,
        code: code,
        size: size,
        codeMap: codeMap,
    });
}

public func avmCodeBuilder_getCodeHash(builder: AvmCodeBuilder) -> bytes32 {
    return hash(builder.code);
}

public func avmCodeBuilder_finish(builder: AvmCodeBuilder) -> AvmCodePoint {
    return builder.code;
}

func isSafeInstruction(insn: uint) -> bool {
    return (insn != const::AVM_rset)
        && (insn != const::AVM_errset)
        && ((insn < 0x60) || (insn > 0x7f));   // various unsafe instructions
}

func unmarshalValue(stream: ByteStream, codeMap: map<uint, AvmCodePoint>) -> option<(ByteStream, any)> {
    let (*stream, kind) = bytestream_getByte(stream)?;
    return xif (kind == 0) {  // integer
        let (*stream, val) = rlp_decodeUint(stream)?;
        Some((stream, val))
    } elseif (kind == 1) { // codepoint
        let (*stream, idx) = rlp_decodeUint(stream)?;
        xif let Some(codePt) = codeMap[idx] {
            Some((stream, codePt))
        } else {
            None<(ByteStream, any)>
        }
    } elseif (kind == 2) { // empty buffer
        Some((stream, newbuffer()))
<<<<<<< HEAD
    } elseif (kind == 3) {
        let (ln,buf) = #include "rlp-nohash.wasm";
=======
    } elseif (kind == 2) {    // empty buffer
        Some((stream, newbuffer()))
    } elseif (kind == 3) {    // non-empty buffer
        let (*stream, size) = rlp_decodeUint(stream)?;
        let (*stream, ba) = bytestream_getN(stream, size)?;
        let (_, buf) = bytearray_toSizeAndBuffer(ba);
>>>>>>> e5e299cb
        Some((stream, buf))
    } elseif (kind == 10) {   // 0-tuple
        Some((stream, ()))
    } elseif (kind == 11) {   // 1-tuple
        let val = unsafecast<[1]any>(None<any>);
        let (*stream, x) = unmarshalValue(stream, codeMap)?;
        set val[0] = x;
        Some((stream, val))
    } elseif (kind == 12) {   // 2-tuple
        let val = unsafecast<[2]any>((0,0));
        let i = 0;
        while (i < 2) {
            let (*stream, x) = unmarshalValue(stream, codeMap)?;
            set val[i] = x;
            i = i+1;
        }
        Some((stream, val))
    } elseif (kind == 13) {   // 3-tuple
        let val = unsafecast<[3]any>((0,0,0));
        let i = 0;
        while (i < 3) {
            let (*stream, x) = unmarshalValue(stream, codeMap)?;
            set val[i] = x;
            i = i+1;
        }
        Some((stream, val))
    } elseif (kind == 14) {   // 4-tuple
        let val = unsafecast<[4]any>((0,0,0,0));
        let i = 0;
        while (i < 4) {
            let (*stream, x) = unmarshalValue(stream, codeMap)?;
            set val[i] = x;
            i = i+1;
        }
        Some((stream, val))
    } elseif (kind == 15) {   // 5-tuple
        let val = unsafecast<[5]any>((0,0,0,0,0));
        let i = 0;
        while (i < 5) {
            let (*stream, x) = unmarshalValue(stream, codeMap)?;
            set val[i] = x;
            i = i+1;
        }
        Some((stream, val))
    } elseif (kind == 16) {   // 6-tuple
        let val = unsafecast<[6]any>((0,0,0,0,0,0));
        let i = 0;
        while (i < 6) {
            let (*stream, x) = unmarshalValue(stream, codeMap)?;
            set val[i] = x;
            i = i+1;
        }
        Some((stream, val))
    } elseif (kind == 17) {   // 7-tuple
        let val = unsafecast<[7]any>((0,0,0,0,0,0,0));
        let i = 0;
        while (i < 7) {
            let (*stream, x) = unmarshalValue(stream, codeMap)?;
            set val[i] = x;
            i = i+1;
        }
        Some((stream, val))
    } elseif (kind == 18) {   // 8-tuple
        let val = unsafecast<[8]any>((0,0,0,0,0,0,0,0));
        let i = 0;
        while (i < 8) {
            let (*stream, x) = unmarshalValue(stream, codeMap)?;
            set val[i] = x;
            i = i+1;
        }
        Some((stream, val))
    } else {
        None<(ByteStream, any)>
    };
}<|MERGE_RESOLUTION|>--- conflicted
+++ resolved
@@ -102,19 +102,12 @@
         } else {
             None<(ByteStream, any)>
         }
-    } elseif (kind == 2) { // empty buffer
-        Some((stream, newbuffer()))
-<<<<<<< HEAD
-    } elseif (kind == 3) {
-        let (ln,buf) = #include "rlp-nohash.wasm";
-=======
     } elseif (kind == 2) {    // empty buffer
         Some((stream, newbuffer()))
     } elseif (kind == 3) {    // non-empty buffer
         let (*stream, size) = rlp_decodeUint(stream)?;
         let (*stream, ba) = bytestream_getN(stream, size)?;
         let (_, buf) = bytearray_toSizeAndBuffer(ba);
->>>>>>> e5e299cb
         Some((stream, buf))
     } elseif (kind == 10) {   // 0-tuple
         Some((stream, ()))
