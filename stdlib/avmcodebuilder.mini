--- conflicted
+++ resolved
@@ -100,14 +100,10 @@
             None<(ByteStream, any)>
         }
     } elseif (kind == 2) { // empty buffer
-<<<<<<< HEAD
-        Some((ustr, newbuffer()))
+        Some((stream, newbuffer()))
     } elseif (kind == 3) {
         let buf = #include "rlp-nohash.wasm";
-        Some((ustr, buf))
-=======
-        Some((stream, newbuffer()))
->>>>>>> 6a911f4d
+        Some((stream, buf))
     } elseif (kind == 10) {   // 0-tuple
         Some((stream, ()))
     } elseif (kind == 11) {   // 1-tuple
