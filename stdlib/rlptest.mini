--- conflicted
+++ resolved
@@ -39,15 +39,10 @@
     s: uint
 };
 
-<<<<<<< HEAD
 
 write view func main(kind: uint, value: any) {
     rlp_init();
     if (kind == 0) {
-=======
-write func main(kind: uint, value: any) {
-    if kind == 0 {
->>>>>>> 6e51e1cd
         let ui = unsafecast<uint>(value);
         let ba = bytearray_new(0);
         let (uba, _) = rlp_encodeUint(ui, ba, 0);
@@ -162,14 +157,9 @@
 
     if let Some(res) = rlp_decodeMessageInfo(bytestream_new(oldBuf2)) {
         let (_, tx) = res;
-<<<<<<< HEAD
         debug(tx);
         if (keccak256(oldBuf2, 0, bytearray_size(oldBuf2)) != rlp_encodeAndHashMessageInfoForSignature(tx, Some(tx.v))) {
             asm(12,) { debugprint };
-=======
-        if keccak256(oldBuf, 0, bytearray_size(oldBuf)) != rlp_encodeAndHashMessageInfoForSignature(tx, Some(tx.v)) {
-            asm(12) { debugprint };
->>>>>>> 6e51e1cd
             error;
         }
     } else {
@@ -192,12 +182,8 @@
         Some(v)
     );
 
-<<<<<<< HEAD
     if (keccak256(oldBuf, 0, bytearray_size(oldBuf)) != newWay) {
         asm(14,) { debugprint };
-=======
-    if keccak256(oldBuf, 0, bytearray_size(oldBuf)) != newWay {
->>>>>>> 6e51e1cd
         error;
     }
 }
