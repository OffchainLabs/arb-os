--- conflicted
+++ resolved
@@ -22,11 +22,8 @@
 use std::rlp::rlp_encodeMessageInfo;
 use std::rlp::rlp_encodeAndHashMessageInfoForSignature;
 use std::rlp::rlp_decodeMessageInfo;
-<<<<<<< HEAD
 use std::rlp::rlp_encodeMessageInfo_old;
 
-=======
->>>>>>> b3d9cfd0
 use std::rlp::rlp_decodeUint;
 use std::rlp::rlp_decodeBytes;
 
@@ -185,12 +182,8 @@
     );
 
     if (keccak256(oldBuf, 0, bytearray_size(oldBuf)) != newWay) {
-<<<<<<< HEAD
         asm(14,) { debugprint };
         panic;
-=======
-        error;
->>>>>>> b3d9cfd0
     }
 }
 
