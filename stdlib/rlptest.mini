//
// Copyright 2020, Offchain Labs, Inc. All rights reserved.
//

use std::bytearray::ByteArray;
use std::bytearray::MarshalledBytes;

use std::bytearray::bytearray_new;
use std::bytearray::bytearray_size;
use std::bytearray::bytearray_marshalFull;
use std::bytearray::bytearray_unmarshalBytes;
use std::bytearray::bytearray_set256;

use std::bytestream::bytestream_new;

use std::keccak::keccak256;

use std::rlp::rlp_init;
use std::rlp::rlp_encodeUint;
use std::rlp::rlp_encodeBytes;
use std::rlp::rlp_encodeList;
use std::rlp::rlp_encodeMessageInfo;
use std::rlp::rlp_encodeAndHashMessageInfoForSignature;
use std::rlp::rlp_decodeMessageInfo;
use std::rlp::rlp_encodeMessageInfo_old;

use std::rlp::rlp_decodeUint;
use std::rlp::rlp_decodeBytes;

type SignedTx = struct {
    seqNum: uint,
    gasPrice: uint,
    gasLimit: uint,
    to: address,
    value: uint,
    data: ByteArray,
    v: uint,
    r: uint,
    s: uint
};

<<<<<<< HEAD
impure func main(kind: uint, value: any) {
    rlp_init();
=======
write func main(kind: uint, value: any) {
>>>>>>> 6a911f4d
    if (kind == 0) {
        let ui = unsafecast<uint>(value);
        let ba = bytearray_new(0);
        let (uba, _) = rlp_encodeUint(ui, ba, 0);
        ba = uba;

        // decode and verify no difference
        if let Some(res) = rlp_decodeUint(bytestream_new(ba)) {
            if (res.1 == ui) {
                asm(bytearray_marshalFull(ba),) { log };
            } else {
                asm(0,) { log };
            }
        } else {
            asm(1,) { log };
        }
    } elseif (kind == 1) {
        let mb = unsafecast<MarshalledBytes>(value);
        if let Some(in) = bytearray_unmarshalBytes(mb) {
            let encoded = rlp_encodeBytes(
                in,
                0,
                bytearray_size(in),
                bytearray_new(0),
                0
            ).0;

            // decode and verify no difference
            if let Some(res) = rlp_decodeBytes(bytestream_new(encoded)) {
                let marshDec = bytearray_marshalFull(res.1);
                if (marshDec == mb) {
                    asm(bytearray_marshalFull(encoded),) { log };
                } else {
                    asm( (20, bytearray_marshalFull(encoded)), ) { log };
                }
            } else {
                asm(3,) { log };
            }
        } else {
            error;
        }
    } elseif (kind == 2) {
        let vals = unsafecast<(uint, MarshalledBytes, uint)>(value);
        if let Some(data) = bytearray_unmarshalBytes(vals.1) {
            let encodedPieces = unsafecast<[]ByteArray>(newarray<any>(3));  // workaround issue #120
            encodedPieces = encodedPieces with {
                [0] = rlp_encodeUint(vals.0, bytearray_new(0), 0).0
            } with {
                [1] = rlp_encodeBytes(data, 0, bytearray_size(data), bytearray_new(0), 0).0
            } with {
                [2] = rlp_encodeUint(vals.2, bytearray_new(0), 0).0
            };
            if let Some(res) = rlp_encodeList(encodedPieces, 0, 3, bytearray_new(0), 0) {
                asm(bytearray_marshalFull(res.0),) { log };
            } else {
                asm(4,) { log };
            }
        } else {
            error;
        }
    }

    testRlpHasher();
}

func testRlpHasher() {
    let seqNum = 0;
    let gasPrice = 31;
    let gasLimit = uint(hash(0));
    let to = address(3919850193);
    let value = uint(hash(gasLimit));
    let data = randomByteArray();
    let v = uint(hash(value));
    let r = 0;
    let s = 0;
    debug(value);
    debug(v);
    debug(gasLimit);

    debug(data);

    let oldBuf = rlp_encodeMessageInfo(
        seqNum,
        gasPrice,
        gasLimit,
        to,
        value,
        data,
        v,
        r,
        s
    );

    let oldBuf2 = rlp_encodeMessageInfo_old(
        seqNum,
        gasPrice,
        gasLimit,
        to,
        value,
        data,
        v,
        r,
        s
    );

    debug(oldBuf);
    debug(oldBuf2);

    if let Some(res) = rlp_decodeMessageInfo(bytestream_new(oldBuf2)) {
        let (_, tx) = res;
        debug(tx);
    }

    if let Some(res) = rlp_decodeMessageInfo(bytestream_new(oldBuf2)) {
        let (_, tx) = res;
        debug(tx);
        if (keccak256(oldBuf2, 0, bytearray_size(oldBuf2)) != rlp_encodeAndHashMessageInfoForSignature(tx, Some(tx.v))) {
            asm(12,) { debugprint };
            error;
        }
    } else {
        asm(13,) { debugprint };
        error;
    }

    let newWay = rlp_encodeAndHashMessageInfoForSignature(
        struct {
            seqNum: seqNum,
            gasPrice: gasPrice,
            gasLimit: gasLimit,
            to: to,
            value: value,
            data: data,
            v: v,
            r: r,
            s: s
        },
        Some(v)
    );

    if (keccak256(oldBuf, 0, bytearray_size(oldBuf)) != newWay) {
        asm(14,) { debugprint };
        error;
    }
}

func randomByteArray() -> ByteArray {
    let ret = bytearray_new(0);
    let i = 0;
    while (i < 5) {
        ret = bytearray_set256(ret, 32*i, uint(hash(i+1017)));
        i = i+1;
    }
    return ret;
}<|MERGE_RESOLUTION|>--- conflicted
+++ resolved
@@ -39,12 +39,8 @@
     s: uint
 };
 
-<<<<<<< HEAD
-impure func main(kind: uint, value: any) {
+write func main(kind: uint, value: any) {
     rlp_init();
-=======
-write func main(kind: uint, value: any) {
->>>>>>> 6a911f4d
     if (kind == 0) {
         let ui = unsafecast<uint>(value);
         let ba = bytearray_new(0);
