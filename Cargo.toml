[package]
name = "mini"
version = "0.1.0"
authors = ["Ed Felten <ed@felten.com>"]
edition = "2018"

# See more keys and their definitions at https://doc.rust-lang.org/cargo/reference/manifest.html

[build-dependencies] # <-- We added this and everything after!
lalrpop = { version = "0.18.1", features = ["lexer"] }

[dependencies]
lalrpop-util = "0.18.1"
regex = "1"
rand = "0.7.3"
num-bigint = { version = "0.3", features = ["rand"] }
num-traits = "0.2.11"
serde = { version = "1.0", features = ["derive", "rc"] }
serde_repr = "0.1.6"
serde_json = { version = "1.0", features = ["unbounded_depth"] }
serde_stacker = "0.1.4"
clap = "3.0.0-beta.2"
bincode = "1.2.1"
crypto-hash = "0.3.4"
hex = "0.4.2"
ethabi = "12.0.0"
keccak-hash = "0.5.1"
ethereum-types = "0.9.2"
bytes = "0.5.5"
im = "15.0.0"
rlp = "0.4.5"
ethers-core = "0.1.3"
ethers-signers = "0.1.3"
keccak="0.1.0"
parity-bn = "0.4.4"
rust-crypto="^0.2"
num-integer = "0.1"
<<<<<<< HEAD
parity-wasm = "0.42"
wasmtime = "0.25.0"
=======
rustc-hex = "2.1.0"
toml = "0.5.8"
>>>>>>> e570a477

[features]
sparse_buffers = []<|MERGE_RESOLUTION|>--- conflicted
+++ resolved
@@ -35,13 +35,10 @@
 parity-bn = "0.4.4"
 rust-crypto="^0.2"
 num-integer = "0.1"
-<<<<<<< HEAD
 parity-wasm = "0.42"
 wasmtime = "0.25.0"
-=======
 rustc-hex = "2.1.0"
 toml = "0.5.8"
->>>>>>> e570a477
 
 [features]
 sparse_buffers = []