
// This file is machine-generated. Don't edit it unless you know what you're doing.

use impl2::set_newGlobal1_onUpgrade;
use impl2::set_newGlobal2_onUpgrade;
use impl2::set_newGlobal3_onUpgrade;


type GlobalsBeforeUpgrade = struct {
    global1: uint,
<<<<<<< HEAD
    global2: option<int>,
    wasm_prog: any,
=======
    global2: option<int> ,
>>>>>>> b3d9cfd0
    _jump_table: any,
}

type GlobalsAfterUpgrade = struct {
    newGlobal1: option<int> ,
    newGlobal2: uint,
    newGlobal3: (uint, uint, ),
    _jump_table: any,
}

public impure func remapGlobalsForUpgrade(input_globals: GlobalsBeforeUpgrade) -> (GlobalsAfterUpgrade, uint) {
    let newGlobal1 = set_newGlobal1_onUpgrade(input_globals);
    let newGlobal2 = set_newGlobal2_onUpgrade(input_globals);
    let newGlobal3 = set_newGlobal3_onUpgrade(input_globals);
    let _jump_table = (asm() GlobalsAfterUpgrade { rget })._jump_table;
    return (struct {
        newGlobal1: newGlobal1,
        newGlobal2: newGlobal2,
        newGlobal3: newGlobal3,
        _jump_table: _jump_table,
    }, 36);
}


func __dummy__() { return; }

<|MERGE_RESOLUTION|>--- conflicted
+++ resolved
@@ -8,12 +8,8 @@
 
 type GlobalsBeforeUpgrade = struct {
     global1: uint,
-<<<<<<< HEAD
     global2: option<int>,
     wasm_prog: any,
-=======
-    global2: option<int> ,
->>>>>>> b3d9cfd0
     _jump_table: any,
 }
 
