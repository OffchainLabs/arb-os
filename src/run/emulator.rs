--- conflicted
+++ resolved
@@ -268,11 +268,7 @@
 /// Holds AVM bytecode in a list of segments, the runtime is held on segment 0.
 #[derive(Debug)]
 pub struct CodeStore {
-<<<<<<< HEAD
-    segments: Vec<Vec<Instruction<AVMOpcode>>>,
-=======
     pub segments: Vec<Vec<Instruction<AVMOpcode>>>,
->>>>>>> 72ea5d7a
 }
 
 impl CodeStore {
@@ -883,11 +879,7 @@
         self.coverage = Some(HashSet::new());
     }
 
-<<<<<<< HEAD
     /// Starts the debugger, execution will end when the program counter of self reaches stop_pc, or
-=======
-    ///Starts the debugger, execution will end when the program counter of self reaches stop_pc, or
->>>>>>> 72ea5d7a
     /// an error state is reached.
     ///
     /// Returns the total gas used by the machine.
