--- conflicted
+++ resolved
@@ -175,12 +175,8 @@
             Value::Int(self.current_timestamp.clone()),
             Value::Int(sender_addr),
             Value::Int(self.next_inbox_seq_num.clone()),
-<<<<<<< HEAD
-            _bytestack_from_bytes(msg),
-=======
             Value::Int(Uint256::from_usize(msg.len())),
             Value::new_buffer(msg.to_vec()),
->>>>>>> fc8617cc
         ]);
         let msg_id =
             Uint256::avm_hash2(&Uint256::from_u64(self.chain_id), &self.next_inbox_seq_num);
