--- conflicted
+++ resolved
@@ -16,16 +16,6 @@
 
 #[derive(Debug, Clone)]
 pub struct RuntimeEnvironment {
-<<<<<<< HEAD
-    chain_id: u64,
-    l1_inbox: Value,
-    current_block_num: Uint256,
-    current_timestamp: Uint256,
-    logs: Vec<Value>,
-    sends: Vec<Value>,
-    next_inbox_seq_num: Uint256,
-    caller_seq_nums: HashMap<Uint256, Uint256>,
-=======
     pub chain_id: u64,
     pub l1_inbox: Vec<Value>,
     pub current_block_num: Uint256,
@@ -34,7 +24,6 @@
     pub sends: Vec<Value>,
     pub next_inbox_seq_num: Uint256,
     pub caller_seq_nums: HashMap<Uint256, Uint256>,
->>>>>>> 03a69dd9
     next_id: Uint256, // used to assign unique (but artificial) txids to messages
     sequencer_info: Option<SequencerInfo>,
     pub recorder: RtEnvRecorder,
@@ -61,7 +50,6 @@
             sequencer_info: None,
             recorder: RtEnvRecorder::new(),
         };
-<<<<<<< HEAD
         if let Some(seq_delay) = sequencer_delay {
             ret.sequencer_info = Some(SequencerInfo {
                 wallet: ret.new_wallet(),
@@ -84,9 +72,6 @@
             ret.extend(Uint256::from_bytes(seq_info.wallet.address().as_bytes()).to_bytes_be());
             ret.extend(&seq_info.delay.to_be_bytes());
         }
-=======
-        ret.insert_l1_message(4, chain_address, &RuntimeEnvironment::get_params_bytes());
->>>>>>> 03a69dd9
         ret
     }
 
@@ -108,7 +93,6 @@
         self.chain_id
     }
 
-<<<<<<< HEAD
     pub fn _get_sequencer_wallet(&self) -> Option<Wallet> {
         self.sequencer_info.as_ref().map(|si| si.wallet.clone())
     }
@@ -171,10 +155,7 @@
         );
     }
 
-    pub fn insert_full_inbox_contents(&mut self, contents: Value) {
-=======
     pub fn insert_full_inbox_contents(&mut self, contents: Vec<Value>) {
->>>>>>> 03a69dd9
         self.l1_inbox = contents;
     }
 
@@ -312,13 +293,9 @@
         tx_id_bytes
     }
 
-<<<<<<< HEAD
-    fn _insert_batch_message(&mut self, sender_addr: Uint256, buf: &[u8]) {
-        self.insert_l2_message(sender_addr, buf);
-=======
+
     pub fn insert_batch_message(&mut self, sender_addr: Uint256, batch: &[u8]) {
         self.insert_l2_message(sender_addr, batch, false);
->>>>>>> 03a69dd9
     }
 
     pub fn _insert_nonmutating_call_message(
