--- conflicted
+++ resolved
@@ -377,12 +377,8 @@
     ) -> (Vec<u8>, Vec<u8>) {
         let sender = Uint256::from_bytes(wallet.address().as_bytes());
         let mut result = vec![7u8, 0xffu8];
-<<<<<<< HEAD
-        let seq_num = self.get_and_incr_seq_num(&sender);
+        let seq_num = self.get_seq_num(&sender, !is_gas_estimation);
         let gas_price = gas_price.unwrap_or(self.get_gas_price());
-=======
-        let seq_num = self.get_seq_num(&sender, !is_gas_estimation);
->>>>>>> 72ea5d7a
         result.extend(seq_num.rlp_encode());
         result.extend(gas_price.rlp_encode());
         result.extend(gas_limit.rlp_encode());
@@ -527,10 +523,6 @@
         self.insert_tx_message_from_contract(
             sender_addr,
             Uint256::from_u64(100_000_000),
-<<<<<<< HEAD
-            None,
-            payee,
-=======
             Uint256::zero(),
             {
                 let x = if adjust_payee_address {
@@ -541,7 +533,6 @@
                 println!("eth deposit to {}", x);
                 x
             },
->>>>>>> 72ea5d7a
             amount,
             &[],
             true,
