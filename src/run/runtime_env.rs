/*
 * Copyright 2020, Offchain Labs, Inc. All rights reserved.
 */

use crate::mavm::Value;
use crate::run::{load_from_file, ProfilerMode};
use crate::uint256::Uint256;
use ethers_core::rand::thread_rng;
use ethers_core::types::TransactionRequest;
use ethers_core::utils::keccak256;
use ethers_signers::{Signer, Wallet};
use serde::{Deserialize, Serialize};
use std::convert::TryInto;
use std::io::Read;
use std::rc::Rc;
use std::{collections::HashMap, fs::File, io, path::Path};

#[derive(Debug, Clone)]
pub struct RuntimeEnvironment {
    pub chain_id: u64,
    pub l1_inbox: Vec<Value>,
    pub current_block_num: Uint256,
    pub current_timestamp: Uint256,
    pub logs: Vec<Value>,
    pub sends: Vec<Value>,
    pub next_inbox_seq_num: Uint256,
    pub caller_seq_nums: HashMap<Uint256, Uint256>,
    next_id: Uint256, // used to assign unique (but artificial) txids to messages
    pub recorder: RtEnvRecorder,
    compressor: TxCompressor,
    charging_policy: Option<(Uint256, Uint256, Uint256)>,
}

impl RuntimeEnvironment {
<<<<<<< HEAD
    pub fn new(chain_address: Uint256, charging_policy: Option<(Uint256, Uint256, Uint256)>) -> Self {
=======
    pub fn new(chain_address: Uint256) -> Self {
        RuntimeEnvironment::new_with_blocknum_timestamp(
            chain_address,
            Uint256::from_u64(100_000),
            Uint256::from_u64(10_000_000),
        )
    }

    pub fn new_with_blocknum_timestamp(
        chain_address: Uint256,
        blocknum: Uint256,
        timestamp: Uint256,
    ) -> Self {
>>>>>>> d2ae8073
        let mut ret = RuntimeEnvironment {
            chain_id: chain_address.trim_to_u64() & 0xffffffffffff, // truncate to 48 bits
            l1_inbox: vec![],
            current_block_num: blocknum,
            current_timestamp: timestamp,
            logs: Vec::new(),
            sends: Vec::new(),
            next_inbox_seq_num: Uint256::zero(),
            caller_seq_nums: HashMap::new(),
            next_id: Uint256::zero(),
            recorder: RtEnvRecorder::new(),
            compressor: TxCompressor::new(),
            charging_policy,
        };
        ret.insert_l1_message(4, chain_address, &ret.get_params_bytes());
        ret
    }

    fn get_params_bytes(&self) -> Vec<u8> {
        let mut buf = Vec::new();
        buf.extend(Uint256::from_u64(3 * 60 * 60 * 1000).to_bytes_be()); // grace period in ticks
        buf.extend(Uint256::from_u64(100_000_000 / 1000).to_bytes_be()); // arbgas speed limit per tick
        buf.extend(Uint256::from_u64(10_000_000_000).to_bytes_be()); // max execution steps
        buf.extend(Uint256::from_u64(1000).to_bytes_be()); // base stake amount in wei
        buf.extend(Uint256::zero().to_bytes_be()); // staking token address (zero means ETH)
        buf.extend(Uint256::zero().to_bytes_be()); // owner address

        if let Some((base_gas_price, storage_charge, pay_fees_to)) = self.charging_policy.clone() {
            buf.extend(&[0u8, 0u8, 0u8, 0u8, 0u8, 0u8, 0u8, 2u8]); // option ID = 2
            buf.extend(&[0u8, 0u8, 0u8, 0u8, 0u8, 0u8, 0u8, 64u8]); // option payload size = 64 bytes
            buf.extend(base_gas_price.to_bytes_be());
            buf.extend(storage_charge.to_bytes_be());
            buf.extend(pay_fees_to.to_bytes_be());
        }

        buf
    }

    pub fn new_wallet(&self) -> Wallet {
        Wallet::new(&mut thread_rng()).set_chain_id(self.get_chain_id())
    }

    pub fn get_chain_id(&self) -> u64 {
        self.chain_id
    }

    pub fn insert_full_inbox_contents(&mut self, contents: Vec<Value>) {
        self.l1_inbox = contents;
    }

    pub fn insert_l1_message(&mut self, msg_type: u8, sender_addr: Uint256, msg: &[u8]) -> Uint256 {
        let l1_msg = Value::new_tuple(vec![
            Value::Int(Uint256::from_usize(msg_type as usize)),
            Value::Int(self.current_block_num.clone()),
            Value::Int(self.current_timestamp.clone()),
            Value::Int(sender_addr),
            Value::Int(self.next_inbox_seq_num.clone()),
            bytestack_from_bytes(msg),
        ]);
        let msg_id =
            Uint256::avm_hash2(&Uint256::from_u64(self.chain_id), &self.next_inbox_seq_num);
        self.next_inbox_seq_num = self.next_inbox_seq_num.add(&Uint256::one());
        self.l1_inbox.push(l1_msg.clone());
        self.recorder.add_msg(l1_msg);

        msg_id
    }

    pub fn insert_l2_message(
        &mut self,
        sender_addr: Uint256,
        msg: &[u8],
        is_buddy_deploy: bool,
    ) -> Uint256 {
        let default_id = self.insert_l1_message(
            if is_buddy_deploy { 5 } else { 3 },
            sender_addr.clone(),
            msg,
        );
        if msg[0] == 0 {
            Uint256::avm_hash2(
                &sender_addr,
                &Uint256::avm_hash2(
                    &Uint256::from_u64(self.chain_id),
                    &hash_bytestack(bytestack_from_bytes(msg)).unwrap(),
                ),
            )
        } else {
            default_id
        }
    }

    pub fn insert_tx_message(
        &mut self,
        sender_addr: Uint256,
        max_gas: Uint256,
        gas_price_bid: Uint256,
        to_addr: Uint256,
        value: Uint256,
        data: &[u8],
    ) -> Uint256 {
        let mut buf = vec![0u8];
        let seq_num = self.get_and_incr_seq_num(&sender_addr.clone());
        buf.extend(max_gas.to_bytes_be());
        buf.extend(gas_price_bid.to_bytes_be());
        buf.extend(seq_num.to_bytes_be());
        buf.extend(to_addr.to_bytes_be());
        buf.extend(value.to_bytes_be());
        buf.extend_from_slice(data);

        self.insert_l2_message(sender_addr.clone(), &buf, false)
    }

    pub fn insert_buddy_deploy_message(
        &mut self,
        sender_addr: Uint256,
        max_gas: Uint256,
        gas_price_bid: Uint256,
        value: Uint256,
        data: &[u8],
    ) -> Uint256 {
        let mut buf = vec![1u8];
        buf.extend(max_gas.to_bytes_be());
        buf.extend(gas_price_bid.to_bytes_be());
        buf.extend(Uint256::zero().to_bytes_be()); // destination address 0
        buf.extend(value.to_bytes_be());
        buf.extend_from_slice(data);

        self.insert_l2_message(sender_addr.clone(), &buf, true)
    }

    pub fn new_batch(&self) -> Vec<u8> {
        vec![3u8]
    }

    pub fn make_signed_l2_message(
        &mut self,
        sender_addr: Uint256,
        max_gas: Uint256,
        gas_price_bid: Uint256,
        to_addr: Uint256,
        value: Uint256,
        calldata: Vec<u8>,
        wallet: &Wallet,
    ) -> (Vec<u8>, Vec<u8>) {
        let seq_num = self.get_and_incr_seq_num(&sender_addr);
        let tx_for_signing = TransactionRequest::new()
            .from(sender_addr.to_h160())
            .to(to_addr.to_h160())
            .gas(max_gas.to_u256())
            .gas_price(gas_price_bid.to_u256())
            .value(value.to_u256())
            .data(calldata)
            .nonce(seq_num.to_u256());
        let tx = wallet.sign_transaction(tx_for_signing).unwrap();

        let rlp_buf = tx.rlp().as_ref().to_vec();
        let mut buf = vec![4u8];
        buf.extend(rlp_buf.clone());
        (buf, keccak256(&rlp_buf).to_vec())
    }

    pub fn make_compressed_and_signed_l2_message(
        &mut self,
        gas_price: Uint256,
        gas_limit: Uint256,
        to_addr: Uint256,
        value: Uint256,
        calldata: &[u8],
        wallet: &Wallet,
    ) -> (Vec<u8>, Vec<u8>) {
        let sender = Uint256::from_bytes(wallet.address().as_bytes());
        let mut result = vec![7u8, 0xffu8];
        let seq_num = self.get_and_incr_seq_num(&sender);
        result.extend(seq_num.rlp_encode());
        result.extend(gas_price.rlp_encode());
        result.extend(gas_limit.rlp_encode());
        result.extend(self.compressor.compress_address(to_addr.clone()));
        result.extend(self.compressor.compress_token_amount(value.clone()));
        result.extend(calldata);

        let tx_for_signing = TransactionRequest::new()
            .from(sender.to_h160())
            .to(to_addr.to_h160())
            .gas(gas_limit.to_u256())
            .gas_price(gas_price.to_u256())
            .value(value.to_u256())
            .data(calldata.to_vec())
            .nonce(seq_num.to_u256());
        let tx = wallet.sign_transaction(tx_for_signing).unwrap();

        result.extend(Uint256::from_u256(&tx.r).to_bytes_be());
        result.extend(Uint256::from_u256(&tx.s).to_bytes_be());
        result.extend(vec![(tx.v.as_u64() % 2) as u8]);

        (result, keccak256(tx.rlp().as_ref()).to_vec())
    }

    pub fn append_signed_tx_message_to_batch(
        &mut self,
        batch: &mut Vec<u8>,
        sender_addr: Uint256,
        max_gas: Uint256,
        gas_price_bid: Uint256,
        to_addr: Uint256,
        value: Uint256,
        calldata: Vec<u8>,
        wallet: &Wallet,
    ) -> Vec<u8> {
        let (msg, tx_id_bytes) = self.make_signed_l2_message(
            sender_addr,
            max_gas,
            gas_price_bid,
            to_addr,
            value,
            calldata,
            wallet,
        );
        let msg_size: u64 = msg.len().try_into().unwrap();
        let rlp_encoded_len = Uint256::from_u64(msg_size).rlp_encode();
        batch.extend(rlp_encoded_len.clone());
        batch.extend(msg);
        tx_id_bytes
    }

    #[cfg(test)]
    pub fn _append_compressed_and_signed_tx_message_to_batch(
        &mut self,
        batch: &mut Vec<u8>,
        max_gas: Uint256,
        gas_price_bid: Uint256,
        to_addr: Uint256,
        value: Uint256,
        calldata: Vec<u8>,
        wallet: &Wallet,
    ) -> Vec<u8> {
        let (msg, tx_id_bytes) = self.make_compressed_and_signed_l2_message(
            gas_price_bid,
            max_gas,
            to_addr,
            value,
            &calldata,
            wallet,
        );
        let msg_size: u64 = msg.len().try_into().unwrap();
        let rlp_encoded_len = Uint256::from_u64(msg_size).rlp_encode();
        batch.extend(rlp_encoded_len.clone());
        batch.extend(msg);
        tx_id_bytes
    }

    pub fn insert_batch_message(&mut self, sender_addr: Uint256, batch: &[u8]) {
        self.insert_l2_message(sender_addr, batch, false);
    }

    pub fn _insert_nonmutating_call_message(
        &mut self,
        sender_addr: Uint256,
        to_addr: Uint256,
        max_gas: Uint256,
        data: &[u8],
    ) {
        let mut buf = vec![2u8];
        buf.extend(max_gas.to_bytes_be());
        buf.extend(Uint256::zero().to_bytes_be()); // gas price = 0
        buf.extend(to_addr.to_bytes_be());
        buf.extend_from_slice(data);

        self.insert_l2_message(sender_addr, &buf, false);
    }

    pub fn insert_erc20_deposit_message(
        &mut self,
        sender_addr: Uint256,
        token_addr: Uint256,
        payee: Uint256,
        amount: Uint256,
    ) {
        let mut buf = token_addr.to_bytes_be();
        buf.extend(payee.to_bytes_be());
        buf.extend(amount.to_bytes_be());

        self.insert_l1_message(1, sender_addr, &buf);
    }

    pub fn insert_erc721_deposit_message(
        &mut self,
        sender_addr: Uint256,
        token_addr: Uint256,
        payee: Uint256,
        amount: Uint256,
    ) {
        let mut buf = token_addr.to_bytes_be();
        buf.extend(payee.to_bytes_be());
        buf.extend(amount.to_bytes_be());

        self.insert_l1_message(2, sender_addr, &buf);
    }

    pub fn insert_eth_deposit_message(
        &mut self,
        sender_addr: Uint256,
        payee: Uint256,
        amount: Uint256,
    ) {
        let mut buf = payee.to_bytes_be();
        buf.extend(amount.to_bytes_be());

        self.insert_l1_message(0, sender_addr, &buf);
    }

    pub fn get_and_incr_seq_num(&mut self, addr: &Uint256) -> Uint256 {
        let cur_seq_num = match self.caller_seq_nums.get(&addr) {
            Some(sn) => sn.clone(),
            None => Uint256::zero(),
        };
        self.caller_seq_nums
            .insert(addr.clone(), cur_seq_num.add(&Uint256::one()));
        cur_seq_num
    }

    pub fn get_from_inbox(&mut self) -> Option<Value> {
        if self.l1_inbox.is_empty() {
            None
        } else {
            Some(self.l1_inbox.remove(0))
        }
    }

    pub fn peek_at_inbox_head(&mut self) -> Option<Value> {
        if self.l1_inbox.is_empty() {
            None
        } else {
            Some(self.l1_inbox[0].clone())
        }
    }

    pub fn push_log(&mut self, log_item: Value) {
        self.logs.push(log_item.clone());
        self.recorder.add_log(log_item);
    }

    pub fn get_all_raw_logs(&self) -> Vec<Value> {
        self.logs.clone()
    }

    pub fn get_all_receipt_logs(&self) -> Vec<ArbosReceipt> {
        self.logs
            .clone()
            .into_iter()
            .map(|log| ArbosReceipt::new(log))
            .filter(|r| r.is_some())
            .map(|r| r.unwrap())
            .collect()
    }

    pub fn _get_all_block_summary_logs(&self) -> Vec<_ArbosBlockSummaryLog> {
        self.logs
            .clone()
            .into_iter()
            .map(|log| _ArbosBlockSummaryLog::_new(log))
            .filter(|r| r.is_some())
            .map(|r| r.unwrap())
            .collect()
    }

    pub fn push_send(&mut self, send_item: Value) {
        self.sends.push(send_item.clone());
        self.recorder.add_send(send_item);
    }

    pub fn get_all_sends(&self) -> Vec<Value> {
        self.sends.clone()
    }
}

// TxCompressor assumes that all client traffic uses it.
// For example, it assumes nobody else affects ArbOS's address compression table.
// This is fine for testing but wouldn't work in a less controlled setting.
#[derive(Debug, Clone)]
pub struct TxCompressor {
    address_map: HashMap<Vec<u8>, Vec<u8>>,
    next_index: u64,
}

impl TxCompressor {
    pub fn new() -> Self {
        TxCompressor {
            address_map: HashMap::new(),
            next_index: 0,
        }
    }

    pub fn compress_address(&mut self, addr: Uint256) -> Vec<u8> {
        if let Some(rlp_bytes) = self.address_map.get(&addr.to_bytes_be()) {
            rlp_bytes.clone()
        } else {
            let addr_bytes = addr.to_bytes_be();
            self.address_map.insert(
                addr_bytes.clone(),
                Uint256::from_u64(self.next_index).rlp_encode(),
            );
            self.next_index = 1 + self.next_index;
            let mut ret = vec![148u8];
            ret.extend(addr_bytes[12..32].to_vec());
            ret
        }
    }

    pub fn compress_token_amount(&self, amt: Uint256) -> Vec<u8> {
        generic_compress_token_amount(amt)
    }
}

pub fn generic_compress_token_amount(mut amt: Uint256) -> Vec<u8> {
    if amt.is_zero() {
        amt.rlp_encode()
    } else {
        let mut num_zeroes = 0;
        let ten = Uint256::from_u64(10);
        loop {
            if amt.modulo(&ten).unwrap().is_zero() {
                num_zeroes = 1 + num_zeroes;
                amt = amt.div(&ten).unwrap();
            } else {
                let mut result = amt.rlp_encode();
                result.extend(vec![num_zeroes as u8]);
                return result;
            }
        }
    }
}

#[derive(Clone, Debug)]
pub struct ArbosReceipt {
    request: Value,
    request_id: Uint256,
    return_code: Uint256,
    return_data: Vec<u8>,
    evm_logs: Vec<EvmLog>,
    gas_used: Uint256,
    gas_price_wei: Uint256,
    pub provenance: ArbosRequestProvenance,
    gas_so_far: Uint256,     // gas used so far in L1 block, including this tx
    index_in_block: Uint256, // index of this tx in L1 block
    logs_so_far: Uint256,    // EVM logs emitted so far in L1 block, NOT including this tx
}

#[derive(Clone, Debug)]
pub struct ArbosRequestProvenance {
    l1_sequence_num: Uint256,
    parent_request_id: Option<Uint256>,
    index_in_parent: Option<Uint256>,
}

impl ArbosReceipt {
    pub fn new(arbos_log: Value) -> Option<Self> {
        if let Value::Tuple(tup) = arbos_log {
            if !(tup[0] == Value::Int(Uint256::zero())) {
                return None;
            }
            let (return_code, return_data, evm_logs) =
                ArbosReceipt::unpack_return_info(&tup[2]).unwrap();
            let (gas_used, gas_price_wei) = ArbosReceipt::unpack_gas_info(&tup[3]).unwrap();
            let (gas_so_far, index_in_block, logs_so_far) =
                ArbosReceipt::unpack_cumulative_info(&tup[4]).unwrap();
            Some(ArbosReceipt {
                request: tup[1].clone(),
                request_id: if let Value::Tuple(subtup) = &tup[1] {
                    if let Value::Int(ui) = &subtup[4] {
                        ui.clone()
                    } else {
                        panic!()
                    }
                } else {
                    panic!();
                },
                return_code,
                return_data,
                evm_logs: EvmLog::new_vec(evm_logs),
                gas_used,
                gas_price_wei,
                provenance: if let Value::Tuple(stup) = &tup[1] {
                    if let Value::Tuple(subtup) = &stup[6] {
                        ArbosRequestProvenance {
                            l1_sequence_num: if let Value::Int(ui) = &subtup[0] {
                                ui.clone()
                            } else {
                                panic!();
                            },
                            parent_request_id: if let Value::Int(ui) = &subtup[1] {
                                if ui.is_zero() {
                                    Some(ui.clone())
                                } else {
                                    None
                                }
                            } else {
                                panic!();
                            },
                            index_in_parent: if let Value::Int(ui) = &subtup[2] {
                                if ui.is_zero() {
                                    Some(ui.clone())
                                } else {
                                    None
                                }
                            } else {
                                panic!();
                            },
                        }
                    } else {
                        panic!();
                    }
                } else {
                    panic!();
                },
                gas_so_far,
                index_in_block,
                logs_so_far,
            })
        } else {
            panic!("ArbOS log item was not a Tuple");
        }
    }

    fn unpack_return_info(val: &Value) -> Option<(Uint256, Vec<u8>, Value)> {
        if let Value::Tuple(tup) = val {
            let return_code = if let Value::Int(ui) = &tup[0] {
                ui
            } else {
                return None;
            };
            let return_data = bytes_from_bytestack(tup[1].clone())?;
            Some((return_code.clone(), return_data, tup[2].clone()))
        } else {
            None
        }
    }

    fn unpack_gas_info(val: &Value) -> Option<(Uint256, Uint256)> {
        if let Value::Tuple(tup) = val {
            Some((
                if let Value::Int(ui) = &tup[0] {
                    ui.clone()
                } else {
                    return None;
                },
                if let Value::Int(ui) = &tup[1] {
                    ui.clone()
                } else {
                    return None;
                },
            ))
        } else {
            None
        }
    }

    fn unpack_cumulative_info(val: &Value) -> Option<(Uint256, Uint256, Uint256)> {
        if let Value::Tuple(tup) = val {
            Some((
                if let Value::Int(ui) = &tup[0] {
                    ui.clone()
                } else {
                    return None;
                },
                if let Value::Int(ui) = &tup[1] {
                    ui.clone()
                } else {
                    return None;
                },
                if let Value::Int(ui) = &tup[2] {
                    ui.clone()
                } else {
                    return None;
                },
            ))
        } else {
            None
        }
    }

    pub fn get_request(&self) -> Value {
        self.request.clone()
    }

    pub fn get_request_id(&self) -> Uint256 {
        self.request_id.clone()
    }

    pub fn _get_block_number(&self) -> Uint256 {
        if let Value::Tuple(tup) = self.get_request() {
            if let Value::Int(bn) = &tup[1] {
                return bn.clone();
            }
        }
        panic!("Malformed request info in tx receipt");
    }

    pub fn get_return_code(&self) -> Uint256 {
        self.return_code.clone()
    }

    pub fn succeeded(&self) -> bool {
        self.get_return_code() == Uint256::zero()
    }

    pub fn get_return_data(&self) -> Vec<u8> {
        self.return_data.clone()
    }

    pub fn _get_evm_logs(&self) -> Vec<EvmLog> { self.evm_logs.clone() }

    pub fn get_gas_used(&self) -> Uint256 {
        self.gas_used.clone()
    }

    pub fn get_gas_used_so_far(&self) -> Uint256 {
        self.gas_so_far.clone()
    }
}

<<<<<<< HEAD
pub struct _ArbosBlockSummaryLog {
    pub block_num: Uint256,
    pub timestamp: Uint256,
    pub gas_limit: Uint256,
    stats_this_block: Rc<Vec<Value>>,
    stats_all_time: Rc<Vec<Value>>,
    gas_summary: _BlockGasAccountingSummary,
}

impl _ArbosBlockSummaryLog {
    pub fn _new(arbos_log: Value) -> Option<Self> {
        if let Value::Tuple(tup) = arbos_log {
            if tup[0] != Value::Int(Uint256::one()) {
                return None;
            }
            let block_num = if let Value::Int(bn) = &tup[1] {
                bn
            } else {
                return None;
            };
            let timestamp = if let Value::Int(ts) = &tup[2] {
                ts
            } else {
                return None;
            };
            let gas_limit = if let Value::Int(gl) = &tup[3] {
                gl
            } else {
                return None;
            };
            let stats_this_block = if let Value::Tuple(t2) = &tup[4] {
                t2
            } else {
                return None;
            };
            let stats_all_time = if let Value::Tuple(t2) = &tup[5] {
                t2
            } else {
                return None;
            };
            let gas_summary = if let Value::Tuple(t2) = &tup[6] {
                t2
            } else {
                return None;
            };
            Some(_ArbosBlockSummaryLog {
                block_num: block_num.clone(),
                timestamp: timestamp.clone(),
                gas_limit: gas_limit.clone(),
                stats_this_block: stats_this_block.clone(),
                stats_all_time: stats_all_time.clone(),
                gas_summary: _BlockGasAccountingSummary::_new(gas_summary.to_vec()),
            })
        } else {
            None
        }
    }
}

pub struct _BlockGasAccountingSummary {
    gas_price_estimate: Uint256,
    gas_pool: Uint256,
    wei_pool: Uint256,
    wei_shortfall: Uint256,
    total_wei_paid_to_validators: Uint256,
    payout_address: Uint256,
}

impl _BlockGasAccountingSummary {
    pub fn _new(tup: Vec<Value>) -> Self {
        _BlockGasAccountingSummary {
            gas_price_estimate: if let Value::Int(ui) = &tup[0] {
                ui.clone()
            } else {
                panic!();
            },
            gas_pool: if let Value::Int(ui) = &tup[1] {
                ui.clone()
            } else {
                panic!();
            },
            wei_pool: if let Value::Int(ui) = &tup[2] {
                ui.clone()
            } else {
                panic!();
            },
            wei_shortfall: if let Value::Int(ui) = &tup[3] {
                ui.clone()
            } else {
                panic!();
            },
            total_wei_paid_to_validators: if let Value::Int(ui) = &tup[4] {
                ui.clone()
            } else {
                panic!();
            },
            payout_address: if let Value::Int(ui) = &tup[5] {
                ui.clone()
            } else {
                panic!();
            },
=======
#[derive(Clone, Debug)]
pub struct EvmLog {
    addr: Uint256,
    data: Vec<u8>,
    vals: Vec<Uint256>,
}

impl EvmLog {
    pub fn new(val: Value) -> Self {
        if let Value::Tuple(tup) = val {
            EvmLog {
                addr: if let Value::Int(ui) = &tup[0] { ui.clone() } else { panic!() },
                data: bytes_from_bytestack(tup[1].clone()).unwrap(),
                vals: tup[2..].iter().map(|v| if let Value::Int(ui) = v { ui.clone() } else { panic!() }).collect(),
            }
        } else {
            panic!("invalid EVM log format");
        }
    }

    pub fn new_vec(val: Value) -> Vec<Self> {
        if let Value::Tuple(tup) = val {
            if tup.len() == 0 {
                vec![]
            } else {
                let mut rest = EvmLog::new_vec(tup[1].clone());
                let last = EvmLog::new(tup[0].clone());
                rest.push(last);
                rest
            }
        } else {
            panic!()
>>>>>>> d2ae8073
        }
    }
}

pub fn bytestack_from_bytes(b: &[u8]) -> Value {
    Value::new_tuple(vec![
        Value::Int(Uint256::from_usize(b.len())),
        bytestack_from_bytes_2(b, Value::none()),
    ])
}

fn bytestack_from_bytes_2(b: &[u8], so_far: Value) -> Value {
    let size = b.len();
    if size > 32 {
        bytestack_from_bytes_2(
            &b[32..],
            Value::new_tuple(vec![bytestack_build_uint(&b[..32]), so_far]),
        )
    } else {
        Value::new_tuple(vec![bytestack_build_uint(b), so_far])
    }
}

fn bytestack_build_uint(b: &[u8]) -> Value {
    let mut ui = Uint256::zero();
    for j in (0..32) {
        if j < b.len() {
            ui = ui
                .mul(&Uint256::from_usize(256))
                .add(&Uint256::from_usize(b[j] as usize));
        } else {
            ui = ui.mul(&Uint256::from_usize(256));
        }
    }
    Value::Int(ui)
}

pub fn hash_bytestack(bs: Value) -> Option<Uint256> {
    if let Value::Tuple(tup) = bs {
        if let Value::Int(ui) = &tup[0] {
            let mut acc: Uint256 = ui.clone();
            let mut pair = &tup[1];
            while (!(*pair == Value::none())) {
                if let Value::Tuple(tup2) = pair {
                    if let Value::Int(ui2) = &tup2[0] {
                        acc = Uint256::avm_hash2(&acc, &ui2);
                        pair = &tup2[1];
                    } else {
                        return None;
                    }
                } else {
                    return None;
                }
            }
            Some(acc)
        } else {
            None
        }
    } else {
        None
    }
}

#[test]
fn test_hash_bytestack() {
    let buf = hex::decode("000102030405060708090a0b0c0d0e0f101112131415161718191a1b1c1d1e1f202122232425262728292a2b2c2d2e2f303132333435363738393a3b3c3d3e3f404142").unwrap();
    let h = hash_bytestack(bytestack_from_bytes(&buf)).unwrap();
    assert_eq!(
        h,
        Uint256::from_string_hex(
            "4fc384a19926e9ff7ec8f2376a0d146dc273031df1db4d133236d209700e4780"
        )
        .unwrap()
    );
}

pub fn bytes_from_bytestack(bs: Value) -> Option<Vec<u8>> {
    if let Value::Tuple(tup) = bs {
        if let Value::Int(ui) = &tup[0] {
            if let Some(nbytes) = ui.to_usize() {
                return bytes_from_bytestack_2(tup[1].clone(), nbytes);
            }
        }
    }
    None
}

fn bytes_from_bytestack_2(cell: Value, nbytes: usize) -> Option<Vec<u8>> {
    if nbytes == 0 {
        Some(vec![])
    } else if let Value::Tuple(tup) = cell {
        assert_eq!((tup.len(), nbytes), (2, nbytes));
        if let Value::Int(mut int_val) = tup[0].clone() {
            let _256 = Uint256::from_usize(256);
            if (nbytes % 32) == 0 {
                let mut sub_arr = match bytes_from_bytestack_2(tup[1].clone(), nbytes - 32) {
                    Some(arr) => arr,
                    None => {
                        return None;
                    }
                };
                let mut this_arr = vec![0u8; 32];
                for i in 0..32 {
                    let rem = int_val.modulo(&_256).unwrap().to_usize().unwrap(); // safe because denom != 0 and result fits in usize
                    this_arr[31 - i] = rem as u8;
                    int_val = int_val.div(&_256).unwrap(); // safe because denom != 0
                }
                sub_arr.append(&mut this_arr);
                Some(sub_arr)
            } else {
                let mut sub_arr = match bytes_from_bytestack_2(tup[1].clone(), 32 * (nbytes / 32)) {
                    Some(arr) => arr,
                    None => {
                        return None;
                    }
                };
                let this_size = nbytes % 32;
                let mut this_arr = vec![0u8; this_size];
                for _ in 0..(32 - this_size) {
                    int_val = int_val.div(&_256).unwrap(); // safe because denom != 0
                }
                for i in 0..this_size {
                    let rem = int_val.modulo(&_256).unwrap().to_usize().unwrap(); // safe because denom != 0 and result fits in usize
                    this_arr[this_size - 1 - i] = rem as u8;
                    int_val = int_val.div(&_256).unwrap(); // safe because denom != 0
                }
                sub_arr.append(&mut this_arr);
                Some(sub_arr)
            }
        } else {
            None
        }
    } else {
        None
    }
}

#[derive(Debug, Clone, Serialize, Deserialize)]
pub struct RtEnvRecorder {
    format_version: u64,
    inbox: Vec<Value>,
    logs: Vec<Value>,
    sends: Vec<Value>,
}

impl RtEnvRecorder {
    fn new() -> Self {
        RtEnvRecorder {
            format_version: 1,
            inbox: vec![],
            logs: Vec::new(),
            sends: Vec::new(),
        }
    }

    fn add_msg(&mut self, msg: Value) {
        self.inbox.push(msg);
    }

    fn add_log(&mut self, log_item: Value) {
        self.logs.push(log_item);
    }

    fn add_send(&mut self, send_item: Value) {
        self.sends.push(send_item);
    }

    pub fn to_json_string(&self) -> Result<String, serde_json::Error> {
        serde_json::to_string(self)
    }

    pub fn to_file(&self, path: &Path) -> Result<(), io::Error> {
        let mut file = File::create(path).map(|f| Box::new(f) as Box<dyn io::Write>)?;
        writeln!(file, "{}", self.to_json_string()?)
    }

    pub fn replay_and_compare(
        &self,
        require_same_gas: bool,
        debug: bool,
        profiler_mode: ProfilerMode,
        trace_file: Option<&str>,
    ) -> bool {
        // returns true iff result matches
        let mut rt_env = RuntimeEnvironment::new(Uint256::from_usize(1111), None);
        rt_env.insert_full_inbox_contents(self.inbox.clone());
        let mut machine = load_from_file(Path::new("arb_os/arbos.mexe"), rt_env);
        if let Some(trace_file_name) = trace_file {
            machine.add_trace_writer(trace_file_name);
        }
        machine.start_at_zero();
        if debug {
            let _ = machine.debug(None);
        } else if (profiler_mode != ProfilerMode::Never) {
            let profile_data = machine.profile_gen(vec![], profiler_mode);
            profile_data.profiler_session();
        } else {
            let _ = machine.run(None);
        }
        let logs_expected = if require_same_gas {
            self.logs.clone()
        } else {
            self.logs
                .clone()
                .into_iter()
                .map(strip_var_from_log)
                .collect()
        };
        let logs_seen = if require_same_gas {
            machine.runtime_env.recorder.logs.clone()
        } else {
            machine
                .runtime_env
                .recorder
                .logs
                .clone()
                .into_iter()
                .map(strip_var_from_log)
                .collect()
        };
        if !(logs_expected == logs_seen) {
            print_output_differences("log", machine.runtime_env.recorder.logs, self.logs.clone());
            return false;
        }
        if !(self.sends == machine.runtime_env.recorder.sends) {
            print_output_differences(
                "send",
                machine.runtime_env.recorder.sends,
                self.sends.clone(),
            );
            return false;
        }
        return true;
    }
}

fn strip_var_from_log(log: Value) -> Value {
    // strip from a log item all info that might legitimately vary as ArbOS evolves (e.g. gas usage)
    if let Value::Tuple(tup) = log {
        if let Value::Int(item_type) = tup[0].clone() {
            if item_type == Uint256::zero() {
                // Tx receipt log item
                Value::new_tuple(vec![
                    tup[0].clone(),
                    tup[1].clone(),
                    tup[2].clone(),
                    // skip tup[3] because it's all about gas usage
                    zero_item_in_tuple(tup[4].clone(), 0),
                ])
            } else if item_type == Uint256::one() {
                // block summary log item
                Value::new_tuple(vec![
                    tup[0].clone(),
                    tup[1].clone(),
                    tup[2].clone(),
                    // skip tup[3] because it's all about gas usage
                    zero_item_in_tuple(tup[4].clone(), 0),
                    zero_item_in_tuple(tup[5].clone(), 0),
                ])
            } else {
                panic!("unrecognized log item type {}", item_type);
            }
        } else {
            panic!("log item type is not integer: {}", tup[0]);
        }
    } else {
        panic!("malformed log item");
    }
}

fn zero_item_in_tuple(in_val: Value, index: usize) -> Value {
    if let Value::Tuple(tup) = in_val {
        Value::new_tuple(
            tup.iter()
                .enumerate()
                .map(|(i, v)| {
                    if i == index {
                        Value::Int(Uint256::zero())
                    } else {
                        v.clone()
                    }
                })
                .collect(),
        )
    } else {
        panic!("malformed inner tuple in log item");
    }
}

fn print_output_differences(kind: &str, seen: Vec<Value>, expected: Vec<Value>) {
    if seen.len() != expected.len() {
        println!(
            "{} mismatch: expected {}, got {}",
            kind,
            expected.len(),
            seen.len()
        );
        return;
    } else {
        for i in 0..(seen.len()) {
            if !(seen[i] == expected[i]) {
                println!("{} {} mismatch:", kind, i);
                println!("expected: {}", expected[i]);
                println!("seen: {}", seen[i]);
                return;
            }
        }
    }
}

pub fn replay_from_testlog_file(
    filename: &str,
    require_same_gas: bool,
    debug: bool,
    profiler_mode: ProfilerMode,
    trace_file: Option<&str>,
) -> std::io::Result<bool> {
    let mut file = File::open(filename)?;
    let mut contents = String::new();
    file.read_to_string(&mut contents)?;

    // need to be tricky about how we deserialize, to work around serde_json's recursion limit
    let mut deserializer = serde_json::Deserializer::from_str(&contents);
    deserializer.disable_recursion_limit();
    let deserializer = serde_stacker::Deserializer::new(&mut deserializer);
    let json_value = serde_json::Value::deserialize(deserializer).unwrap();
    let res: Result<RtEnvRecorder, serde_json::error::Error> = serde_json::from_value(json_value);

    match res {
        Ok(recorder) => {
            let success =
                recorder.replay_and_compare(require_same_gas, debug, profiler_mode, trace_file);
            println!("{}", if success { "success" } else { "mismatch " });
            Ok(success)
        }
        Err(e) => panic!("json parsing failed: {}", e),
    }
}

#[test]
fn logfile_replay_tests() {
    for entry in std::fs::read_dir(Path::new("./replayTests")).unwrap() {
        let path = entry.unwrap().path();
        let name = path.file_name().unwrap();
        assert_eq!(
            replay_from_testlog_file(
                &("./replayTests/".to_owned() + name.to_str().unwrap()),
                false,
                false,
                ProfilerMode::Never,
                None,
            )
            .unwrap(),
            true
        );
    }
}

#[test]
fn test_rust_bytestacks() {
    let before =
        "The quick brown fox jumped over the lazy dog. Lorem ipsum and all that.".as_bytes();
    let bs = bytestack_from_bytes(before);
    let after = bytes_from_bytestack(bs);
    assert_eq!(after, Some(before.to_vec()));
}<|MERGE_RESOLUTION|>--- conflicted
+++ resolved
@@ -32,14 +32,12 @@
 }
 
 impl RuntimeEnvironment {
-<<<<<<< HEAD
     pub fn new(chain_address: Uint256, charging_policy: Option<(Uint256, Uint256, Uint256)>) -> Self {
-=======
-    pub fn new(chain_address: Uint256) -> Self {
         RuntimeEnvironment::new_with_blocknum_timestamp(
             chain_address,
             Uint256::from_u64(100_000),
             Uint256::from_u64(10_000_000),
+            charging_policy,
         )
     }
 
@@ -47,8 +45,8 @@
         chain_address: Uint256,
         blocknum: Uint256,
         timestamp: Uint256,
+        charging_policy: Option<(Uint256, Uint256, Uint256)>
     ) -> Self {
->>>>>>> d2ae8073
         let mut ret = RuntimeEnvironment {
             chain_id: chain_address.trim_to_u64() & 0xffffffffffff, // truncate to 48 bits
             l1_inbox: vec![],
@@ -670,7 +668,6 @@
     }
 }
 
-<<<<<<< HEAD
 pub struct _ArbosBlockSummaryLog {
     pub block_num: Uint256,
     pub timestamp: Uint256,
@@ -772,7 +769,10 @@
             } else {
                 panic!();
             },
-=======
+        }
+    }
+}
+
 #[derive(Clone, Debug)]
 pub struct EvmLog {
     addr: Uint256,
@@ -805,7 +805,6 @@
             }
         } else {
             panic!()
->>>>>>> d2ae8073
         }
     }
 }
