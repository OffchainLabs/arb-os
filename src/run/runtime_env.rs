/*
 * Copyright 2020, Offchain Labs, Inc.
 *
 * Licensed under the Apache License, Version 2.0 (the "License");
 * you may not use this file except in compliance with the License.
 * You may obtain a copy of the License at
 *
 *    http://www.apache.org/licenses/LICENSE-2.0
 *
 * Unless required by applicable law or agreed to in writing, software
 * distributed under the License is distributed on an "AS IS" BASIS,
 * WITHOUT WARRANTIES OR CONDITIONS OF ANY KIND, either express or implied.
 * See the License for the specific language governing permissions and
 * limitations under the License.
 */

use crate::mavm::Value;
use crate::uint256::Uint256;
use ethers_core::rand::thread_rng;
use ethers_core::types::{Transaction, TransactionRequest};
use ethers_core::utils::keccak256;
use ethers_signers::{Signer, Wallet};
use serde::{Deserialize, Serialize};
use std::convert::TryInto;
use std::{collections::HashMap, fs::File, io, path::Path};

#[derive(Debug, Clone)]
pub struct RuntimeEnvironment {
    pub chain_id: u64,
    pub l1_inbox: Value,
    pub current_block_num: Uint256,
    pub current_timestamp: Uint256,
    pub logs: Vec<Value>,
    pub sends: Vec<Value>,
    pub next_inbox_seq_num: Uint256,
    pub caller_seq_nums: HashMap<Uint256, Uint256>,
    next_id: Uint256, // used to assign unique (but artificial) txids to messages
    pub recorder: RtEnvRecorder,
}

impl RuntimeEnvironment {
    pub fn new(chain_address: Uint256) -> Self {
        let mut ret = RuntimeEnvironment {
            chain_id: chain_address.trim_to_u64() & 0xffffffffffff, // truncate to 48 bits
            l1_inbox: Value::none(),
            current_block_num: Uint256::zero(),
            current_timestamp: Uint256::zero(),
            logs: Vec::new(),
            sends: Vec::new(),
            next_inbox_seq_num: Uint256::zero(),
            caller_seq_nums: HashMap::new(),
            next_id: Uint256::zero(),
            recorder: RtEnvRecorder::new(),
        };
        ret.insert_l1_message(4, chain_address, &[0u8]);
        ret
    }

    pub fn new_wallet(&self) -> Wallet {
        Wallet::new(&mut thread_rng()).set_chain_id(self.get_chain_id())
    }

    pub fn get_chain_id(&self) -> u64 {
        self.chain_id
    }

    pub fn insert_l1_message(&mut self, msg_type: u8, sender_addr: Uint256, msg: &[u8]) {
        let l1_msg = Value::new_tuple(vec![
            Value::Int(Uint256::from_usize(msg_type as usize)),
            Value::Int(self.current_block_num.clone()),
            Value::Int(self.current_timestamp.clone()),
            Value::Int(sender_addr),
            Value::Int(self.next_inbox_seq_num.clone()),
            bytestack_from_bytes(msg),
        ]);
        self.next_inbox_seq_num = self.next_inbox_seq_num.add(&Uint256::one());
        self.l1_inbox = Value::new_tuple(vec![self.l1_inbox.clone(), l1_msg.clone()]);
        self.recorder.add_msg(l1_msg);
    }

    pub fn insert_l2_message(&mut self, sender_addr: Uint256, msg: &[u8], special_msg_type: Option<u8>) {
        self.insert_l1_message(
            if let Some(msg_type) = special_msg_type { msg_type } else { 3 },
            sender_addr,
            msg
        );
    }

    pub fn insert_tx_message(
        &mut self,
        sender_addr: Uint256,
        max_gas: Uint256,
        gas_price_bid: Uint256,
        to_addr: Uint256,
        value: Uint256,
        data: &[u8],
    ) -> Uint256 {
        let mut buf = vec![0u8];
        let seq_num = self.get_and_incr_seq_num(&sender_addr.clone());
        buf.extend(max_gas.to_bytes_be());
        buf.extend(gas_price_bid.to_bytes_be());
        buf.extend(seq_num.to_bytes_be());
        buf.extend(to_addr.to_bytes_be());
        buf.extend(value.to_bytes_be());
        buf.extend_from_slice(data);

<<<<<<< HEAD
        self.insert_l2_message(sender_addr, &buf, None);
    }

    pub fn insert_buddy_deploy_message(
        &mut self,
        sender_addr: Uint256,
        max_gas: Uint256,
        gas_price_bid: Uint256,
        value: Uint256,
        data: &[u8],
    ) {
        let mut buf = vec![1u8];
        buf.extend(max_gas.to_bytes_be());
        buf.extend(gas_price_bid.to_bytes_be());
        buf.extend(Uint256::zero().to_bytes_be());  // destination address 0
        buf.extend(value.to_bytes_be());
        buf.extend_from_slice(data);

        self.insert_l2_message(sender_addr, &buf, Some(5));
=======
        self.insert_l2_message(sender_addr.clone(), &buf);

        Uint256::avm_hash2(
            &sender_addr,
            &Uint256::avm_hash2(
                &Uint256::from_u64(self.chain_id),
                &hash_bytestack(bytestack_from_bytes(&buf)).unwrap(),
            ),
        )
>>>>>>> 11eaaf4e
    }

    pub fn new_batch(&self) -> Vec<u8> {
        vec![3u8]
    }

    pub fn make_signed_l2_message(
        &mut self,
        sender_addr: Uint256,
        max_gas: Uint256,
        gas_price_bid: Uint256,
        to_addr: Uint256,
        value: Uint256,
        calldata: Vec<u8>,
        wallet: &Wallet,
    ) -> (Vec<u8>, Vec<u8>) {
        let mut buf = vec![4u8];
        let seq_num = self.get_and_incr_seq_num(&sender_addr);
        buf.extend(max_gas.to_bytes_be());
        buf.extend(gas_price_bid.to_bytes_be());
        buf.extend(seq_num.to_bytes_be());
        buf.extend(to_addr.to_bytes_be());
        buf.extend(value.to_bytes_be());
        buf.extend(calldata.clone());

        let tx_for_signing = TransactionRequest::new()
            .from(sender_addr.to_h160())
            .to(to_addr.to_h160())
            .gas(max_gas.to_u256())
            .gas_price(gas_price_bid.to_u256())
            .value(value.to_u256())
            .data(calldata)
            .nonce(seq_num.to_u256());
        let tx = wallet.sign_transaction(tx_for_signing).unwrap();
        let sig_bytes = get_signature_bytes(&tx);
        buf.extend(sig_bytes.to_vec());
        (buf, keccak256(&tx.rlp().0).to_vec())
    }

    pub fn append_signed_tx_message_to_batch(
        &mut self,
        batch: &mut Vec<u8>,
        sender_addr: Uint256,
        max_gas: Uint256,
        gas_price_bid: Uint256,
        to_addr: Uint256,
        value: Uint256,
        calldata: Vec<u8>,
        wallet: &Wallet,
    ) -> Vec<u8> {
        let (msg, tx_id_bytes) = self.make_signed_l2_message(
            sender_addr,
            max_gas,
            gas_price_bid,
            to_addr,
            value,
            calldata,
            wallet,
        );
        let msg_size: u64 = msg.len().try_into().unwrap();
        batch.extend(&msg_size.to_be_bytes());
        batch.extend(msg);
        tx_id_bytes
    }

    pub fn insert_batch_message(&mut self, sender_addr: Uint256, batch: &[u8]) {
        self.insert_l2_message(sender_addr, batch, None);
    }

    pub fn _insert_nonmutating_call_message(
        &mut self,
        sender_addr: Uint256,
        to_addr: Uint256,
        max_gas: Uint256,
        data: &[u8],
    ) {
        let mut buf = vec![2u8];
        buf.extend(max_gas.to_bytes_be());
        buf.extend(Uint256::zero().to_bytes_be()); // gas price = 0
        buf.extend(to_addr.to_bytes_be());
        buf.extend_from_slice(data);

        self.insert_l2_message(sender_addr, &buf, None);
    }

    pub fn insert_erc20_deposit_message(
        &mut self,
        sender_addr: Uint256,
        token_addr: Uint256,
        payee: Uint256,
        amount: Uint256,
    ) {
        let mut buf = token_addr.to_bytes_be();
        buf.extend(payee.to_bytes_be());
        buf.extend(amount.to_bytes_be());

        self.insert_l1_message(1, sender_addr, &buf);
    }

    pub fn insert_erc721_deposit_message(
        &mut self,
        sender_addr: Uint256,
        token_addr: Uint256,
        payee: Uint256,
        amount: Uint256,
    ) {
        let mut buf = token_addr.to_bytes_be();
        buf.extend(payee.to_bytes_be());
        buf.extend(amount.to_bytes_be());

        self.insert_l1_message(2, sender_addr, &buf);
    }

    pub fn insert_eth_deposit_message(
        &mut self,
        sender_addr: Uint256,
        payee: Uint256,
        amount: Uint256,
    ) {
        let mut buf = payee.to_bytes_be();
        buf.extend(amount.to_bytes_be());

        self.insert_l1_message(0, sender_addr, &buf);
    }

    pub fn get_and_incr_seq_num(&mut self, addr: &Uint256) -> Uint256 {
        let cur_seq_num = match self.caller_seq_nums.get(&addr) {
            Some(sn) => sn.clone(),
            None => Uint256::zero(),
        };
        self.caller_seq_nums
            .insert(addr.clone(), cur_seq_num.add(&Uint256::one()));
        cur_seq_num
    }

    pub fn get_inbox(&mut self) -> Value {
        let ret = self.l1_inbox.clone();
        self.l1_inbox = Value::none();
        ret
    }

    pub fn push_log(&mut self, log_item: Value) {
        self.logs.push(log_item.clone());
        self.recorder.add_log(log_item);
    }

    pub fn get_all_logs(&self) -> Vec<Value> {
        self.logs.clone()
    }

    pub fn push_send(&mut self, send_item: Value) {
        self.sends.push(send_item.clone());
        self.recorder.add_send(send_item);
    }

    pub fn get_all_sends(&self) -> Vec<Value> {
        self.sends.clone()
    }
}

fn get_signature_bytes(tx: &Transaction) -> Vec<u8> {
    let mut ret = Uint256::from_u256(&tx.r).to_bytes_be();
    ret.extend(Uint256::from_u256(&tx.s).to_bytes_be());
    let reduced_v = 1 - ((tx.v.as_u64()) % 2);
    ret.extend(vec![reduced_v as u8]);
    ret
}

pub fn bytestack_from_bytes(b: &[u8]) -> Value {
    Value::new_tuple(vec![
        Value::Int(Uint256::from_usize(b.len())),
        bytestack_from_bytes_2(b, Value::none()),
    ])
}

fn bytestack_from_bytes_2(b: &[u8], so_far: Value) -> Value {
    let size = b.len();
    if size > 32 {
        bytestack_from_bytes_2(
            &b[32..],
            Value::new_tuple(vec![bytestack_build_uint(&b[..32]), so_far]),
        )
    } else {
        Value::new_tuple(vec![bytestack_build_uint(b), so_far])
    }
}

fn bytestack_build_uint(b: &[u8]) -> Value {
    let mut ui = Uint256::zero();
    for j in (0..32) {
        if j < b.len() {
            ui = ui
                .mul(&Uint256::from_usize(256))
                .add(&Uint256::from_usize(b[j] as usize));
        } else {
            ui = ui.mul(&Uint256::from_usize(256));
        }
    }
    Value::Int(ui)
}

pub fn hash_bytestack(bs: Value) -> Option<Uint256> {
    if let Value::Tuple(tup) = bs {
        if let Value::Int(ui) = &tup[0] {
            let mut acc: Uint256 = ui.clone();
            let mut pair = &tup[1];
            while (!(*pair == Value::none())) {
                if let Value::Tuple(tup2) = pair {
                    if let Value::Int(ui2) = &tup2[0] {
                        acc = Uint256::avm_hash2(&acc, &ui2);
                        pair = &tup2[1];
                    } else {
                        return None;
                    }
                } else {
                    return None;
                }
            }
            Some(acc)
        } else {
            None
        }
    } else {
        None
    }
}

#[test]
fn test_hash_bytestack() {
    let buf = hex::decode("000102030405060708090a0b0c0d0e0f101112131415161718191a1b1c1d1e1f202122232425262728292a2b2c2d2e2f303132333435363738393a3b3c3d3e3f404142").unwrap();
    let h = hash_bytestack(bytestack_from_bytes(&buf)).unwrap();
    assert_eq!(
        h,
        Uint256::from_string_hex(
            "4fc384a19926e9ff7ec8f2376a0d146dc273031df1db4d133236d209700e4780"
        )
        .unwrap()
    );
}

pub fn bytes_from_bytestack(bs: Value) -> Option<Vec<u8>> {
    if let Value::Tuple(tup) = bs {
        if let Value::Int(ui) = &tup[0] {
            if let Some(nbytes) = ui.to_usize() {
                return bytes_from_bytestack_2(tup[1].clone(), nbytes);
            }
        }
    }
    None
}

fn bytes_from_bytestack_2(cell: Value, nbytes: usize) -> Option<Vec<u8>> {
    if nbytes == 0 {
        Some(vec![])
    } else if let Value::Tuple(tup) = cell {
        assert_eq!((tup.len(), nbytes), (2, nbytes));
        if let Value::Int(mut int_val) = tup[0].clone() {
            let _256 = Uint256::from_usize(256);
            if (nbytes % 32) == 0 {
                let mut sub_arr = match bytes_from_bytestack_2(tup[1].clone(), nbytes - 32) {
                    Some(arr) => arr,
                    None => {
                        return None;
                    }
                };
                let mut this_arr = vec![0u8; 32];
                for i in 0..32 {
                    let rem = int_val.modulo(&_256).unwrap().to_usize().unwrap(); // safe because denom != 0 and result fits in usize
                    this_arr[31 - i] = rem as u8;
                    int_val = int_val.div(&_256).unwrap(); // safe because denom != 0
                }
                sub_arr.append(&mut this_arr);
                Some(sub_arr)
            } else {
                let mut sub_arr = match bytes_from_bytestack_2(tup[1].clone(), 32 * (nbytes / 32)) {
                    Some(arr) => arr,
                    None => {
                        return None;
                    }
                };
                let this_size = nbytes % 32;
                let mut this_arr = vec![0u8; this_size];
                for _ in 0..(32 - this_size) {
                    int_val = int_val.div(&_256).unwrap(); // safe because denom != 0
                }
                for i in 0..this_size {
                    let rem = int_val.modulo(&_256).unwrap().to_usize().unwrap(); // safe because denom != 0 and result fits in usize
                    this_arr[this_size - 1 - i] = rem as u8;
                    int_val = int_val.div(&_256).unwrap(); // safe because denom != 0
                }
                sub_arr.append(&mut this_arr);
                Some(sub_arr)
            }
        } else {
            None
        }
    } else {
        None
    }
}

#[derive(Debug, Clone, Serialize, Deserialize)]
pub struct RtEnvRecorder {
    format_version: u64,
    inbox: Value,
    logs: Vec<Value>,
    sends: Vec<Value>,
}

impl RtEnvRecorder {
    fn new() -> Self {
        RtEnvRecorder {
            format_version: 1,
            inbox: Value::none(),
            logs: Vec::new(),
            sends: Vec::new(),
        }
    }

    fn add_msg(&mut self, msg: Value) {
        self.inbox = Value::new_tuple(vec![self.inbox.clone(), msg])
    }

    fn add_log(&mut self, log_item: Value) {
        self.logs.push(log_item);
    }

    fn add_send(&mut self, send_item: Value) {
        self.sends.push(send_item);
    }

    pub fn to_json_string(&self) -> Result<String, serde_json::Error> {
        serde_json::to_string(self)
    }

    pub fn to_file(&self, path: &Path) -> Result<(), io::Error> {
        let mut file = File::create(path).map(|f| Box::new(f) as Box<dyn io::Write>)?;
        writeln!(file, "{}", self.to_json_string()?)
    }
}

#[test]
fn test_bytestacks() {
    let before =
        "The quick brown fox jumped over the lazy dog. Lorem ipsum and all that.".as_bytes();
    let bs = bytestack_from_bytes(before);
    let after = bytes_from_bytestack(bs);
    assert_eq!(after, Some(before.to_vec()));
}<|MERGE_RESOLUTION|>--- conflicted
+++ resolved
@@ -104,28 +104,7 @@
         buf.extend(value.to_bytes_be());
         buf.extend_from_slice(data);
 
-<<<<<<< HEAD
-        self.insert_l2_message(sender_addr, &buf, None);
-    }
-
-    pub fn insert_buddy_deploy_message(
-        &mut self,
-        sender_addr: Uint256,
-        max_gas: Uint256,
-        gas_price_bid: Uint256,
-        value: Uint256,
-        data: &[u8],
-    ) {
-        let mut buf = vec![1u8];
-        buf.extend(max_gas.to_bytes_be());
-        buf.extend(gas_price_bid.to_bytes_be());
-        buf.extend(Uint256::zero().to_bytes_be());  // destination address 0
-        buf.extend(value.to_bytes_be());
-        buf.extend_from_slice(data);
-
-        self.insert_l2_message(sender_addr, &buf, Some(5));
-=======
-        self.insert_l2_message(sender_addr.clone(), &buf);
+        self.insert_l2_message(sender_addr.clone(), &buf, None);
 
         Uint256::avm_hash2(
             &sender_addr,
@@ -134,7 +113,32 @@
                 &hash_bytestack(bytestack_from_bytes(&buf)).unwrap(),
             ),
         )
->>>>>>> 11eaaf4e
+    }
+
+    pub fn insert_buddy_deploy_message(
+        &mut self,
+        sender_addr: Uint256,
+        max_gas: Uint256,
+        gas_price_bid: Uint256,
+        value: Uint256,
+        data: &[u8],
+    ) -> Uint256 {
+        let mut buf = vec![1u8];
+        buf.extend(max_gas.to_bytes_be());
+        buf.extend(gas_price_bid.to_bytes_be());
+        buf.extend(Uint256::zero().to_bytes_be());  // destination address 0
+        buf.extend(value.to_bytes_be());
+        buf.extend_from_slice(data);
+
+        self.insert_l2_message(sender_addr.clone(), &buf, Some(5));
+
+        Uint256::avm_hash2(
+            &sender_addr,
+            &Uint256::avm_hash2(
+                &Uint256::from_u64(self.chain_id),
+                &hash_bytestack(bytestack_from_bytes(&buf)).unwrap(),
+            ),
+        )
     }
 
     pub fn new_batch(&self) -> Vec<u8> {
