/*
 * Copyright 2020, Offchain Labs, Inc. All rights reserved.
 */

use crate::mavm::Value;
use crate::run::{load_from_file, ProfilerMode};
use crate::uint256::Uint256;
use ethers_core::rand::thread_rng;
use ethers_core::types::TransactionRequest;
use ethers_core::utils::keccak256;
use ethers_signers::{Signer, Wallet};
use serde::{Deserialize, Serialize};
use std::convert::TryInto;
use std::io::Read;
use std::{collections::HashMap, fs::File, io, path::Path};

#[derive(Debug, Clone)]
pub struct RuntimeEnvironment {
    pub chain_id: u64,
    pub l1_inbox: Vec<Value>,
    pub current_block_num: Uint256,
    pub current_timestamp: Uint256,
    pub logs: Vec<Value>,
    pub sends: Vec<Value>,
    pub next_inbox_seq_num: Uint256,
    pub caller_seq_nums: HashMap<Uint256, Uint256>,
    next_id: Uint256, // used to assign unique (but artificial) txids to messages
    pub recorder: RtEnvRecorder,
    compressor: TxCompressor,
}

impl RuntimeEnvironment {
    pub fn new(chain_address: Uint256) -> Self {
<<<<<<< HEAD
        RuntimeEnvironment::new_with_owner(chain_address, None)
    }

    pub fn new_with_owner(chain_address: Uint256, owner: Option<Uint256>) -> Self {
=======
        RuntimeEnvironment::new_with_blocknum_timestamp(
            chain_address,
            Uint256::from_u64(100_000),
            Uint256::from_u64(10_000_000),
        )
    }

    pub fn new_with_blocknum_timestamp(
        chain_address: Uint256,
        blocknum: Uint256,
        timestamp: Uint256,
    ) -> Self {
>>>>>>> d2ae8073
        let mut ret = RuntimeEnvironment {
            chain_id: chain_address.trim_to_u64() & 0xffffffffffff, // truncate to 48 bits
            l1_inbox: vec![],
            current_block_num: blocknum,
            current_timestamp: timestamp,
            logs: Vec::new(),
            sends: Vec::new(),
            next_inbox_seq_num: Uint256::zero(),
            caller_seq_nums: HashMap::new(),
            next_id: Uint256::zero(),
            recorder: RtEnvRecorder::new(),
            compressor: TxCompressor::new(),
        };
        ret.insert_l1_message(4, chain_address, &RuntimeEnvironment::get_params_bytes(owner));
        ret
    }


    fn get_params_bytes(owner: Option<Uint256>) -> Vec<u8> {
        let mut buf = Vec::new();
        buf.extend(Uint256::from_u64(3 * 60 * 60 * 1000).to_bytes_be()); // grace period in ticks
        buf.extend(Uint256::from_u64(100_000_000 / 1000).to_bytes_be()); // arbgas speed limit per tick
        buf.extend(Uint256::from_u64(10_000_000_000).to_bytes_be()); // max execution steps
        buf.extend(Uint256::from_u64(1000).to_bytes_be()); // base stake amount in wei
        buf.extend(Uint256::zero().to_bytes_be()); // staking token address (zero means ETH)
        buf.extend(owner.unwrap_or(Uint256::zero()).to_bytes_be()); // owner address
        buf
    }

    pub fn new_wallet(&self) -> Wallet {
        Wallet::new(&mut thread_rng()).set_chain_id(self.get_chain_id())
    }

    pub fn get_chain_id(&self) -> u64 {
        self.chain_id
    }

    pub fn insert_full_inbox_contents(&mut self, contents: Vec<Value>) {
        self.l1_inbox = contents;
    }

    pub fn insert_l1_message(&mut self, msg_type: u8, sender_addr: Uint256, msg: &[u8]) -> Uint256 {
        let l1_msg = Value::new_tuple(vec![
            Value::Int(Uint256::from_usize(msg_type as usize)),
            Value::Int(self.current_block_num.clone()),
            Value::Int(self.current_timestamp.clone()),
            Value::Int(sender_addr),
            Value::Int(self.next_inbox_seq_num.clone()),
            bytestack_from_bytes(msg),
        ]);
        let msg_id =
            Uint256::avm_hash2(&Uint256::from_u64(self.chain_id), &self.next_inbox_seq_num);
        self.next_inbox_seq_num = self.next_inbox_seq_num.add(&Uint256::one());
        self.l1_inbox.push(l1_msg.clone());
        self.recorder.add_msg(l1_msg);

        msg_id
    }

    pub fn insert_l2_message(
        &mut self,
        sender_addr: Uint256,
        msg: &[u8],
        is_buddy_deploy: bool,
    ) -> Uint256 {
        let default_id = self.insert_l1_message(
            if is_buddy_deploy { 5 } else { 3 },
            sender_addr.clone(),
            msg,
        );
        if msg[0] == 0 {
            Uint256::avm_hash2(
                &sender_addr,
                &Uint256::avm_hash2(
                    &Uint256::from_u64(self.chain_id),
                    &hash_bytestack(bytestack_from_bytes(msg)).unwrap(),
                ),
            )
        } else {
            default_id
        }
    }

    pub fn insert_tx_message(
        &mut self,
        sender_addr: Uint256,
        max_gas: Uint256,
        gas_price_bid: Uint256,
        to_addr: Uint256,
        value: Uint256,
        data: &[u8],
    ) -> Uint256 {
        let mut buf = vec![0u8];
        let seq_num = self.get_and_incr_seq_num(&sender_addr.clone());
        buf.extend(max_gas.to_bytes_be());
        buf.extend(gas_price_bid.to_bytes_be());
        buf.extend(seq_num.to_bytes_be());
        buf.extend(to_addr.to_bytes_be());
        buf.extend(value.to_bytes_be());
        buf.extend_from_slice(data);

        self.insert_l2_message(sender_addr.clone(), &buf, false)
    }

    pub fn insert_buddy_deploy_message(
        &mut self,
        sender_addr: Uint256,
        max_gas: Uint256,
        gas_price_bid: Uint256,
        value: Uint256,
        data: &[u8],
    ) -> Uint256 {
        let mut buf = vec![1u8];
        buf.extend(max_gas.to_bytes_be());
        buf.extend(gas_price_bid.to_bytes_be());
        buf.extend(Uint256::zero().to_bytes_be()); // destination address 0
        buf.extend(value.to_bytes_be());
        buf.extend_from_slice(data);

        self.insert_l2_message(sender_addr.clone(), &buf, true)
    }

    pub fn new_batch(&self) -> Vec<u8> {
        vec![3u8]
    }

    pub fn make_signed_l2_message(
        &mut self,
        sender_addr: Uint256,
        max_gas: Uint256,
        gas_price_bid: Uint256,
        to_addr: Uint256,
        value: Uint256,
        calldata: Vec<u8>,
        wallet: &Wallet,
    ) -> (Vec<u8>, Vec<u8>) {
        let seq_num = self.get_and_incr_seq_num(&sender_addr);
        let tx_for_signing = TransactionRequest::new()
            .from(sender_addr.to_h160())
            .to(to_addr.to_h160())
            .gas(max_gas.to_u256())
            .gas_price(gas_price_bid.to_u256())
            .value(value.to_u256())
            .data(calldata)
            .nonce(seq_num.to_u256());
        let tx = wallet.sign_transaction(tx_for_signing).unwrap();

        let rlp_buf = tx.rlp().as_ref().to_vec();
        let mut buf = vec![4u8];
        buf.extend(rlp_buf.clone());
        (buf, keccak256(&rlp_buf).to_vec())
    }

    pub fn make_compressed_and_signed_l2_message(
        &mut self,
        gas_price: Uint256,
        gas_limit: Uint256,
        to_addr: Uint256,
        value: Uint256,
        calldata: &[u8],
        wallet: &Wallet,
    ) -> (Vec<u8>, Vec<u8>) {
        let sender = Uint256::from_bytes(wallet.address().as_bytes());
        let mut result = vec![7u8, 0xffu8];
        let seq_num = self.get_and_incr_seq_num(&sender);
        result.extend(seq_num.rlp_encode());
        result.extend(gas_price.rlp_encode());
        result.extend(gas_limit.rlp_encode());
        result.extend(self.compressor.compress_address(to_addr.clone()));
        result.extend(self.compressor.compress_token_amount(value.clone()));
        result.extend(calldata);

        let tx_for_signing = TransactionRequest::new()
            .from(sender.to_h160())
            .to(to_addr.to_h160())
            .gas(gas_limit.to_u256())
            .gas_price(gas_price.to_u256())
            .value(value.to_u256())
            .data(calldata.to_vec())
            .nonce(seq_num.to_u256());
        let tx = wallet.sign_transaction(tx_for_signing).unwrap();

        result.extend(Uint256::from_u256(&tx.r).to_bytes_be());
        result.extend(Uint256::from_u256(&tx.s).to_bytes_be());
        result.extend(vec![(tx.v.as_u64() % 2) as u8]);

        (result, keccak256(tx.rlp().as_ref()).to_vec())
    }

    pub fn append_signed_tx_message_to_batch(
        &mut self,
        batch: &mut Vec<u8>,
        sender_addr: Uint256,
        max_gas: Uint256,
        gas_price_bid: Uint256,
        to_addr: Uint256,
        value: Uint256,
        calldata: Vec<u8>,
        wallet: &Wallet,
    ) -> Vec<u8> {
        let (msg, tx_id_bytes) = self.make_signed_l2_message(
            sender_addr,
            max_gas,
            gas_price_bid,
            to_addr,
            value,
            calldata,
            wallet,
        );
        let msg_size: u64 = msg.len().try_into().unwrap();
        let rlp_encoded_len = Uint256::from_u64(msg_size).rlp_encode();
        batch.extend(rlp_encoded_len.clone());
        batch.extend(msg);
        tx_id_bytes
    }

    #[cfg(test)]
    pub fn _append_compressed_and_signed_tx_message_to_batch(
        &mut self,
        batch: &mut Vec<u8>,
        max_gas: Uint256,
        gas_price_bid: Uint256,
        to_addr: Uint256,
        value: Uint256,
        calldata: Vec<u8>,
        wallet: &Wallet,
    ) -> Vec<u8> {
        let (msg, tx_id_bytes) = self.make_compressed_and_signed_l2_message(
            gas_price_bid,
            max_gas,
            to_addr,
            value,
            &calldata,
            wallet,
        );
        let msg_size: u64 = msg.len().try_into().unwrap();
        let rlp_encoded_len = Uint256::from_u64(msg_size).rlp_encode();
        batch.extend(rlp_encoded_len.clone());
        batch.extend(msg);
        tx_id_bytes
    }

    pub fn insert_batch_message(&mut self, sender_addr: Uint256, batch: &[u8]) {
        self.insert_l2_message(sender_addr, batch, false);
    }

    pub fn _insert_nonmutating_call_message(
        &mut self,
        sender_addr: Uint256,
        to_addr: Uint256,
        max_gas: Uint256,
        data: &[u8],
    ) {
        let mut buf = vec![2u8];
        buf.extend(max_gas.to_bytes_be());
        buf.extend(Uint256::zero().to_bytes_be()); // gas price = 0
        buf.extend(to_addr.to_bytes_be());
        buf.extend_from_slice(data);

        self.insert_l2_message(sender_addr, &buf, false);
    }

    pub fn insert_erc20_deposit_message(
        &mut self,
        sender_addr: Uint256,
        token_addr: Uint256,
        payee: Uint256,
        amount: Uint256,
    ) {
        let mut buf = token_addr.to_bytes_be();
        buf.extend(payee.to_bytes_be());
        buf.extend(amount.to_bytes_be());

        self.insert_l1_message(1, sender_addr, &buf);
    }

    pub fn insert_erc721_deposit_message(
        &mut self,
        sender_addr: Uint256,
        token_addr: Uint256,
        payee: Uint256,
        amount: Uint256,
    ) {
        let mut buf = token_addr.to_bytes_be();
        buf.extend(payee.to_bytes_be());
        buf.extend(amount.to_bytes_be());

        self.insert_l1_message(2, sender_addr, &buf);
    }

    pub fn insert_eth_deposit_message(
        &mut self,
        sender_addr: Uint256,
        payee: Uint256,
        amount: Uint256,
    ) {
        let mut buf = payee.to_bytes_be();
        buf.extend(amount.to_bytes_be());

        self.insert_l1_message(0, sender_addr, &buf);
    }

    pub fn get_and_incr_seq_num(&mut self, addr: &Uint256) -> Uint256 {
        let cur_seq_num = match self.caller_seq_nums.get(&addr) {
            Some(sn) => sn.clone(),
            None => Uint256::zero(),
        };
        self.caller_seq_nums
            .insert(addr.clone(), cur_seq_num.add(&Uint256::one()));
        cur_seq_num
    }

    pub fn get_from_inbox(&mut self) -> Option<Value> {
        if self.l1_inbox.is_empty() {
            None
        } else {
            Some(self.l1_inbox.remove(0))
        }
    }

    pub fn peek_at_inbox_head(&mut self) -> Option<Value> {
        if self.l1_inbox.is_empty() {
            None
        } else {
            Some(self.l1_inbox[0].clone())
        }
    }

    pub fn push_log(&mut self, log_item: Value) {
        self.logs.push(log_item.clone());
        self.recorder.add_log(log_item);
    }

    pub fn get_all_raw_logs(&self) -> Vec<Value> {
        self.logs.clone()
    }

    pub fn get_all_receipt_logs(&self) -> Vec<ArbosReceipt> {
        self.logs
            .clone()
            .into_iter()
            .map(|log| ArbosReceipt::new(log))
            .filter(|r| r.is_some())
            .map(|r| r.unwrap())
            .collect()
    }

    pub fn push_send(&mut self, send_item: Value) {
        self.sends.push(send_item.clone());
        self.recorder.add_send(send_item);
    }

    pub fn get_all_sends(&self) -> Vec<Value> {
        self.sends.clone()
    }
}

// TxCompressor assumes that all client traffic uses it.
// For example, it assumes nobody else affects ArbOS's address compression table.
// This is fine for testing but wouldn't work in a less controlled setting.
#[derive(Debug, Clone)]
pub struct TxCompressor {
    address_map: HashMap<Vec<u8>, Vec<u8>>,
    next_index: u64,
}

impl TxCompressor {
    pub fn new() -> Self {
        TxCompressor {
            address_map: HashMap::new(),
            next_index: 0,
        }
    }

    pub fn compress_address(&mut self, addr: Uint256) -> Vec<u8> {
        if let Some(rlp_bytes) = self.address_map.get(&addr.to_bytes_be()) {
            rlp_bytes.clone()
        } else {
            let addr_bytes = addr.to_bytes_be();
            self.address_map.insert(
                addr_bytes.clone(),
                Uint256::from_u64(self.next_index).rlp_encode(),
            );
            self.next_index = 1 + self.next_index;
            let mut ret = vec![148u8];
            ret.extend(addr_bytes[12..32].to_vec());
            ret
        }
    }

    pub fn compress_token_amount(&self, amt: Uint256) -> Vec<u8> {
        generic_compress_token_amount(amt)
    }
}

pub fn generic_compress_token_amount(mut amt: Uint256) -> Vec<u8> {
    if amt.is_zero() {
        amt.rlp_encode()
    } else {
        let mut num_zeroes = 0;
        let ten = Uint256::from_u64(10);
        loop {
            if amt.modulo(&ten).unwrap().is_zero() {
                num_zeroes = 1 + num_zeroes;
                amt = amt.div(&ten).unwrap();
            } else {
                let mut result = amt.rlp_encode();
                result.extend(vec![num_zeroes as u8]);
                return result;
            }
        }
    }
}

#[derive(Clone, Debug)]
pub struct ArbosReceipt {
    request: Value,
    request_id: Uint256,
    return_code: Uint256,
    return_data: Vec<u8>,
    evm_logs: Vec<EvmLog>,
    gas_used: Uint256,
    gas_price_wei: Uint256,
    pub provenance: ArbosRequestProvenance,
    gas_so_far: Uint256,     // gas used so far in L1 block, including this tx
    index_in_block: Uint256, // index of this tx in L1 block
    logs_so_far: Uint256,    // EVM logs emitted so far in L1 block, NOT including this tx
}

#[derive(Clone, Debug)]
pub struct ArbosRequestProvenance {
    l1_sequence_num: Uint256,
    parent_request_id: Option<Uint256>,
    index_in_parent: Option<Uint256>,
}

impl ArbosReceipt {
    pub fn new(arbos_log: Value) -> Option<Self> {
        if let Value::Tuple(tup) = arbos_log {
            if !(tup[0] == Value::Int(Uint256::zero())) {
                return None;
            }
            let (return_code, return_data, evm_logs) =
                ArbosReceipt::unpack_return_info(&tup[2]).unwrap();
            let (gas_used, gas_price_wei) = ArbosReceipt::unpack_gas_info(&tup[3]).unwrap();
            let (gas_so_far, index_in_block, logs_so_far) =
                ArbosReceipt::unpack_cumulative_info(&tup[4]).unwrap();
            Some(ArbosReceipt {
                request: tup[1].clone(),
                request_id: if let Value::Tuple(subtup) = &tup[1] {
                    if let Value::Int(ui) = &subtup[4] {
                        ui.clone()
                    } else {
                        panic!()
                    }
                } else {
                    panic!();
                },
                return_code,
                return_data,
                evm_logs: EvmLog::new_vec(evm_logs),
                gas_used,
                gas_price_wei,
                provenance: if let Value::Tuple(stup) = &tup[1] {
                    if let Value::Tuple(subtup) = &stup[6] {
                        ArbosRequestProvenance {
                            l1_sequence_num: if let Value::Int(ui) = &subtup[0] {
                                ui.clone()
                            } else {
                                panic!();
                            },
                            parent_request_id: if let Value::Int(ui) = &subtup[1] {
                                if ui.is_zero() {
                                    Some(ui.clone())
                                } else {
                                    None
                                }
                            } else {
                                panic!();
                            },
                            index_in_parent: if let Value::Int(ui) = &subtup[2] {
                                if ui.is_zero() {
                                    Some(ui.clone())
                                } else {
                                    None
                                }
                            } else {
                                panic!();
                            },
                        }
                    } else {
                        panic!();
                    }
                } else {
                    panic!();
                },
                gas_so_far,
                index_in_block,
                logs_so_far,
            })
        } else {
            panic!("ArbOS log item was not a Tuple");
        }
    }

    fn unpack_return_info(val: &Value) -> Option<(Uint256, Vec<u8>, Value)> {
        if let Value::Tuple(tup) = val {
            let return_code = if let Value::Int(ui) = &tup[0] {
                ui
            } else {
                return None;
            };
            let return_data = bytes_from_bytestack(tup[1].clone())?;
            Some((return_code.clone(), return_data, tup[2].clone()))
        } else {
            None
        }
    }

    fn unpack_gas_info(val: &Value) -> Option<(Uint256, Uint256)> {
        if let Value::Tuple(tup) = val {
            Some((
                if let Value::Int(ui) = &tup[0] {
                    ui.clone()
                } else {
                    return None;
                },
                if let Value::Int(ui) = &tup[1] {
                    ui.clone()
                } else {
                    return None;
                },
            ))
        } else {
            None
        }
    }

    fn unpack_cumulative_info(val: &Value) -> Option<(Uint256, Uint256, Uint256)> {
        if let Value::Tuple(tup) = val {
            Some((
                if let Value::Int(ui) = &tup[0] {
                    ui.clone()
                } else {
                    return None;
                },
                if let Value::Int(ui) = &tup[1] {
                    ui.clone()
                } else {
                    return None;
                },
                if let Value::Int(ui) = &tup[2] {
                    ui.clone()
                } else {
                    return None;
                },
            ))
        } else {
            None
        }
    }

    pub fn get_request(&self) -> Value {
        self.request.clone()
    }

    pub fn get_request_id(&self) -> Uint256 {
        self.request_id.clone()
    }

    pub fn _get_block_number(&self) -> Uint256 {
        if let Value::Tuple(tup) = self.get_request() {
            if let Value::Int(bn) = &tup[1] {
                return bn.clone();
            }
        }
        panic!("Malformed request info in tx receipt");
    }

    pub fn get_return_code(&self) -> Uint256 {
        self.return_code.clone()
    }

    pub fn succeeded(&self) -> bool {
        self.get_return_code() == Uint256::zero()
    }

    pub fn get_return_data(&self) -> Vec<u8> {
        self.return_data.clone()
    }

    pub fn _get_evm_logs(&self) -> Vec<EvmLog> { self.evm_logs.clone() }

    pub fn get_gas_used(&self) -> Uint256 {
        self.gas_used.clone()
    }

    pub fn get_gas_used_so_far(&self) -> Uint256 {
        self.gas_so_far.clone()
    }
}

#[derive(Clone, Debug)]
pub struct EvmLog {
    addr: Uint256,
    data: Vec<u8>,
    vals: Vec<Uint256>,
}

impl EvmLog {
    pub fn new(val: Value) -> Self {
        if let Value::Tuple(tup) = val {
            EvmLog {
                addr: if let Value::Int(ui) = &tup[0] { ui.clone() } else { panic!() },
                data: bytes_from_bytestack(tup[1].clone()).unwrap(),
                vals: tup[2..].iter().map(|v| if let Value::Int(ui) = v { ui.clone() } else { panic!() }).collect(),
            }
        } else {
            panic!("invalid EVM log format");
        }
    }

    pub fn new_vec(val: Value) -> Vec<Self> {
        if let Value::Tuple(tup) = val {
            if tup.len() == 0 {
                vec![]
            } else {
                let mut rest = EvmLog::new_vec(tup[1].clone());
                let last = EvmLog::new(tup[0].clone());
                rest.push(last);
                rest
            }
        } else {
            panic!()
        }
    }
}

pub fn bytestack_from_bytes(b: &[u8]) -> Value {
    Value::new_tuple(vec![
        Value::Int(Uint256::from_usize(b.len())),
        bytestack_from_bytes_2(b, Value::none()),
    ])
}

fn bytestack_from_bytes_2(b: &[u8], so_far: Value) -> Value {
    let size = b.len();
    if size > 32 {
        bytestack_from_bytes_2(
            &b[32..],
            Value::new_tuple(vec![bytestack_build_uint(&b[..32]), so_far]),
        )
    } else {
        Value::new_tuple(vec![bytestack_build_uint(b), so_far])
    }
}

fn bytestack_build_uint(b: &[u8]) -> Value {
    let mut ui = Uint256::zero();
    for j in (0..32) {
        if j < b.len() {
            ui = ui
                .mul(&Uint256::from_usize(256))
                .add(&Uint256::from_usize(b[j] as usize));
        } else {
            ui = ui.mul(&Uint256::from_usize(256));
        }
    }
    Value::Int(ui)
}

pub fn hash_bytestack(bs: Value) -> Option<Uint256> {
    if let Value::Tuple(tup) = bs {
        if let Value::Int(ui) = &tup[0] {
            let mut acc: Uint256 = ui.clone();
            let mut pair = &tup[1];
            while (!(*pair == Value::none())) {
                if let Value::Tuple(tup2) = pair {
                    if let Value::Int(ui2) = &tup2[0] {
                        acc = Uint256::avm_hash2(&acc, &ui2);
                        pair = &tup2[1];
                    } else {
                        return None;
                    }
                } else {
                    return None;
                }
            }
            Some(acc)
        } else {
            None
        }
    } else {
        None
    }
}

#[test]
fn test_hash_bytestack() {
    let buf = hex::decode("000102030405060708090a0b0c0d0e0f101112131415161718191a1b1c1d1e1f202122232425262728292a2b2c2d2e2f303132333435363738393a3b3c3d3e3f404142").unwrap();
    let h = hash_bytestack(bytestack_from_bytes(&buf)).unwrap();
    assert_eq!(
        h,
        Uint256::from_string_hex(
            "4fc384a19926e9ff7ec8f2376a0d146dc273031df1db4d133236d209700e4780"
        )
        .unwrap()
    );
}

pub fn bytes_from_bytestack(bs: Value) -> Option<Vec<u8>> {
    if let Value::Tuple(tup) = bs {
        if let Value::Int(ui) = &tup[0] {
            if let Some(nbytes) = ui.to_usize() {
                return bytes_from_bytestack_2(tup[1].clone(), nbytes);
            }
        }
    }
    None
}

fn bytes_from_bytestack_2(cell: Value, nbytes: usize) -> Option<Vec<u8>> {
    if nbytes == 0 {
        Some(vec![])
    } else if let Value::Tuple(tup) = cell {
        assert_eq!((tup.len(), nbytes), (2, nbytes));
        if let Value::Int(mut int_val) = tup[0].clone() {
            let _256 = Uint256::from_usize(256);
            if (nbytes % 32) == 0 {
                let mut sub_arr = match bytes_from_bytestack_2(tup[1].clone(), nbytes - 32) {
                    Some(arr) => arr,
                    None => {
                        return None;
                    }
                };
                let mut this_arr = vec![0u8; 32];
                for i in 0..32 {
                    let rem = int_val.modulo(&_256).unwrap().to_usize().unwrap(); // safe because denom != 0 and result fits in usize
                    this_arr[31 - i] = rem as u8;
                    int_val = int_val.div(&_256).unwrap(); // safe because denom != 0
                }
                sub_arr.append(&mut this_arr);
                Some(sub_arr)
            } else {
                let mut sub_arr = match bytes_from_bytestack_2(tup[1].clone(), 32 * (nbytes / 32)) {
                    Some(arr) => arr,
                    None => {
                        return None;
                    }
                };
                let this_size = nbytes % 32;
                let mut this_arr = vec![0u8; this_size];
                for _ in 0..(32 - this_size) {
                    int_val = int_val.div(&_256).unwrap(); // safe because denom != 0
                }
                for i in 0..this_size {
                    let rem = int_val.modulo(&_256).unwrap().to_usize().unwrap(); // safe because denom != 0 and result fits in usize
                    this_arr[this_size - 1 - i] = rem as u8;
                    int_val = int_val.div(&_256).unwrap(); // safe because denom != 0
                }
                sub_arr.append(&mut this_arr);
                Some(sub_arr)
            }
        } else {
            None
        }
    } else {
        None
    }
}

#[derive(Debug, Clone, Serialize, Deserialize)]
pub struct RtEnvRecorder {
    format_version: u64,
    inbox: Vec<Value>,
    logs: Vec<Value>,
    sends: Vec<Value>,
}

impl RtEnvRecorder {
    fn new() -> Self {
        RtEnvRecorder {
            format_version: 1,
            inbox: vec![],
            logs: Vec::new(),
            sends: Vec::new(),
        }
    }

    fn add_msg(&mut self, msg: Value) {
        self.inbox.push(msg);
    }

    fn add_log(&mut self, log_item: Value) {
        self.logs.push(log_item);
    }

    fn add_send(&mut self, send_item: Value) {
        self.sends.push(send_item);
    }

    pub fn to_json_string(&self) -> Result<String, serde_json::Error> {
        serde_json::to_string(self)
    }

    pub fn to_file(&self, path: &Path) -> Result<(), io::Error> {
        let mut file = File::create(path).map(|f| Box::new(f) as Box<dyn io::Write>)?;
        writeln!(file, "{}", self.to_json_string()?)
    }

    pub fn replay_and_compare(
        &self,
        require_same_gas: bool,
        debug: bool,
        profiler_mode: ProfilerMode,
        trace_file: Option<&str>,
    ) -> bool {
        // returns true iff result matches
        let mut rt_env = RuntimeEnvironment::new(Uint256::from_usize(1111));
        rt_env.insert_full_inbox_contents(self.inbox.clone());
        let mut machine = load_from_file(Path::new("arb_os/arbos.mexe"), rt_env);
        if let Some(trace_file_name) = trace_file {
            machine.add_trace_writer(trace_file_name);
        }
        machine.start_at_zero();
        if debug {
            let _ = machine.debug(None);
        } else if (profiler_mode != ProfilerMode::Never) {
            let profile_data = machine.profile_gen(vec![], profiler_mode);
            profile_data.profiler_session();
        } else {
            let _ = machine.run(None);
        }
        let logs_expected = if require_same_gas {
            self.logs.clone()
        } else {
            self.logs
                .clone()
                .into_iter()
                .map(strip_var_from_log)
                .collect()
        };
        let logs_seen = if require_same_gas {
            machine.runtime_env.recorder.logs.clone()
        } else {
            machine
                .runtime_env
                .recorder
                .logs
                .clone()
                .into_iter()
                .map(strip_var_from_log)
                .collect()
        };
        if !(logs_expected == logs_seen) {
            print_output_differences("log", machine.runtime_env.recorder.logs, self.logs.clone());
            return false;
        }
        if !(self.sends == machine.runtime_env.recorder.sends) {
            print_output_differences(
                "send",
                machine.runtime_env.recorder.sends,
                self.sends.clone(),
            );
            return false;
        }
        return true;
    }
}

fn strip_var_from_log(log: Value) -> Value {
    // strip from a log item all info that might legitimately vary as ArbOS evolves (e.g. gas usage)
    if let Value::Tuple(tup) = log {
        if let Value::Int(item_type) = tup[0].clone() {
            if item_type == Uint256::zero() {
                // Tx receipt log item
                Value::new_tuple(vec![
                    tup[0].clone(),
                    tup[1].clone(),
                    tup[2].clone(),
                    // skip tup[3] because it's all about gas usage
                    zero_item_in_tuple(tup[4].clone(), 0),
                ])
            } else if item_type == Uint256::one() {
                // block summary log item
                Value::new_tuple(vec![
                    tup[0].clone(),
                    tup[1].clone(),
                    tup[2].clone(),
                    // skip tup[3] because it's all about gas usage
                    zero_item_in_tuple(tup[4].clone(), 0),
                    zero_item_in_tuple(tup[5].clone(), 0),
                ])
            } else {
                panic!("unrecognized log item type {}", item_type);
            }
        } else {
            panic!("log item type is not integer: {}", tup[0]);
        }
    } else {
        panic!("malformed log item");
    }
}

fn zero_item_in_tuple(in_val: Value, index: usize) -> Value {
    if let Value::Tuple(tup) = in_val {
        Value::new_tuple(
            tup.iter()
                .enumerate()
                .map(|(i, v)| {
                    if i == index {
                        Value::Int(Uint256::zero())
                    } else {
                        v.clone()
                    }
                })
                .collect(),
        )
    } else {
        panic!("malformed inner tuple in log item");
    }
}

fn print_output_differences(kind: &str, seen: Vec<Value>, expected: Vec<Value>) {
    if seen.len() != expected.len() {
        println!(
            "{} mismatch: expected {}, got {}",
            kind,
            expected.len(),
            seen.len()
        );
        return;
    } else {
        for i in 0..(seen.len()) {
            if !(seen[i] == expected[i]) {
                println!("{} {} mismatch:", kind, i);
                println!("expected: {}", expected[i]);
                println!("seen: {}", seen[i]);
                return;
            }
        }
    }
}

pub fn replay_from_testlog_file(
    filename: &str,
    require_same_gas: bool,
    debug: bool,
    profiler_mode: ProfilerMode,
    trace_file: Option<&str>,
) -> std::io::Result<bool> {
    let mut file = File::open(filename)?;
    let mut contents = String::new();
    file.read_to_string(&mut contents)?;

    // need to be tricky about how we deserialize, to work around serde_json's recursion limit
    let mut deserializer = serde_json::Deserializer::from_str(&contents);
    deserializer.disable_recursion_limit();
    let deserializer = serde_stacker::Deserializer::new(&mut deserializer);
    let json_value = serde_json::Value::deserialize(deserializer).unwrap();
    let res: Result<RtEnvRecorder, serde_json::error::Error> = serde_json::from_value(json_value);

    match res {
        Ok(recorder) => {
            let success =
                recorder.replay_and_compare(require_same_gas, debug, profiler_mode, trace_file);
            println!("{}", if success { "success" } else { "mismatch " });
            Ok(success)
        }
        Err(e) => panic!("json parsing failed: {}", e),
    }
}

#[test]
fn logfile_replay_tests() {
    for entry in std::fs::read_dir(Path::new("./replayTests")).unwrap() {
        let path = entry.unwrap().path();
        let name = path.file_name().unwrap();
        assert_eq!(
            replay_from_testlog_file(
                &("./replayTests/".to_owned() + name.to_str().unwrap()),
                false,
                false,
                ProfilerMode::Never,
                None,
            )
            .unwrap(),
            true
        );
    }
}

#[test]
fn test_rust_bytestacks() {
    let before =
        "The quick brown fox jumped over the lazy dog. Lorem ipsum and all that.".as_bytes();
    let bs = bytestack_from_bytes(before);
    let after = bytes_from_bytestack(bs);
    assert_eq!(after, Some(before.to_vec()));
}<|MERGE_RESOLUTION|>--- conflicted
+++ resolved
@@ -31,16 +31,15 @@
 
 impl RuntimeEnvironment {
     pub fn new(chain_address: Uint256) -> Self {
-<<<<<<< HEAD
         RuntimeEnvironment::new_with_owner(chain_address, None)
     }
 
     pub fn new_with_owner(chain_address: Uint256, owner: Option<Uint256>) -> Self {
-=======
         RuntimeEnvironment::new_with_blocknum_timestamp(
             chain_address,
             Uint256::from_u64(100_000),
             Uint256::from_u64(10_000_000),
+            owner,
         )
     }
 
@@ -48,8 +47,8 @@
         chain_address: Uint256,
         blocknum: Uint256,
         timestamp: Uint256,
+        owner: Option<Uint256>,
     ) -> Self {
->>>>>>> d2ae8073
         let mut ret = RuntimeEnvironment {
             chain_id: chain_address.trim_to_u64() & 0xffffffffffff, // truncate to 48 bits
             l1_inbox: vec![],
