--- conflicted
+++ resolved
@@ -46,11 +46,7 @@
         )
     }
 
-<<<<<<< HEAD
     pub fn _new_options() -> Self {
-=======
-    pub fn _new_options(chain_address: Uint256) -> Self {
->>>>>>> 2324cbbf
         RuntimeEnvironment::new_with_blocknum_timestamp(
             Uint256::from_u64(100_000),
             Uint256::from_u64(10_000_000),
@@ -89,11 +85,7 @@
             compressor: TxCompressor::new(),
             charging_policy: charging_policy.clone(),
             num_wallets: 0,
-<<<<<<< HEAD
             chain_init_message: RuntimeEnvironment::get_params_bytes(owner, chain_id),
-=======
-            chain_init_message: RuntimeEnvironment::get_params_bytes(charging_policy, owner),
->>>>>>> 2324cbbf
         };
 
         ret.send_chain_init_message();
@@ -101,7 +93,6 @@
     }
 
     pub fn send_chain_init_message(&mut self) {
-<<<<<<< HEAD
         self.insert_l1_message(4, Uint256::zero(), &self.chain_init_message.clone());
     }
 
@@ -116,39 +107,6 @@
             buf.extend(val.to_bytes_be());
         }
 
-=======
-        self.insert_l1_message(
-            4,
-            self.chain_address.clone(),
-            &self.chain_init_message.clone(),
-            None,
-            None,
-        );
-    }
-
-    fn get_params_bytes(
-        charging_policy: Option<(Uint256, Uint256, Uint256)>,
-        owner: Option<Uint256>,
-    ) -> Vec<u8> {
-        let mut buf = Vec::new();
-        buf.extend(Uint256::from_u64(3 * 60 * 60).to_bytes_be()); // grace period in blocks
-        buf.extend(Uint256::from_u64(100_000_000 / 1000).to_bytes_be()); // arbgas speed limit per tick
-        buf.extend(Uint256::from_u64(10_000_000_000).to_bytes_be()); // max execution steps
-        buf.extend(Uint256::from_u64(1000).to_bytes_be()); // base stake amount in wei
-        buf.extend(Uint256::zero().to_bytes_be()); // staking token address (zero means ETH)
-        buf.extend(owner.clone().unwrap_or(Uint256::zero()).to_bytes_be()); // owner address
-
-        if let Some((base_gas_price, storage_charge, pay_fees_to)) = charging_policy.clone() {
-            buf.extend(&[0u8, 0u8, 0u8, 0u8, 0u8, 0u8, 0u8, 2u8]); // option ID = 2
-            buf.extend(&[0u8, 0u8, 0u8, 0u8, 0u8, 0u8, 0u8, 96u8]); // option payload size = 96 bytes
-            buf.extend(base_gas_price.to_bytes_be());
-            buf.extend(storage_charge.to_bytes_be());
-            buf.extend(pay_fees_to.to_bytes_be());
-        }
-
-        buf.extend(owner.unwrap_or(Uint256::zero()).to_bytes_be()); // owner address
-
->>>>>>> 2324cbbf
         buf
     }
 
