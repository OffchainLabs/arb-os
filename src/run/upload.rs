--- conflicted
+++ resolved
@@ -223,11 +223,7 @@
     let wallet2 = machine.runtime_env.new_wallet();
     let arbsys = ArbSys::new(&wallet2, false);
     let arbos_version = arbsys._arbos_version(&mut machine)?;
-<<<<<<< HEAD
-    assert_eq!(arbos_version, Uint256::from_u64(3));
-=======
     assert_eq!(arbos_version, Uint256::from_u64(ARBOS_VERSION));
->>>>>>> 4999dd7a
     let arbos_version_orig = arbsys_orig_binding._arbos_version(&mut machine)?;
     assert_eq!(arbos_version, arbos_version_orig);
 
