/*
 * Copyright 2020, Offchain Labs, Inc. All rights reserved.
 */

//!Provides functionality for running mavm executables.

use crate::link::LinkedProgram;
use crate::mavm::{CodePt, Value};
use emulator::{ExecutionError, StackTrace};
use std::{fs::File, io::Read, path::Path};

pub use emulator::Machine;
pub use runtime_env::{
    bytes_from_bytestack, bytestack_from_bytes, replay_from_testlog_file, ArbosReceipt,
<<<<<<< HEAD
    RuntimeEnvironment, TxBatch, TxBatchType,
=======
    RuntimeEnvironment,
>>>>>>> 03a69dd9
};

mod emulator;
mod runtime_env;

///Executes the file located at path, or starts the debugger if debug is set to true.
///
/// The args argument specifies the arguments to the executable.  These will be placed on the stack
/// prior to the start of execution and are neither type checked nor checked for having the correct
/// length.
///
/// The env specifies various aspects about the environment such as the inbox messages.  See
/// `RuntimeEnvironment` for more details.
///
/// This function will panic if the specified path cannot be opened or does not contain a valid
/// mini executable.
pub fn run_from_file(
    path: &Path,
    args: Vec<Value>,
    env: RuntimeEnvironment,
    debug: bool,
) -> Result<Vec<Value>, (ExecutionError, StackTrace)> {
    let mut machine = load_from_file(path, env);
    run(&mut machine, args, debug)
}

///Generates a `Machine` from the given path and `RuntimeEnvironment`. See `RuntimeEnvironment` for
/// more details.
///
/// Will panic if the path cannot be opened or doesn't represent a valid mini executable.
pub fn load_from_file(path: &Path, env: RuntimeEnvironment) -> Machine {
    let display = path.display();

    let mut file = match File::open(&path) {
        Err(why) => panic!("couldn't open {}: {:?}", display, why),
        Ok(file) => file,
    };

    let mut s = String::new();
    s = match file.read_to_string(&mut s) {
        Err(why) => panic!("couldn't read {}: {:?}", display, why),
        Ok(_) => s,
    };

    load_from_string(s, env)
}

///Interprets s as a mini executable and generates a `Machine` with the specified
/// `RuntimeEnvironment`.
///
/// Will panic if s cannot be interpreted as a mini executable.
fn load_from_string(s: String, env: RuntimeEnvironment) -> Machine {
    let parse_result: Result<LinkedProgram, serde_json::Error> = serde_json::from_str(&s);
    let program = match parse_result {
        Ok(prog) => prog,
        Err(e) => {
            println!("json parsing error: {:?}", e);
            panic!();
        }
    };
    Machine::new(program, env)
}

///Runs the specified `Machine` from its first codepoint.
pub fn run(
    machine: &mut Machine,
    args: Vec<Value>,
    debug: bool,
) -> Result<Vec<Value>, (ExecutionError, StackTrace)> {
    // We use PC 1 here because PC pushes an unwanted value--designed for a different entry ABI
    match machine.test_call(CodePt::new_internal(1), args, debug) {
        Ok(_stack) => Ok(machine.runtime_env.get_all_raw_logs()),
        Err(e) => Err((e, machine.get_stack_trace())),
    }
}

///Interprets path as a mini executable and starts a profiler session with executable arguments args
/// and `RuntimeEnvironment` env.  See `profiler_session` for more details.
pub fn profile_gen_from_file(path: &Path, args: Vec<Value>, env: RuntimeEnvironment) {
    let mut machine = load_from_file(path, env);
    let profile = machine.profile_gen(args);
    profile.profiler_session();
}

/*
#[cfg(test)]
mod tests {
    use super::*;
    use std::collections::HashMap;

    fn run_with_msgs(
        prog: LinkedProgram,
        in_msgs: Vec<Value>,
        debug: bool,
    ) -> Result<Vec<Value>, ExecutionError> {
        let mut env = RuntimeEnvironment::new();
        env.insert_arb_messages(&in_msgs);
        let mut machine = Machine::new(prog, env);
        match run(&mut machine, vec![], debug) {
            Ok(_) => Ok(machine.runtime_env.get_all_logs()),
            Err((e, _)) => Err(e),
        }
    }

    #[test]
    fn test_inbox_and_log() {
        use crate::mavm::{Instruction, Opcode};
        use crate::uint256::Uint256;
        let val = Value::Int(Uint256::from_usize(3));
        let logs = run_with_msgs(
            LinkedProgram {
                code: vec![
                    Instruction::from_opcode(Opcode::AVMOpcode(AVMOpcode::Inbox), None),
                    Instruction::from_opcode_imm(Opcode::AVMOpcode(AVMOpcode::Tget), Value::Int(Uint256::one()), None),
                    Instruction::from_opcode_imm(
                        Opcode::AVMOpcode(AVMOpcode::Tget),
                        Value::Int(Uint256::from_usize(3)),
                        None,
                    ),
                    Instruction::from_opcode(Opcode::AVMOpcode(AVMOpcode::Log), None),
                    Instruction::from_opcode(Opcode::AVMOpcode(AVMOpcode::Inbox), None), // should block, stopping execution
                ],
                static_val: Value::none(),
                imported_funcs: vec![],
                exported_funcs: vec![],
                file_name_chart: HashMap::new(),
            },
            vec![val.clone()],
            false,
        )
        .unwrap();
        assert_eq!(logs.len(), 1);
        assert_eq!(logs[0] == val, true);
    }
}
 */<|MERGE_RESOLUTION|>--- conflicted
+++ resolved
@@ -12,11 +12,7 @@
 pub use emulator::Machine;
 pub use runtime_env::{
     bytes_from_bytestack, bytestack_from_bytes, replay_from_testlog_file, ArbosReceipt,
-<<<<<<< HEAD
     RuntimeEnvironment, TxBatch, TxBatchType,
-=======
-    RuntimeEnvironment,
->>>>>>> 03a69dd9
 };
 
 mod emulator;
