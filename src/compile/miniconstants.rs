/*
 * Copyright 2020, Offchain Labs, Inc. All rights reserved
 */

//!Creates a fixed list of globally accessible constants.

use crate::evm::abi::{builtin_contract_path, AbiForContract};
use crate::uint256::Uint256;
use keccak_hash::keccak;
use std::collections::HashMap;

pub static ARBOS_VERSION: u64 = 3;

///Creates a fixed list of globally accessible constants.
pub fn init_constant_table() -> HashMap<String, Uint256> {
    let mut ret = HashMap::new();
    // add parameters
    for (s, def) in &[
        ("SecondsPerBlockNumerator", 13),
        ("SecondsPerBlockDenominator", 1),
        ("FeesEnabled", 0u64),
        ("NetworkFeeRecipient", 0),
        ("CongestionFeeRecipient", 0),
        ("FairGasPriceSender", 0),
        ("DefaultAggregator", 0),
        ("ChainID", 1 << 48),
        ("ChallengePeriodEthBlocks", 7 * 24 * 60 * 60 / 15), // 7 days @ 15 seconds/block
        ("SpeedLimitPerSecond", 100_000_000),
        ("SecondsPerSend", 30*60),
        ("ChainOwner", 0),
        ("L1GasPerL2Tx", 57000),
        ("L1GasPerL2CalldataUnit", 1),
        ("L1GasPerStorage", 2000),
        ("ArbGasDivisor", 10000), // min ArbGas price is L1 gas price / this
        ("NonzeroBalanceCallStipend", 20000),
        ("NetworkFeeShareNumerator", 15),
        ("NetworkFeeShareDenominator", 100),
        ("GasPoolMax", 60 * 100_000_000),
        ("TxGasLimit", 10 * 100_000_000),
        ("RetryablePriceBase", 1), // in L1 gas
        ("RetryablePricePerByteNumerator", 1),
        ("RetryablePricePerByteDenominator", 256),
        ("RetryableTxRepriceIntervalSeconds", 24*60*60),
        ("L1GasPriceEstimateGwei", 150),
        ("L1GasPriceEstimateWeightDenominator", 100),
        ("BatchSizeEstimateWeightDenominator", 5000),
        ("RetryableTxLifetimeSeconds", 7 * 24 * 60 * 60),
        ("AssumedBatchCostL1Gas", 50000),
        ("ArbitrumNonZeroBalanceCallStipend", 20000),
    ] {
        let mut ss = s.as_bytes();
        ret.insert(
            "Atom_Param_".to_owned() + s,
            Uint256::from_bytes(keccak(&mut ss).as_bytes()),
        );
        ret.insert("Default_Param_".to_owned() + s, Uint256::from_u64(*def));
    }
    for (s, i) in &[
<<<<<<< HEAD
        ("NumChainParameters", 24),
=======
        ("ArbosVersionNumber", ARBOS_VERSION),
>>>>>>> 4999dd7a
        // addresses of precompiled contracts
        ("Address_ArbSys", 100),
        ("Address_ArbAddressTable", 102),
        ("Address_ArbBLS", 103),
        ("Address_ArbFunctionTable", 104),
        ("Address_ArbosTest", 105),
        ("Address_ArbOwner", 107),
        ("Address_ArbGasInfo", 108),
        ("Address_ArbAggregator", 109),
        ("Address_ArbRetryableTx", 110),
        ("Address_ArbStatistics", 111),
        // addresses of dummy builtin contracts
        ("Address_ReservedForEthBridge", 200), // reserved for special EthBridge functionality
        // indices of EVM operations
        ("EvmOp_stop", 0),
        ("EvmOp_sha3", 1),
        ("EvmOp_address", 2),
        ("EvmOp_balance", 3),
        ("EvmOp_selfbalance", 4),
        ("EvmOp_origin", 5),
        ("EvmOp_caller", 6),
        ("EvmOp_callvalue", 7),
        ("EvmOp_calldataload", 8),
        ("EvmOp_calldatasize", 9),
        ("EvmOp_calldatacopy", 10),
        ("EvmOp_codesize", 11),
        ("EvmOp_codecopy", 12),
        ("EvmOp_extcodesize", 13),
        ("EvmOp_extcodecopy", 14),
        ("EvmOp_extcodehash", 15),
        ("EvmOp_returndatasize", 16),
        ("EvmOp_returndatacopy", 17),
        ("EvmOp_timestamp", 18),
        ("EvmOp_number", 19),
        ("EvmOp_msize", 20),
        ("EvmOp_mload", 21),
        ("EvmOp_mstore", 22),
        ("EvmOp_mstore8", 23),
        ("EvmOp_sload", 24),
        ("EvmOp_sstore", 25),
        ("EvmOp_getjumpaddr", 26),
        ("EvmOp_msize", 27),
        ("EvmOp_log0", 28),
        ("EvmOp_log1", 29),
        ("EvmOp_log2", 30),
        ("EvmOp_log3", 31),
        ("EvmOp_log4", 32),
        ("EvmOp_call", 33),
        ("EvmOp_callcode", 34),
        ("EvmOp_delegatecall", 35),
        ("EvmOp_staticcall", 36),
        ("EvmOp_revert", 37),
        ("EvmOp_revert_knownPc", 38),
        ("EvmOp_return", 39),
        ("EvmOp_selfdestruct", 40),
        ("EvmOp_create", 41),
        ("EvmOp_create2", 42),
        ("EvmOp_chainId", 43),
        ("EvmOp_gasprice", 44),
        ("EvmOp_gaslimit", 45),
        ("EvmOp_blockhash", 46),
        ("NumEvmOps", 47),
        // AVM instructions
        ("AVM_add", 0x01),
        ("AVM_mul", 0x02),
        ("AVM_sub", 0x03),
        ("AVM_div", 0x04),
        ("AVM_sdiv", 0x05),
        ("AVM_mod", 0x06),
        ("AVM_smod", 0x07),
        ("AVM_addmod", 0x08),
        ("AVM_mulmod", 0x09),
        ("AVM_exp", 0x0a),
        ("AVM_signextend", 0x0b),
        ("AVM_lt", 0x10),
        ("AVM_gt", 0x11),
        ("AVM_slt", 0x12),
        ("AVM_sgt", 0x13),
        ("AVM_eq", 0x14),
        ("AVM_iszero", 0x15),
        ("AVM_and", 0x16),
        ("AVM_or", 0x17),
        ("AVM_xor", 0x18),
        ("AVM_not", 0x19),
        ("AVM_byte", 0x1a),
        ("AVM_shl", 0x1b),
        ("AVM_shr", 0x1c),
        ("AVM_sar", 0x1d),
        ("AVM_hash", 0x20),
        ("AVM_type", 0x21),
        ("AVM_ethhash2", 0x22),
        ("AVM_keccakf", 0x23),
        ("AVM_sha256f", 0x24),
        ("AVM_pop", 0x30),
        ("AVM_spush", 0x31),
        ("AVM_rpush", 0x32),
        ("AVM_rset", 0x33),
        ("AVM_jump", 0x34),
        ("AVM_cjump", 0x35),
        ("AVM_stackempty", 0x36),
        ("AVM_pcpush", 0x37),
        ("AVM_auxpush", 0x38),
        ("AVM_auxpop", 0x39),
        ("AVM_auxstackempty", 0x3a),
        ("AVM_nop", 0x3b),
        ("AVM_errpush", 0x3c),
        ("AVM_errset", 0x3d),
        ("AVM_dup0", 0x40),
        ("AVM_dup1", 0x41),
        ("AVM_dup2", 0x42),
        ("AVM_swap1", 0x43),
        ("AVM_swap2", 0x44),
        ("AVM_tget", 0x50),
        ("AVM_tset", 0x51),
        ("AVM_tlen", 0x52),
        ("AVM_xget", 0x53),
        ("AVM_xset", 0x54),
        ("AVM_breakpoint", 0x60),
        ("AVM_log", 0x61),
        ("AVM_send", 0x70),
        ("AVM_inboxpeek", 0x71),
        ("AVM_inbox", 0x72),
        ("AVM_error", 0x73),
        ("AVM_halt", 0x74),
        ("AVM_setgas", 0x75),
        ("AVM_pushgas", 0x76),
        ("AVM_errcodepoint", 0x77),
        ("AVM_pushinsn", 0x78),
        ("AVM_pushinsnimm", 0x79),
        ("AVM_sideload", 0x7b),
        ("AVM_ecrecover", 0x80),
        ("AVM_ecadd", 0x81),
        ("AVM_ecmul", 0x82),
        ("AVM_ecpairing", 0x83),
        ("AVM_debugprint", 0x90),
        // L1 message types
        ("L1MessageType_ethDeposit", 0),
        ("L1MessageType_L2", 3),
        ("L1MessageType_setChainParameters", 4),
        // type 5 not used -- previously was for buddy contract deploy
        ("L1MessageType_endOfBlock", 6),
        ("L1MessageType_L2FundedByL1", 7),
        ("L1MessageType_rollupProtocolEvent", 8),
        ("L1MessageType_submitRetryableTx", 9),
        ("L1MessageType_L2ForGasEstimation", 10),
        // L2 message types
        ("L2MessageType_unsignedEOATx", 0),
        ("L2MessageType_unsignedContractTx", 1),
        ("L2MessageType_nonmutatingCall", 2),
        ("L2MessageType_batch", 3),
        // types 4 and 5 no longer used
        ("L2MessageType_heartbeat", 6),
        ("L2MessageType_signedCompressedTx", 7),
        ("L2MessageType_blsBatch", 8),
        // rollup protocol event types
        ("ProtoEvent_createNode", 0),
        ("ProtoEvent_confirmNode", 1),
        ("ProtoEvent_rejectNode", 2),
        ("ProtoEvent_newStake", 3),
        ("ProtoEvent_claimNode", 4),
        ("ProtoEvent_debug", 255),
        // tx result codes
        ("TxResultCode_success", 0),
        ("TxResultCode_revert", 1),
        ("TxResultCode_congestion", 2),
        ("TxResultCode_noGasFunds", 3),
        ("TxResultCode_insufficientBalance", 4),
        ("TxResultCode_badSequenceNum", 5),
        ("TxResultCode_formatError", 6),
        ("TxResultCode_cannotDeployAtAddress", 7),
        ("TxResultCode_exceededTxGasLimit", 8),
        ("TxResultCode_insufficientGasForBaseFee", 9),
        ("TxResultCode_unknownFailure", 255),
        // EVM call types
        ("EVMCallType_call", 0),
        ("EVMCallType_callcode", 1),
        ("EVMCallType_delegatecall", 2),
        ("EVMCallType_staticcall", 3),
        ("EVMCallType_constructor", 4),
        // Arbitrum log item types
        ("LogType_txReceipt", 0),
        ("LogType_blockSummary", 1),
        ("LogType_send", 2),
        ("LogType_sendMerkleTree", 3),
        // outgoing message types
        ("SendType_sendTxToL1", 3),
        // type 5 not used -- was previously buddy contract result
        // AVM send types
        ("AVMSendType_batch", 0),
        // pluggable modules
        ("PluggableModuleID_rollupTracker", 0),
        ("PluggableModuleID_precompile_0x05", 1),
        // gas cost values for re-entrancy protection
        ("EVMWriteL1GasCost", 5000),
        ("EVMNonZeroBalanceCallStipend", 2300),
        // misc
        ("TwoToThe32", 1 << 32),
    ] {
        ret.insert(s.to_string(), Uint256::from_u64(*i));
    }

    for (s, u) in &[
        (
            "BLSSignatureDomainBase",
            // Keccak256 of "Arbitrum BLS signature domain"
            "73a92f91d473214defd5ffa91d036007eb2e6487fffaa551835e988fb24aaa2b",
        ),
        (
            "EVMLogTopicForL2ToL1Send",
            "5baaa87db386365b5c161be377bc3d8e317e8d98d71a3ca7ed7d555340c8f767",
        ),
    ] {
        ret.insert(s.to_string(), Uint256::from_string_hex(u).unwrap());
    }

    for builtin in &["ArbRetryableTx", "ArbStatistics", "ArbOwner"] {
        let fcodes = match func_codes_for_builtin_contract(builtin) {
            Ok(v) => v,
            Err(e) => panic!("Error accessing builtin function {}: {}", builtin, e),
        };
        for (name, code) in fcodes {
            ret.insert(name, code);
        }

        let etopics = match event_topics_for_builtin_contract(builtin) {
            Ok(v) => v,
            Err(e) => panic!("Error accessing builtin event {}: {}", builtin, e),
        };
        for (name, topic) in etopics {
            ret.insert(name, topic);
        }
    }

    ret
}

fn func_codes_for_builtin_contract(
    contract_name: &str,
) -> Result<Vec<(String, Uint256)>, ethabi::Error> {
    let cabi = AbiForContract::new_from_file(&builtin_contract_path(contract_name))?;
    let mut ret = vec![];
    for (_, funcs) in &cabi.contract.functions {
        for func in funcs {
            let func_name = &func.name;
            ret.push((
                "funcCode_".to_owned() + contract_name + "_" + func_name,
                Uint256::from_bytes(&cabi.short_signature_for_function(func_name)?[..]),
            ))
        }
    }
    Ok(ret)
}

fn event_topics_for_builtin_contract(
    contract_name: &str,
) -> Result<Vec<(String, Uint256)>, ethabi::Error> {
    let cabi = AbiForContract::new_from_file(&builtin_contract_path(contract_name))?;
    let mut ret = vec![];
    for (_, events) in &cabi.contract.events {
        for event in events {
            let event_name = &event.name;
            ret.push((
                "eventTopic_".to_owned() + contract_name + "_" + event_name,
                Uint256::from_bytes(&event.signature()[..]),
            ))
        }
    }
    Ok(ret)
}<|MERGE_RESOLUTION|>--- conflicted
+++ resolved
@@ -56,11 +56,8 @@
         ret.insert("Default_Param_".to_owned() + s, Uint256::from_u64(*def));
     }
     for (s, i) in &[
-<<<<<<< HEAD
         ("NumChainParameters", 24),
-=======
         ("ArbosVersionNumber", ARBOS_VERSION),
->>>>>>> 4999dd7a
         // addresses of precompiled contracts
         ("Address_ArbSys", 100),
         ("Address_ArbAddressTable", 102),
