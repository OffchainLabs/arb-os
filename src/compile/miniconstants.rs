--- conflicted
+++ resolved
@@ -173,14 +173,9 @@
         ("LogType_blockSummary", 1),
         // outgoing message types
         ("SendType_buddyContractResult", 5),
-<<<<<<< HEAD
-        // misc
-=======
         // sequencer constants
-        ("Sequencer_maxDelayBlocks", 32768), // 128*256
+        ("Sequencer_maxDelayBlocks", 32768),   // 128*256
         ("Sequencer_maxDelaySeconds", 983040), // 30*Sequencer_maxDelayBlocks
-                                             // misc
->>>>>>> 1098b6e4
     ] {
         ret.insert(s.to_string(), Uint256::from_u64(*i));
     }
