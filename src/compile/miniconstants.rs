--- conflicted
+++ resolved
@@ -4,12 +4,8 @@
 
 //!Creates a fixed list of globally accessible constants.
 
-<<<<<<< HEAD
 use crate::compile::CompileError;
-use crate::evm::abi::{builtin_contract_path, AbiForContract};
-=======
 use crate::evm::{builtin_contract_path, AbiForContract};
->>>>>>> 0af21f22
 use crate::uint256::Uint256;
 use serde::{Deserialize, Serialize};
 use std::collections::HashMap;
@@ -64,7 +60,6 @@
         ret.insert(s.to_string(), Uint256::from_string_hex(&u).unwrap());
     }
 
-<<<<<<< HEAD
     for builtin in consts.contract {
         let fcodes = func_codes_for_builtin_contract(&builtin).map_err(|e| {
             CompileError::new(
@@ -72,13 +67,6 @@
                 None,
             )
         })?;
-=======
-    for builtin in &["ArbAggregator", "ArbRetryableTx", "ArbStatistics", "ArbOwner"] {
-        let fcodes = match func_codes_for_builtin_contract(builtin) {
-            Ok(v) => v,
-            Err(e) => panic!("Error accessing builtin function {}: {}", builtin, e),
-        };
->>>>>>> 0af21f22
         for (name, code) in fcodes {
             ret.insert(name, code);
         }
