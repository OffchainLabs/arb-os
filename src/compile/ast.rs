--- conflicted
+++ resolved
@@ -95,74 +95,6 @@
 }
 
 impl Type {
-<<<<<<< HEAD
-    ///Returns either a fully specified version of self specified by matching Named types to the
-    /// contents of type_table, or a TypeError if a Named type does not have an associated entry.
-    pub fn resolve_types(
-        &self,
-        type_table: &SymTable<Type>,
-        location: Option<Location>,
-    ) -> Result<Self, TypeError> {
-        match self {
-            Type::Void
-            | Type::Uint
-            | Type::Int
-            | Type::Bool
-            | Type::Buffer
-            | Type::Bytes32
-            | Type::EthAddress
-            | Type::Imported(_)
-            | Type::Nominal(_, _)
-            | Type::Every
-            | Type::Any => Ok(self.clone()),
-            Type::Tuple(tvec) => {
-                let mut rvec = Vec::new();
-                for t in tvec.iter() {
-                    rvec.push(t.resolve_types(type_table, location)?);
-                }
-                Ok(Type::Tuple(rvec))
-            }
-            Type::Array(t) => Ok(Type::Array(Box::new(
-                t.resolve_types(type_table, location)?,
-            ))),
-            Type::FixedArray(t, s) => Ok(Type::FixedArray(
-                Box::new(t.resolve_types(type_table, location)?),
-                *s,
-            )),
-            Type::Struct(vf) => {
-                let mut fvec = Vec::new();
-                for field in vf.iter() {
-                    fvec.push(field.resolve_types(type_table, location)?);
-                }
-                Ok(Type::Struct(fvec))
-            }
-            Type::Named(name) => match type_table.get(*name) {
-                Some(t) => Ok(t.resolve_types(type_table, location)?),
-                None => Err(new_type_error(
-                    "referenced non-existent type name".to_string(),
-                    location,
-                )),
-            },
-            Type::Func(is_impure, args, ret) => {
-                let rret = ret.resolve_types(type_table, location)?;
-                let mut rargs = Vec::new();
-                for arg in args.iter() {
-                    rargs.push(arg.resolve_types(type_table, location)?);
-                }
-                Ok(Type::Func(*is_impure, rargs, Box::new(rret)))
-            }
-            Type::Map(key, val) => Ok(Type::Map(
-                Box::new(key.resolve_types(type_table, location)?),
-                Box::new(val.resolve_types(type_table, location)?),
-            )),
-            Type::Option(t) => Ok(Type::Option(Box::new(
-                t.resolve_types(type_table, location)?,
-            ))),
-        }
-    }
-
-=======
->>>>>>> 3c6f6b3b
     ///Gets the representation of a `Nominal` type, based on the types in `type_tree`, returns self
     /// if the type is not `Nominal`, or a `TypeError` if the type of `self` cannot be resolved in
     /// `type_tree`.
@@ -718,158 +650,6 @@
             debug_info: DebugInfo::from(loc),
         }
     }
-<<<<<<< HEAD
-
-    ///Returns an expression that applies 3-ary op to e1, e2 and e3.
-    pub fn new_trinary(op: TrinaryOp, e1: Expr, e2: Expr, e3: Expr, loc: Option<Location>) -> Self {
-        Self {
-            kind: ExprKind::Trinary(op, Box::new(e1), Box::new(e2), Box::new(e3)),
-            debug_info: DebugInfo::from(loc),
-        }
-    }
-
-    ///Returns either a fully specified version of self specified by matching Named types to the
-    /// contents of type_table, or a TypeError if a Named type does not have an associated entry.
-    pub fn resolve_types(&self, type_table: &SymTable<Type>) -> Result<Self, TypeError> {
-        Ok(Self {
-            kind: self
-                .kind
-                .resolve_types(type_table, self.debug_info.location)?,
-            debug_info: self.debug_info.clone(),
-        })
-    }
-}
-
-impl ExprKind {
-    ///Returns either a fully specified version of self specified by matching Named types to the
-    /// contents of type_table, or a TypeError if a Named type does not have an associated entry.
-    pub fn resolve_types(
-        &self,
-        type_table: &SymTable<Type>,
-        loc: Option<Location>,
-    ) -> Result<Self, TypeError> {
-        match self {
-            ExprKind::UnaryOp(op, be) => Ok(ExprKind::UnaryOp(
-                *op,
-                Box::new(be.resolve_types(type_table)?),
-            )),
-            ExprKind::Binary(op, be1, be2) => Ok(ExprKind::Binary(
-                *op,
-                Box::new(be1.resolve_types(type_table)?),
-                Box::new(be2.resolve_types(type_table)?),
-            )),
-            ExprKind::Trinary(op, be1, be2, be3) => Ok(ExprKind::Trinary(
-                *op,
-                Box::new(be1.resolve_types(type_table)?),
-                Box::new(be2.resolve_types(type_table)?),
-                Box::new(be3.resolve_types(type_table)?),
-            )),
-            ExprKind::ShortcutOr(be1, be2) => Ok(ExprKind::ShortcutOr(
-                Box::new(be1.resolve_types(type_table)?),
-                Box::new(be2.resolve_types(type_table)?),
-            )),
-            ExprKind::ShortcutAnd(be1, be2) => Ok(ExprKind::ShortcutAnd(
-                Box::new(be1.resolve_types(type_table)?),
-                Box::new(be2.resolve_types(type_table)?),
-            )),
-            ExprKind::VariableRef(name) => Ok(ExprKind::VariableRef(*name)),
-            ExprKind::TupleRef(be, idx) => Ok(ExprKind::TupleRef(
-                Box::new(be.resolve_types(type_table)?),
-                idx.clone(),
-            )),
-            ExprKind::DotRef(be, name) => Ok(ExprKind::DotRef(
-                Box::new(be.resolve_types(type_table)?),
-                name.clone(),
-            )),
-            ExprKind::NewBuffer => Ok(ExprKind::NewBuffer),
-            ExprKind::Constant(b) => Ok(ExprKind::Constant(b.resolve_types(type_table)?)),
-            ExprKind::FunctionCall(fexpr, args) => {
-                let mut rargs = Vec::new();
-                for arg in args.iter() {
-                    rargs.push(arg.resolve_types(type_table)?);
-                }
-                Ok(ExprKind::FunctionCall(
-                    Box::new(fexpr.resolve_types(type_table)?),
-                    rargs,
-                ))
-            }
-            ExprKind::CodeBlock(body, result) => Ok(ExprKind::CodeBlock(
-                Statement::resolve_types_vec(body.to_vec(), type_table)?,
-                result
-                    .clone()
-                    .map(|exp| exp.resolve_types(type_table))
-                    .transpose()?
-                    .map(Box::new),
-            )),
-            ExprKind::ArrayOrMapRef(e1, e2) => Ok(ExprKind::ArrayOrMapRef(
-                Box::new(e1.resolve_types(type_table)?),
-                Box::new(e2.resolve_types(type_table)?),
-            )),
-            ExprKind::StructInitializer(fields) => {
-                let mut rfields = Vec::new();
-                for field in fields.iter() {
-                    rfields.push(FieldInitializer::new(
-                        field.name.clone(),
-                        field.value.resolve_types(type_table)?,
-                    ));
-                }
-                Ok(ExprKind::StructInitializer(rfields))
-            }
-            ExprKind::OptionInitializer(inner) => Ok(ExprKind::OptionInitializer(Box::new(
-                inner.resolve_types(type_table)?,
-            ))),
-            ExprKind::Tuple(evec) => {
-                let mut rvec = Vec::new();
-                for expr in evec {
-                    rvec.push(expr.resolve_types(type_table)?);
-                }
-                Ok(ExprKind::Tuple(rvec))
-            }
-            ExprKind::NewArray(sz, tipe) => Ok(ExprKind::NewArray(
-                Box::new(sz.resolve_types(type_table)?),
-                tipe.resolve_types(type_table, loc)?,
-            )),
-            ExprKind::NewFixedArray(sz, init_expr) => match &*init_expr {
-                Some(expr) => Ok(ExprKind::NewFixedArray(
-                    *sz,
-                    Some(Box::new(expr.resolve_types(type_table)?)),
-                )),
-                None => Ok(ExprKind::NewFixedArray(*sz, None)),
-            },
-            ExprKind::NewMap(key_type, value_type) => Ok(ExprKind::NewMap(
-                key_type.resolve_types(type_table, loc)?,
-                value_type.resolve_types(type_table, loc)?,
-            )),
-            ExprKind::ArrayOrMapMod(e1, e2, e3) => Ok(ExprKind::ArrayOrMapMod(
-                Box::new(e1.resolve_types(type_table)?),
-                Box::new(e2.resolve_types(type_table)?),
-                Box::new(e3.resolve_types(type_table)?),
-            )),
-            ExprKind::StructMod(e1, i, e3) => Ok(ExprKind::StructMod(
-                Box::new(e1.resolve_types(type_table)?),
-                i.clone(),
-                Box::new(e3.resolve_types(type_table)?),
-            )),
-            ExprKind::UnsafeCast(be, t) => Ok(ExprKind::UnsafeCast(
-                Box::new(be.resolve_types(type_table)?),
-                t.resolve_types(type_table, loc)?,
-            )),
-            ExprKind::Asm(t, insns, exprs) => {
-                let mut res_exprs = Vec::new();
-                for ex in exprs {
-                    res_exprs.push(ex.resolve_types(type_table)?);
-                }
-                Ok(ExprKind::Asm(
-                    t.resolve_types(type_table, loc)?,
-                    insns.to_vec(),
-                    res_exprs,
-                ))
-            }
-            ExprKind::Try(expr) => Ok(ExprKind::Try(Box::new(expr.resolve_types(type_table)?))),
-        }
-    }
-=======
->>>>>>> 3c6f6b3b
 }
 
 ///A mini unary operator.
