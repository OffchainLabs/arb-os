--- conflicted
+++ resolved
@@ -16,7 +16,6 @@
 use std::collections::{BTreeSet, HashMap, HashSet};
 use std::fmt;
 use std::fmt::Formatter;
-use std::sync::Arc;
 
 /// This is a map of the types at a given location, with the Vec<String> representing the module path
 /// and the usize representing the `StringId` of the type at that location.
@@ -76,7 +75,7 @@
 pub enum TopLevelDecl {
     TypeDecl(TypeDecl),
     FuncDecl(Func),
-    VarDecl(GlobalVarDecl),
+    VarDecl(GlobalVar),
     UseDecl(Import),
     ConstDecl,
 }
@@ -1306,31 +1305,26 @@
 
 /// Represents a declaration of a global mini variable.
 #[derive(Debug, Clone, Serialize, Deserialize, PartialEq, Eq)]
-pub struct GlobalVarDecl {
+pub struct GlobalVar {
+    #[serde(alias = "name_id")]
     pub id: StringId,
     pub name: String,
     pub tipe: Type,
     pub offset: Option<usize>,
-    pub location: Option<Location>,
-}
-
-impl GlobalVarDecl {
-    pub fn new(id: StringId, name: String, tipe: Type, location: Option<Location>) -> Self {
-        GlobalVarDecl {
+    #[serde(default)]
+    pub debug_info: DebugInfo,
+}
+
+impl GlobalVar {
+    pub fn new(id: StringId, name: String, tipe: Type, debug_info: DebugInfo) -> Self {
+        Self {
             id,
             name,
             tipe,
             offset: None,
-            location,
-        }
-    }
-}
-
-/// Represents whether the FuncDecl that contains it is public or private.
-#[derive(Debug, Clone, Copy, Serialize, Deserialize, PartialEq, Eq)]
-pub enum FuncDeclKind {
-    Public,
-    Private,
+            debug_info,
+        }
+    }
 }
 
 /// Represents a top level function declaration.  The view, write, args, and ret_type fields are
@@ -1350,11 +1344,7 @@
     /// A global id unique to this function used for building jump labels
     pub unique_id: Option<LabelId>,
     /// Associates `StringId`s in this func's context with the global label scheme
-<<<<<<< HEAD
     pub func_labels: HashMap<StringId, Label>,
-=======
-    pub func_labels: Arc<HashMap<StringId, Label>>,
->>>>>>> 0257cedd
     /// Additional properties like viewness that this func has
     pub properties: FuncProperties,
     pub debug_info: DebugInfo,
@@ -1380,7 +1370,7 @@
         for arg in args.iter() {
             arg_types.push(arg.tipe.clone());
         }
-        let prop = FuncProperties::new(view, write, closure);
+        let prop = FuncProperties::new(view, write, closure, public);
         let ret_type = ret_type.unwrap_or(Type::Void);
         Func {
             name,
@@ -1393,37 +1383,42 @@
             captures,
             frame_size,
             unique_id: None,
-<<<<<<< HEAD
             func_labels: HashMap::new(),
-=======
-            func_labels: Arc::new(HashMap::new()),
->>>>>>> 0257cedd
             properties: prop,
             debug_info,
         }
     }
 }
 
-/// Keeps track of compiler enforced properties, currently only tracks purity, may be extended to
-/// keep track of potential to throw or other properties.
-#[derive(Debug, Clone, Copy, Eq, PartialEq, Serialize, Deserialize, Hash)]
+/// The properties of a function or closure.
+#[derive(Debug, Clone, Copy, Eq, Serialize, Deserialize, Hash)]
 pub struct FuncProperties {
     pub view: bool,
     pub write: bool,
     pub closure: bool,
+    #[serde(default)]
+    pub public: bool,
+}
+
+/// We only want equality when comparing types, for which only purity makes sense
+impl PartialEq for FuncProperties {
+    fn eq(&self, other: &Self) -> bool {
+        self.purity() == other.purity()
+    }
 }
 
 impl FuncProperties {
-    pub fn new(view: bool, write: bool, closure: bool) -> Self {
+    pub fn new(view: bool, write: bool, closure: bool, public: bool) -> Self {
         FuncProperties {
             view,
             write,
             closure,
+            public,
         }
     }
 
     pub fn pure() -> Self {
-        Self::new(false, false, false)
+        Self::new(false, false, false, false)
     }
 
     pub fn purity(&self) -> (bool, bool) {
