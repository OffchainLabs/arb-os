--- conflicted
+++ resolved
@@ -5,17 +5,10 @@
 //! Contains types and utilities for constructing the mini AST
 
 use crate::compile::typecheck::{AbstractSyntaxTree, InliningMode, TypeCheckedNode};
-<<<<<<< HEAD
-use crate::compile::{path_display, CompileError, Lines};
-use crate::console::Color;
+use crate::compile::{CompileError, Lines};
+use crate::console::{human_readable_index, Color};
 use crate::link::{Import, TupleTree};
 use crate::mavm::{CodePt, Instruction, LabelId, Value};
-=======
-use crate::compile::{CompileError, Lines};
-use crate::console::{human_readable_index, Color};
-use crate::link::{value_from_field_list, Import, TUPLE_SIZE};
-use crate::mavm::{Instruction, LabelId, Value};
->>>>>>> 71b88c23
 use crate::pos::{BytePos, Location};
 use crate::stringtable::{StringId, StringTable};
 use crate::uint256::Uint256;
@@ -959,7 +952,6 @@
                     fixed,          // array.mini builtin_arrayNew() unsafe casts this
                 ])
             }
-<<<<<<< HEAD
             Type::FixedArray(t, size) => {
                 // emulate array.mini builtin_arrayNew()
                 fn emulated_builtin(size: usize, mut base: Value) -> Value {
@@ -976,25 +968,20 @@
                 }
                 emulated_builtin(*size, t.default_value(type_tree))
             }
-            Type::Nominal(_, _) => self
-                .get_representation(type_tree)
-                .expect("nominal doesn't exist")
-                .default_value(type_tree),
+            Type::Nominal(..) => {
+                let tipe = self.rep(type_tree).unwrap_or(Type::Any);
+                tipe.default_value(type_tree)
+            }
+            Type::Generic(_) | Type::GenericSlot(_) => {
+                // This can happen with builtins, but we plan on refactoring all builtins out.
+                // In the future we'll make this panic since you should always know the specified value
+                // for whatever generic type you're getting the default for.
+                Value::none()
+            }
             x => panic!(
                 "Tried to get the default value for type {}",
                 x.print(type_tree)
             ),
-=======
-            Type::Map(_, _) | Type::Func(_, _, _) | Type::Nominal(_, _, _) => {
-                (Value::none(), false)
-            }
-            Type::Any => (Value::none(), true),
-            Type::Every => (Value::none(), false),
-            Type::Option(_) => (Value::new_tuple(vec![Value::Int(Uint256::zero())]), true),
-            Type::Union(_) => (Value::none(), false),
-            Type::GenericSlot(..) => panic!("Generics don't have default values"),
-            Type::Generic(..) => panic!("Generics don't have default values"),
->>>>>>> 71b88c23
         }
     }
 
