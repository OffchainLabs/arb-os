/*
 * Copyright 2020, Offchain Labs, Inc. All rights reserved
 */

//! Contains utilities for compiling mini source code.

use crate::console::Color;
<<<<<<< HEAD
use crate::link::{link, postlink_compile, ExportedFunc, Import, ImportedFunc, LinkedProgram};
use crate::mavm::Instruction;
=======
use crate::link::{link, postlink_compile, Import, LinkedProgram};
use crate::mavm::{Instruction, Label, LabelId};
use crate::optimize::BasicGraph;
>>>>>>> 2240d9a7
use crate::pos::{BytePos, Location};
use crate::stringtable::{StringId, StringTable};
use ast::Func;
use clap::Clap;
use lalrpop_util::lalrpop_mod;
use lalrpop_util::ParseError;
use mini::DeclsParser;
use miniconstants::init_constant_table;
use rayon::prelude::*;
use serde::{Deserialize, Serialize};
use std::collections::hash_map::DefaultHasher;
use std::collections::{BTreeMap, HashMap, HashSet};
use std::fmt::{Debug, Display, Formatter};
use std::fs::File;
use std::hash::{Hash, Hasher};
use std::io::{self, Read};
use std::path::Path;
use typecheck::TypeCheckedFunc;

pub use ast::{DebugInfo, FuncProperties, GlobalVar, StructField, TopLevelDecl, Type, TypeTree};
pub use codegen::{FrameSize, SlotNum};
pub use source::Lines;
pub use typecheck::{AbstractSyntaxTree, TypeCheckedNode};

mod ast;
mod codegen;
pub mod miniconstants;
mod source;
mod translate;
mod typecheck;
lalrpop_mod!(mini);

/// Command line options for compile subcommand.
#[derive(Clap, Debug, Default)]
pub struct CompileStruct {
    pub input: Vec<String>,
    #[clap(short, long)]
    pub debug_mode: bool,
    #[clap(short, long)]
    pub test_mode: bool,
    #[clap(short, long)]
    pub warnings_are_errors: bool,
    #[clap(short, long)]
    pub output: Option<String>,
    #[clap(short, long)]
    pub format: Option<String>,
    #[clap(short, long)]
    pub consts_file: Option<String>,
    #[clap(short, long)]
    pub must_use_global_consts: bool,
    #[clap(short, long)]
    pub release_build: bool,
    #[clap(short, long)]
    pub no_builtins: bool,
}

/// Represents the contents of a source file after parsing.
#[derive(Clone, Debug, PartialEq, Eq)]
struct Module {
    /// List of functions defined locally within the source file
    funcs: Vec<Func>,
    /// Map from `StringId`s in this file to the `Type`s they represent.
    named_types: HashMap<StringId, Type>,
    /// List of constants used in this file.
    constants: HashSet<String>,
    /// List of global variables defined within this file.
    global_vars: Vec<GlobalVar>,
    /// List of imported constructs within this file.
    imports: Vec<Import>,
    /// Map from `StringId`s to the names they derived from.
    string_table: StringTable,
    /// Map from `StringId`s to the types of the functions they represent.
    func_table: HashMap<StringId, Type>,
    /// The path to the module
    path: Vec<String>,
    /// The name of the module, this may be removed later.
    name: String,
}

/// Represents the contents of a source file after type checking is done.
#[derive(Clone, Debug)]
struct TypeCheckedModule {
    /// Collection of functions defined locally within the source file that have been validated by
    /// typechecking
    checked_funcs: BTreeMap<StringId, TypeCheckedFunc>,
    /// Map from `StringId`s to the names they derived from.
    string_table: StringTable,
    /// Map from `StringId`s in this file to the `Type`s they represent.
    named_types: HashMap<StringId, Type>,
    /// List of constants used in this file.
    constants: HashSet<String>,
    /// List of global variables defined in this module.
    global_vars: Vec<GlobalVar>,
    /// The list of imports declared via `use` statements.
    imports: Vec<Import>,
    /// The path to the module
    path: Vec<String>,
}

impl CompileStruct {
    pub fn invoke(&self) -> Result<(LinkedProgram, ErrorSystem), ErrorSystem> {
        // Initialize rayon to use a large stack size. We do this here rather than
        // main() so that tests are affected.
        drop(
            rayon::ThreadPoolBuilder::new()
                .stack_size(4 * 8192 * 1024)
                .build_global(),
        );

        let mut error_system = ErrorSystem {
            errors: vec![],
            warnings: vec![],
            warnings_are_errors: self.warnings_are_errors,
            warn_color: match self.warnings_are_errors {
                true => Color::PINK,
                false => Color::YELLOW,
            },
            file_info_chart: BTreeMap::new(),
        };

        let mut unlinked_progs = vec![];
        let mut file_info_chart = BTreeMap::new();
        let mut globals = vec![];

        for filename in &self.input {
            let path = Path::new(filename);
            let constants_path = match &self.consts_file {
                Some(path) => Some(Path::new(path)),
                None => None,
            };
            let (progs, all_globals) = match compile_from_file(
                path,
                &mut file_info_chart,
                constants_path,
                self.must_use_global_consts,
                &mut error_system,
                self.release_build,
                !self.no_builtins,
            ) {
                Ok(idk) => idk,
                Err(err) => {
                    error_system.errors.push(err);
                    error_system.file_info_chart = file_info_chart;
                    return Err(error_system);
                }
            };

            globals = all_globals;

            unlinked_progs.extend(progs);
        }

        // If this condition is true it means that __fixedLocationGlobal will not be at
        // index [0], but rather [0][0] or [0][0][0] etc
        if globals.len() >= 58 {
            panic!("Too many globals defined in program, location of first global is not correct")
        }

        let linked_prog = link(unlinked_progs, globals, &mut error_system, self.test_mode);

        let postlinked_prog = match postlink_compile(
            linked_prog,
            file_info_chart.clone(),
            self.test_mode,
            self.debug_mode,
        ) {
            Ok(idk) => idk,
            Err(err) => {
                error_system.errors.push(err);
                error_system.file_info_chart = file_info_chart;
                return Err(error_system);
            }
        };

        error_system.file_info_chart = file_info_chart;

        if error_system.warnings.len() > 0 && error_system.warnings_are_errors {
            error_system.errors.push(CompileError::new(
                "Compile Error",
                "Found warning with -w on",
                vec![],
            ));
            Err(error_system)
        } else {
            Ok((postlinked_prog, error_system))
        }
    }
}

impl Module {
    fn new(
        funcs: Vec<Func>,
        named_types: HashMap<usize, Type>,
        constants: HashSet<String>,
        global_vars: Vec<GlobalVar>,
        imports: Vec<Import>,
        string_table: StringTable,
        func_table: HashMap<usize, Type>,
        path: Vec<String>,
        name: String,
    ) -> Self {
        Self {
            funcs,
            named_types,
            constants,
            global_vars,
            imports,
            string_table,
            func_table,
            path,
            name,
        }
    }
}

impl TypeCheckedModule {
    fn new(
        checked_funcs: BTreeMap<StringId, TypeCheckedFunc>,
        string_table: StringTable,
        named_types: HashMap<usize, Type>,
        constants: HashSet<String>,
        global_vars: Vec<GlobalVar>,
        imports: Vec<Import>,
        path: Vec<String>,
    ) -> Self {
        Self {
            checked_funcs,
            string_table,
            constants,
            named_types,
            global_vars,
            imports,
            path,
        }
    }

    /// Propagates inherited attributes down top-level decls.
    fn propagate_attributes(&mut self) {
        for (_id, func) in &mut self.checked_funcs {
            let attributes = func.debug_info.attributes.clone();
            TypeCheckedNode::propagate_attributes(func.child_nodes(), &attributes);
        }
    }

<<<<<<< HEAD
        call_graph
    }

    ///Reasons about control flow and construct usage within the typechecked AST
=======
    /// Reasons about control flow and construct usage within the typechecked AST
>>>>>>> 2240d9a7
    fn flowcheck(&mut self, error_system: &mut ErrorSystem) {
        let mut flow_warnings = vec![];

        let mut imports: BTreeMap<StringId, Import> = BTreeMap::new();

        for import in self.imports.iter() {
            let id = self.string_table.get_if_exists(&import.name).unwrap();

            if let Some(prior) = imports.get(&id) {
                flow_warnings.push(CompileError::new_warning(
                    "Compile Warning",
                    format!(
                        "use statement {} is a duplicate",
                        Color::color(error_system.warn_color, &import.name)
                    ),
                    prior
                        .location
                        .into_iter()
                        .chain(import.location.into_iter())
                        .collect(),
                ));
            }

            if import.path[0] != "core" {
                imports.insert(id, import.clone());
            }
        }

        for global in &self.global_vars {
            for nominal in &global.tipe.find_nominals() {
                imports.remove(nominal);
            }
        }

        for (_id, tipe) in &self.named_types {
            for nominal in &tipe.find_nominals() {
                imports.remove(nominal);
            }
        }

        for (_id, func) in &mut self.checked_funcs {
            flow_warnings.extend(func.flowcheck(
                &mut imports, // will remove from imports everything used
                &mut self.string_table,
                error_system,
            ));
        }

        for (_id, import) in imports {
            flow_warnings.push(CompileError::new_warning(
                "Compile Warning",
                format!(
                    "use statement {} is unnecessary",
                    Color::color(error_system.warn_color, import.name)
                ),
                import.location.into_iter().collect(),
            ));
        }

        flow_warnings.sort_by(|a, b| {
            a.locations
                .last()
                .unwrap()
                .line
                .to_usize()
                .cmp(&b.locations.last().unwrap().line.to_usize())
        });

        error_system.warnings.extend(flow_warnings);
    }
}

/// Maps the `StringId` of a capture to a slot in a func's frame
pub type ClosureAssignments = HashMap<StringId, SlotNum>;

pub struct CompiledFunc {
    /// Name of the func from which it was derived
    pub name: String,
    /// Path of the program
    pub path: Vec<String>,
    /// Instructions that effect the behavior of this func's mini source code
    pub code: Vec<Instruction>,
    /// The slot assignments for any captures this func (closure) may use
    pub captures: ClosureAssignments,
    /// The size of the function's frame
    pub frame_size: FrameSize,
    /// All globals accessible to this func
    pub globals: Vec<GlobalVar>,
    /// Tree of the types
    pub type_tree: TypeTree,
    /// This func's globally-unique identifier
    pub unique_id: LabelId,
    /// This func's debug info
    pub debug_info: DebugInfo,
}

impl CompiledFunc {
    pub fn new(
        name: String,
        path: Vec<String>,
        code: Vec<Instruction>,
        captures: ClosureAssignments,
        frame_size: FrameSize,
        globals: Vec<GlobalVar>,
        type_tree: TypeTree,
        debug_info: DebugInfo,
    ) -> Self {
        let unique_id = Import::unique_id(&path, &name);
        CompiledFunc {
            name,
            path,
            code,
            captures,
            frame_size,
            globals,
            type_tree,
            unique_id,
            debug_info,
        }
    }
}

/// Represents a mini program or module that has been compiled and possibly linked, but has not had
/// post-link compilation steps applied. Is directly serialized to and from .mao files.
#[derive(Clone, Serialize, Deserialize)]
pub struct CompiledProgram {
    /// Name of the program, usually the func from which it was derived
    pub name: String,
    /// Path of the program
    pub path: Vec<String>,
    /// Instructions to be run to execute the program/module
    pub code: Vec<Instruction>,
    /// All globals used in this program
    pub globals: Vec<GlobalVar>,
    /// Tree of the types
    pub type_tree: TypeTree,
    /// A global id unique to the source (usually a func) from which this program was compiled
    pub unique_id: LabelId,
    /// This program's debug info
    pub debug_info: DebugInfo,
}

impl CompiledProgram {
    pub fn new(
        name: String,
        path: Vec<String>,
        code: Vec<Instruction>,
        globals: Vec<GlobalVar>,
        type_tree: TypeTree,
        debug_info: DebugInfo,
    ) -> Self {
        let unique_id = Import::unique_id(&path, &name);
        CompiledProgram {
            name,
            path,
            code,
            globals,
            type_tree,
            unique_id,
            debug_info,
        }
    }

    /// Writes self to output in format "format".  Supported values are: "pretty", "json", or
    /// "bincode" if None is specified, json is used, and if an invalid format is specified this
    /// value appended by "invalid format: " will be written instead
    pub fn _to_output(&self, output: &mut dyn io::Write, format: Option<&str>) {
        match format {
            Some("pretty") => {
                for (idx, insn) in self.code.iter().enumerate() {
                    writeln!(output, "{:04}:  {}", idx, insn).unwrap();
                }
            }
            None | Some("json") => match serde_json::to_string(self) {
                Ok(prog_str) => {
                    writeln!(output, "{}", prog_str).unwrap();
                }
                Err(e) => {
                    writeln!(output, "json serialization error: {:?}", e).unwrap();
                }
            },
            Some("bincode") => match bincode::serialize(self) {
                Ok(encoded) => {
                    if let Err(e) = output.write_all(&encoded) {
                        writeln!(output, "bincode write error: {:?}", e).unwrap();
                    }
                }
                Err(e) => {
                    writeln!(output, "bincode serialization error: {:?}", e).unwrap();
                }
            },
            Some(weird_value) => {
                writeln!(output, "invalid format: {}", weird_value).unwrap();
            }
        }
    }
}

/// Returns either a CompiledProgram generated from source code at path, otherwise returns a
/// CompileError.
///
/// The file_id specified will be used as the file_id in locations originating from this source
/// file, and if debug is set to true, then compiler internal debug information will be printed.
pub fn compile_from_file(
    path: &Path,
    file_info_chart: &mut BTreeMap<u64, FileInfo>,
    constants_path: Option<&Path>,
    must_use_global_consts: bool,
    error_system: &mut ErrorSystem,
    release_build: bool,
    builtins: bool,
) -> Result<(Vec<CompiledFunc>, Vec<GlobalVar>), CompileError> {
    let library = path
        .parent()
        .map(|par| {
            par.file_name()
                .map(|lib| {
                    let res = lib.to_str();
                    if res == Some("builtin") {
                        Some("core")
                    } else if res == Some("stdlib") {
                        Some("std")
                    } else if res == Some("stdlib2") {
                        Some("std2")
                    } else {
                        None
                    }
                })
                .unwrap_or(None)
        })
        .unwrap_or(None);
    if path.is_dir() {
        compile_from_folder(
            path,
            library,
            "main",
            file_info_chart,
            constants_path,
            must_use_global_consts,
            error_system,
            release_build,
            builtins,
        )
    } else if let (Some(parent), Some(file_name)) = (path.parent(), path.file_stem()) {
        compile_from_folder(
            parent,
            library,
            file_name.to_str().ok_or_else(|| {
                CompileError::new(
                    "Compile error",
                    format!("File name {:?} must be UTF-8", file_name),
                    vec![],
                )
            })?,
            file_info_chart,
            constants_path,
            must_use_global_consts,
            error_system,
            release_build,
            builtins,
        )
    } else {
        Err(CompileError::new(
            "Compile error",
            format!(
                "Could not parse {} as valid path",
                Color::red(path.display())
            ),
            vec![],
        ))
    }
}

/// Prints the AST nodes with indentation representing their depth, currently not used.
fn _print_node(node: &mut TypeCheckedNode, state: &String, mut_state: &mut usize) -> bool {
    for _ in 0..*mut_state {
        print!("{}", state);
    }
    println!("{:?}", node);
    *mut_state += 1;
    true
}

/// Compiles a `Vec<CompiledProgram>` from a folder along with it's `Vec<GlobalVar>`
/// or generates a `CompileError` if a problem is encountered during compilation.
///
/// The `folder` argument gives the path to the folder, `library` optionally contains a library
/// prefix attached to the front of all paths, `main` contains the name of the main file in the
/// folder, `file_info_chart` contains a map from the `u64` hashes of file names to the `FileInfo`
/// they represent, useful for formatting errors
pub fn compile_from_folder(
    folder: &Path,
    library: Option<&str>,
    main: &str,
    file_info_chart: &mut BTreeMap<u64, FileInfo>,
    constants_path: Option<&Path>,
    must_use_global_consts: bool,
    error_system: &mut ErrorSystem,
    release_build: bool,
    builtins: bool,
) -> Result<(Vec<CompiledFunc>, Vec<GlobalVar>), CompileError> {
    let constants_default = folder.join("constants.json");
    let constants_path = match constants_path {
        Some(path) => Some(path),
        None => match constants_default.exists() {
            true => Some(constants_default.as_path()),
            false => None,
        },
    };

    let (mut programs, mut import_map) = create_program_tree(
        folder,
        library,
        main,
        file_info_chart,
        constants_path,
        error_system,
        builtins,
    )?;

    resolve_imports(&mut programs, &mut import_map, error_system)?;

    // Conversion of programs from `HashMap` to `Vec` for typechecking
    let type_tree = create_type_tree(&programs);
    let mut modules = vec![programs
        .remove(&if let Some(lib) = library {
            vec![lib.to_string(), main.to_string()]
        } else {
            vec![main.to_string()]
        })
        .expect("no main")];
    modules.append(&mut {
        let mut out: Vec<_> = programs.values().cloned().collect();
        out.sort_by(|module1, module2| module2.name.cmp(&module1.name));
        out
    });
    let mut typechecked_modules =
        typecheck_programs(&type_tree, modules, file_info_chart, error_system)?;

    if must_use_global_consts {
        check_global_constants(&typechecked_modules, constants_path, error_system);
    }

    // Control flow analysis stage
    for module in &mut typechecked_modules {
        module.flowcheck(error_system);
    }

    for module in &mut typechecked_modules {
        module.propagate_attributes();
    }

    let (progs, globals) = codegen_modules(typechecked_modules, type_tree, release_build)?;
    Ok((progs, globals))
}

/// Converts the `Vec<String>` used to identify a path into a single formatted string
fn path_display(path: &Vec<String>) -> String {
    let mut s = "".to_string();
    if let Some(first) = path.get(0) {
        s.push_str(first);
    }
    for item in path.iter().skip(1) {
        s.push_str("::");
        s.push_str(item);
    }
    s
}

/// Parsing stage of the compiler, creates a `HashMap` containing a list of modules and imports
/// generated by interpreting the contents of `folder` as source code. Returns a `CompileError` if
/// the contents of `folder` fail to parse.
fn create_program_tree(
    folder: &Path,
    library: Option<&str>,
    main: &str,
    file_info_chart: &mut BTreeMap<u64, FileInfo>,
    constants_path: Option<&Path>,
    error_system: &mut ErrorSystem,
    builtins: bool,
) -> Result<
    (
        HashMap<Vec<String>, Module>,
        HashMap<Vec<String>, Vec<Import>>,
    ),
    CompileError,
> {
    let mut paths = if let Some(lib) = library {
        vec![vec![lib.to_owned(), main.to_owned()]]
    } else {
        vec![vec![main.to_owned()]]
    };

    let mut programs = HashMap::new();
    let mut import_map = HashMap::new();
    let mut seen_paths = HashSet::new();
    while let Some(path) = paths.pop() {
        if seen_paths.contains(&path) {
            continue;
        } else {
            seen_paths.insert(path.clone());
        }
        let name = if path.len() == 1 {
            path[0].clone()
        } else if path[0] == "std" {
            format!("../stdlib/{}", path[1])
        } else if path[0] == "std2" {
            format!("../stdlib2/{}", path[1])
        } else if path[0] == "core" {
            format!("../builtin/{}", path[1])
        } else {
            path[0].clone()
        } + ".mini";
        let mut file = File::open(folder.join(name.clone())).map_err(|why| {
            CompileError::new(
                "Compile error",
                format!("Can not open {}/{}: {:?}", folder.display(), name, why),
                vec![],
            )
        })?;

        let mut source = String::new();
        file.read_to_string(&mut source).map_err(|why| {
            CompileError::new(
                "Compile error",
                format!("Can not read {}/{}: {:?}", folder.display(), name, why),
                vec![],
            )
        })?;
        let mut file_hasher = DefaultHasher::new();
        path.hash(&mut file_hasher);
        let file_id = file_hasher.finish();

        file_info_chart.insert(
            file_id,
            FileInfo {
                name: path_display(&path),
                path: folder.join(name.clone()).display().to_string(),
                contents: source.split("\n").map(|x| x.to_string()).collect(),
            },
        );

        let mut string_table = StringTable::new();
        let mut used_constants = HashSet::new();
        let (imports, funcs, named_types, global_vars, func_table) =
            typecheck::sort_top_level_decls(
                parse_from_source(
                    source,
                    file_id,
                    &path,
                    &mut string_table,
                    constants_path,
                    &mut used_constants,
                    error_system,
                )?,
                path.clone(),
                &mut string_table,
                builtins,
            );
        paths.append(&mut imports.iter().map(|imp| imp.path.clone()).collect());
        import_map.insert(path.clone(), imports.clone());
        programs.insert(
            path.clone(),
            Module::new(
                funcs,
                named_types,
                used_constants,
                global_vars,
                imports,
                string_table,
                func_table,
                path,
                name,
            ),
        );
    }
    Ok((programs, import_map))
}

fn resolve_imports(
    modules: &mut HashMap<Vec<String>, Module>,
    import_map: &mut HashMap<Vec<String>, Vec<Import>>,
    error_system: &mut ErrorSystem,
) -> Result<(), CompileError> {
    for (name, imports) in import_map {
        for import in imports {
            let import_path = import.path.clone();
            let (named_type, imp_func) = if let Some(module) = modules.get_mut(&import_path) {
                // Looks up info from target module
                let string_id = module
                    .string_table
                    .get_if_exists(&import.name.clone())
                    .ok_or(CompileError::new(
                        "Import Error",
                        format!(
                            "Symbol {} does not exist in {}",
                            Color::red(&import.name),
                            Color::red(&import.path.join("/"))
                        ),
                        import.location.into_iter().collect(),
                    ))?;
                let named_type = module.named_types.get(&string_id).cloned();
                let imp_func = module.func_table.get(&string_id).cloned();
                (named_type, imp_func)
            } else {
                return Err(CompileError::new(
                    "Internal error",
                    format!(
                        "Can not find target file for import \"{}::{}\"",
                        import.path.get(0).cloned().unwrap_or_else(String::new),
                        import.name
                    ),
                    import.location.into_iter().collect(),
                ));
            };

            // Modifies origin module to include import
            let origin_module = modules.get_mut(name).ok_or_else(|| {
                CompileError::new(
                    "Internal error",
                    format!(
                        "Can not find originating file for import {}::{}",
                        Color::red(import.path.get(0).map(String::as_str).unwrap_or_default()),
                        Color::red(&import.name)
                    ),
                    import.location.into_iter().collect(),
                )
            })?;

            let string_id = match origin_module.string_table.get_if_exists(&import.name) {
                Some(string_id) => string_id,
                None => {
                    return Err(CompileError::new(
                        "Internal error",
                        format!("Import {} has no string id", import.name),
                        import.loc(),
                    ))
                }
            };

            if let Some(named_type) = named_type {
                origin_module
                    .named_types
                    .insert(string_id, named_type.clone());
            } else if let Some(imp_func) = imp_func {
                let public = match imp_func {
                    Type::Func(prop, _, _) => prop.public,
                    x => panic!(
                        "Func {} somehow has non-func type {}",
                        import.name,
                        x.display()
                    ),
                };

                match public {
                    true => {
                        origin_module.func_table.insert(string_id, imp_func.clone());
                    }
                    false => {
                        return Err(CompileError::new(
                            format!("Import error"),
                            format!("Func {} is private", Color::red(&import.name)),
                            import.loc(),
                        ))
                    }
                }
            } else {
                error_system.warnings.push(CompileError::new_warning(
                    "Compile Warning",
                    format!(
                        "import \"{}::{}\" does not correspond to a type or function",
                        import.path.get(0).cloned().unwrap_or_else(String::new),
                        import.name
                    ),
                    import.location.into_iter().collect(),
                ));
            }
        }
    }
    Ok(())
}

/// Constructor for `TypeTree`
fn create_type_tree(program_tree: &HashMap<Vec<String>, Module>) -> TypeTree {
    program_tree
        .iter()
        .map(|(path, program)| {
            program
                .named_types
                .iter()
                .map(|(id, tipe)| {
                    (
                        (path.clone(), *id),
                        (
                            tipe.clone(),
                            program_tree
                                .get(path)
                                .map(|module| module.string_table.name_from_id(*id).clone())
                                .unwrap(),
                        ),
                    )
                })
                .collect::<Vec<_>>()
        })
        .flatten()
        .collect()
}

fn typecheck_programs(
    type_tree: &TypeTree,
    modules: Vec<Module>,
    _file_info_chart: &mut BTreeMap<u64, FileInfo>,
    error_system: &mut ErrorSystem,
) -> Result<Vec<TypeCheckedModule>, CompileError> {
    let (typechecked_modules, module_issues) = modules
        .into_par_iter()
        .map(
            |Module {
                 funcs,
                 named_types,
                 constants,
                 global_vars,
                 imports,
                 string_table,
                 func_table,
                 path,
                 name: _,
             }| {
                let mut typecheck_issues = vec![];
                let (mut checked_funcs, global_vars, string_table) =
                    typecheck::typecheck_top_level_decls(
                        funcs,
                        &named_types,
                        global_vars,
                        &imports,
                        string_table,
                        func_table,
                        type_tree,
                        &path,
                    )?;

                checked_funcs.iter_mut().for_each(|(id, func)| {
                    let detected_view = func.is_view(type_tree);
                    let detected_write = func.is_write(type_tree);

                    let name = string_table.name_from_id(*id);

                    if detected_view && !func.properties.view {
                        typecheck_issues.push(CompileError::new_type_error(
                            format!(
                                "Func {} is {} but was not declared so",
                                Color::red(name),
                                Color::red("view")
                            ),
                            func.debug_info.locs(),
                        ));
                    }

                    if detected_write && !func.properties.write {
                        typecheck_issues.push(CompileError::new_type_error(
                            format!(
<<<<<<< HEAD
                                "func {} {}",
                                Color::color(
                                    error_system.warn_color,
                                    string_table.name_from_id(*id)
                                ),
                                match declared_purity {
                                    true => "is impure but not marked impure",
                                    false => "is declared impure but does not contain impure code",
                                },
=======
                                "Func {} is {} but was not declared so",
                                Color::red(name),
                                Color::red("write")
>>>>>>> 2240d9a7
                            ),
                            func.debug_info.locs(),
                        ));
                    }

                    if !detected_view && func.properties.view {
                        typecheck_issues.push(CompileError::new_warning(
                            String::from("Typecheck warning"),
                            format!(
                                "Func {} is marked {} but isn't",
                                Color::color(error_system.warn_color, name),
                                Color::color(error_system.warn_color, "view")
                            ),
                            func.debug_info.locs(),
                        ));
                    }

                    if !detected_write && func.properties.write {
                        typecheck_issues.push(CompileError::new_warning(
                            String::from("Typecheck warning"),
                            format!(
                                "Func {} is marked {} but isn't",
                                Color::color(error_system.warn_color, name),
                                Color::color(error_system.warn_color, "write")
                            ),
                            func.debug_info.locs(),
                        ));
                    }
                });
                Ok((
                    TypeCheckedModule::new(
                        checked_funcs,
                        string_table,
                        named_types,
                        constants,
                        global_vars,
                        imports,
                        path,
                    ),
                    typecheck_issues,
                ))
            },
        )
        .collect::<Result<(Vec<TypeCheckedModule>, Vec<Vec<CompileError>>), CompileError>>()?;

    for issue in module_issues.into_iter().flatten() {
        match issue.is_warning {
            true => error_system.warnings.push(issue),
            false => error_system.errors.push(issue),
        }
    }

    Ok(typechecked_modules)
}

fn check_global_constants(
    modules: &Vec<TypeCheckedModule>,
    constants_path: Option<&Path>,
    error_system: &mut ErrorSystem,
) {
    let mut global_constants = init_constant_table(constants_path).unwrap();
    for module in modules {
        for constant in &module.constants {
            global_constants.remove(constant);
        }
    }

    for (constant, _) in global_constants {
        if !constant.starts_with('_') {
            error_system.warnings.push(CompileError::new_warning(
                "Compile Warning",
                format!(
                    "global constant {} is never used",
                    Color::color(error_system.warn_color, constant),
                ),
                vec![],
            ));
        }
    }
}

fn codegen_modules(
    typechecked_modules: Vec<TypeCheckedModule>,
    type_tree: TypeTree,
    release_build: bool,
) -> Result<(Vec<CompiledFunc>, Vec<GlobalVar>), CompileError> {
    let mut work_list = vec![];
    let mut globals_so_far = 0;

    for mut module in typechecked_modules {
        // assign globals to the right of all prior
        let mut global_vars = HashMap::new();
        for mut global in module.global_vars {
            global.offset = Some(globals_so_far);
            global_vars.insert(global.id, global);
            globals_so_far += 1;
        }

        // add universal labels to functions
        for (_, func) in &mut module.checked_funcs {
            let unique_id = Import::unique_id(&module.path, &func.name);
            func.unique_id = Some(unique_id);
        }

        let mut func_labels = HashMap::new(); // local StringId to global Labels
        for (id, func) in &module.checked_funcs {
            match func.properties.closure {
                true => func_labels.insert(*id, Label::Closure(func.unique_id.unwrap())),
                false => func_labels.insert(*id, Label::Func(func.unique_id.unwrap())),
            };
        }
        for import in &module.imports {
            match import.id {
                Some(id) => drop(func_labels.insert(id, Label::Func(import.unique_id))),
                None => panic!("Import without id {:#?}", &import),
            }
        }

        for (_, func) in module.checked_funcs {
            work_list.push((
                func,
                func_labels.clone(),
                module.string_table.clone(),
                global_vars.clone(),
                module.path.clone(),
            ));
        }
    }

    let mut funcs = work_list
        .into_par_iter()
        .map(|(func, func_labels, string_table, globals, module_path)| {
            let func_name = func.name.clone();
            let debug_info = func.debug_info;

            let (code, mut label_gen, frame_size) = codegen::mavm_codegen_func(
                func,
                &string_table,
                &globals,
                &func_labels,
                release_build,
            )?;

            let mut graph = BasicGraph::new(code);

            graph.pop_useless_locals();
            graph.color(frame_size);
            let frame_size = graph.shrink_frame();

            let code = graph.flatten();
            let code = translate::expand_calls(code, &mut label_gen);
            let code = translate::untag_jumps(code);
            let code = translate::replace_phi_nodes(code);
            let (code, captures) = translate::read_capture_data(code);

            let globals: Vec<_> = globals.into_iter().map(|g| g.1).collect();

            let prog = CompiledFunc::new(
                func_name,
                module_path,
                code,
                captures,
                frame_size,
                globals,
                type_tree.clone(),
                debug_info,
            );

            Ok(prog)
        })
        .collect::<Result<Vec<CompiledFunc>, CompileError>>()?;

    let mut capture_map = HashMap::new();
    let mut frame_sizes = HashMap::new();
    for func in &funcs {
        let func_id = func.unique_id;
        capture_map.insert(func_id, func.captures.clone());
        frame_sizes.insert(func_id, func.frame_size);
    }
    for func in &mut funcs {
        func.code = translate::pack_closures(&func.code, &capture_map, &frame_sizes);
    }

<<<<<<< HEAD
    for (path, module_callgraph) in program_callgraph {
        if path[0] == "core" || path[0] == "std" {
            continue;
        }

        for (func, data) in module_callgraph {
            let module = paths_to_modules.get_mut(&path).unwrap();
            let func_name = module.string_table.name_from_id(func);

            if !func_name.starts_with('_') {
                error_system.warnings.push(CompileError::new_warning(
                    String::from("Compile warning"),
                    format!(
                        "func {} is unreachable",
                        Color::color(error_system.warn_color, func_name),
                    ),
                    vec![data.1],
                ));
            }

            module.checked_funcs.remove(&func);
=======
    let mut globals = BTreeMap::new();
    for func in &funcs {
        for global in func.globals.iter() {
            globals.insert(global.offset, global.clone()); // ensure duplicates aren't present
>>>>>>> 2240d9a7
        }
    }

    let mut globals: Vec<_> = globals.into_iter().map(|x| x.1).collect();
    globals.push(GlobalVar::new(
        usize::MAX,
        "_jump_table".to_string(),
        Type::Any,
        DebugInfo::default(),
    ));

    Ok((funcs, globals))
}

pub fn comma_list(input: &[String]) -> String {
    let mut base = String::new();
    if input.len() > 0 {
        for object in input.iter().take(input.len() - 1) {
            base.push_str(object);
            base.push(',');
            base.push(' ');
        }
        base.push_str(&input[input.len() - 1]);
    }
    base
}

/// Converts source string `source` into a series of `TopLevelDecl`s, uses identifiers from
/// `string_table` and records new ones in it as well. The `file_id` argument is used to construct
/// file information for the location fields.
pub fn parse_from_source(
    source: String,
    file_id: u64,
    file_path: &[String],
    string_table: &mut StringTable,
    constants_path: Option<&Path>,
    used_constants: &mut HashSet<String>,
    error_system: &mut ErrorSystem,
) -> Result<(Vec<TopLevelDecl>, BTreeMap<StringId, Func>), CompileError> {
    let lines = Lines::new(source.bytes());
    let mut constants = init_constant_table(constants_path)?;
    let mut local_constants = HashMap::<String, Location>::new();
    let mut closures = BTreeMap::new();

    let parsed = DeclsParser::new()
        .parse(
            string_table,
            &lines,
            file_id,
            file_path,
            &mut constants,
            &mut local_constants,
            used_constants,
            &mut closures,
            error_system,
            &source,
        )
        .map_err(|e| match e {
            ParseError::UnrecognizedToken {
                token: (offset, _tok, end),
                expected,
            } => CompileError::new(
                String::from("Compile error: unexpected token"),
                format!(
                    "{}, expected one of: {}",
                    &source[offset..end],
                    comma_list(&expected),
                ),
                vec![lines.location(BytePos::from(offset), file_id).unwrap()],
            ),
            ParseError::InvalidToken { location } => CompileError::new(
                "Compile error",
                format!("found invalid token"),
                lines
                    .location(location.into(), file_id)
                    .into_iter()
                    .collect(),
            ),
            ParseError::UnrecognizedEOF { location, expected } => CompileError::new(
                String::from("Compile error: unexpected end of file"),
                format!("expected one of: {}", comma_list(&expected)),
                lines
                    .location(location.into(), file_id)
                    .into_iter()
                    .collect(),
            ),
            ParseError::ExtraToken {
                token: (offset, _tok, end),
            } => CompileError::new(
                String::from("Compile error: extra token"),
                format!("{}", &source[offset..end],),
                vec![lines.location(BytePos::from(offset), file_id).unwrap()],
            ),
            ParseError::User { error } => error,
        })?;

    for (constant, loc) in local_constants {
        if !used_constants.contains(&constant) {
            error_system.warnings.push(CompileError::new_warning(
                "Compile Warning",
                format!(
                    "Constant {} is never used",
                    Color::color(error_system.warn_color, constant),
                ),
                vec![loc],
            ));
        }
    }

    Ok((parsed, closures))
}

/// Represents any error encountered during compilation.
#[derive(Debug, Clone)]
pub struct CompileError {
    /// The error title
    pub title: String,
    /// What the error is.
    pub description: String,
    /// Where the error happened.
    pub locations: Vec<Location>,
    /// Whether the error should not stop compilation
    pub is_warning: bool,
}

impl Display for CompileError {
    fn fmt(&self, f: &mut Formatter<'_>) -> Result<(), std::fmt::Error> {
        write!(f, "{}", self.description)
    }
}

impl<L, T> From<CompileError> for ParseError<L, T, CompileError> {
    fn from(error: CompileError) -> ParseError<L, T, CompileError> {
        ParseError::User { error }
    }
}

impl CompileError {
    pub fn new<S, U>(title: S, description: U, locations: Vec<Location>) -> Self
    where
        S: std::string::ToString,
        U: std::string::ToString,
    {
        CompileError {
            title: title.to_string(),
            description: description.to_string(),
            locations,
            is_warning: false,
        }
    }

    pub fn new_warning<S, U>(title: S, description: U, locations: Vec<Location>) -> Self
    where
        S: std::string::ToString,
        U: std::string::ToString,
    {
        CompileError {
            title: title.to_string(),
            description: description.to_string(),
            locations,
            is_warning: true,
        }
    }

    pub fn new_type_error<S>(description: S, locations: Vec<Location>) -> Self
    where
        S: std::string::ToString,
    {
        CompileError {
            title: String::from("Typecheck Error"),
            description: description.to_string(),
            locations,
            is_warning: false,
        }
    }

<<<<<<< HEAD
=======
    pub fn new_codegen_error<S>(description: S, location: Option<Location>) -> Self
    where
        S: std::string::ToString,
    {
        CompileError {
            title: String::from("Codegen Error"),
            description: description.to_string(),
            locations: location.into_iter().collect(),
            is_warning: false,
        }
    }

>>>>>>> 2240d9a7
    pub fn pretty_fmt(
        &self,
        file_info_chart: &BTreeMap<u64, FileInfo>,
        warnings_are_errors: bool,
    ) -> String {
        let blue = Color::BLUE;
        let reset = Color::RESET;

        let err_color = match self.is_warning {
            true => match warnings_are_errors {
                true => Color::PINK,
                false => Color::YELLOW,
            },
            false => Color::RED,
        };

        let last_line = &self.locations.last();

        let mut pretty = format!(
            "{}: {}\n{}    --> {}{}\n",
            Color::color(err_color, &self.title),
            self.description,
            blue,
            match last_line {
                None => String::from("Could not determine location of error"),
                Some(location) => match file_info_chart.get(&location.file_id) {
                    None => String::from("file with id ") + &location.file_id.to_string(),
                    Some(info) => format!(
                        "{}{} line {} column {}{}",
                        info.path,
                        reset,
                        Color::blue(location.line),
                        blue,
                        location.column,
                    ),
                },
            },
            reset
        );

        pretty += &self
            .locations
            .iter()
            .map(|location| match file_info_chart.get(&location.file_id) {
                None => String::new(),
                Some(info) => format!(
                    "     {}|\n{: <4} | {}{}\n",
                    blue,
                    location.line,
                    reset,
                    match info.contents.get(location.line.to_usize()) {
                        None => "could not recover line",
                        Some(line) => line,
                    }
                ),
            })
            .collect::<String>();

        pretty += &self
            .locations
            .last()
            .into_iter()
            .map(|x| {
                format!(
                    "     {}{:0space$}{}\n",
                    Color::blue("|"),
                    " ",
                    Color::color(err_color, "^"),
                    space = x.column.to_usize() + 1
                )
            })
            .collect::<String>();

        pretty
    }

    pub fn print(&self, file_info_chart: &BTreeMap<u64, FileInfo>, warnings_are_errors: bool) {
        eprintln!("{}", self.pretty_fmt(file_info_chart, warnings_are_errors));
    }
}

/// A collection of all compiler warnings encountered and the mechanism to handle them.
pub struct ErrorSystem {
    /// All compilation errors
    pub errors: Vec<CompileError>,
    /// All compilation warnings
    pub warnings: Vec<CompileError>,
    /// Whether these should halt compilation
    pub warnings_are_errors: bool,
    /// The color to use when highlighting parts of the body text
    pub warn_color: &'static str,
    /// File information that helps the error system pretty-print errors and warnings
    pub file_info_chart: BTreeMap<u64, FileInfo>,
}

impl ErrorSystem {
    pub fn print(&self) {
        for warning in &self.warnings {
            warning.print(&self.file_info_chart, self.warnings_are_errors);
        }
        for error in &self.errors {
            error.print(&self.file_info_chart, self.warnings_are_errors);
        }
    }
}

/// Lists the offset of each source file contained by a CompiledProgram in offsets, and the
/// instruction directly following the last in the CompiledProgram.
#[derive(Clone, Serialize, Deserialize)]
#[serde(transparent)]
pub struct FileInfo {
    pub name: String,
    #[serde(skip)]
    pub path: String,
    #[serde(skip)]
    pub contents: Vec<String>,
}

impl Debug for FileInfo {
    fn fmt(&self, f: &mut Formatter<'_>) -> Result<(), std::fmt::Error> {
        write!(
            f,
            "FileInfo {{path: {:?}, name: {:?}, contents:...}}",
            self.path, self.name
        )
    }
}

impl Display for FileInfo {
    fn fmt(&self, f: &mut Formatter<'_>) -> Result<(), std::fmt::Error> {
        write!(f, "{}", self.name)
    }
}<|MERGE_RESOLUTION|>--- conflicted
+++ resolved
@@ -5,14 +5,9 @@
 //! Contains utilities for compiling mini source code.
 
 use crate::console::Color;
-<<<<<<< HEAD
-use crate::link::{link, postlink_compile, ExportedFunc, Import, ImportedFunc, LinkedProgram};
-use crate::mavm::Instruction;
-=======
 use crate::link::{link, postlink_compile, Import, LinkedProgram};
 use crate::mavm::{Instruction, Label, LabelId};
 use crate::optimize::BasicGraph;
->>>>>>> 2240d9a7
 use crate::pos::{BytePos, Location};
 use crate::stringtable::{StringId, StringTable};
 use ast::Func;
@@ -257,14 +252,7 @@
         }
     }
 
-<<<<<<< HEAD
-        call_graph
-    }
-
-    ///Reasons about control flow and construct usage within the typechecked AST
-=======
     /// Reasons about control flow and construct usage within the typechecked AST
->>>>>>> 2240d9a7
     fn flowcheck(&mut self, error_system: &mut ErrorSystem) {
         let mut flow_warnings = vec![];
 
@@ -926,21 +914,9 @@
                     if detected_write && !func.properties.write {
                         typecheck_issues.push(CompileError::new_type_error(
                             format!(
-<<<<<<< HEAD
-                                "func {} {}",
-                                Color::color(
-                                    error_system.warn_color,
-                                    string_table.name_from_id(*id)
-                                ),
-                                match declared_purity {
-                                    true => "is impure but not marked impure",
-                                    false => "is declared impure but does not contain impure code",
-                                },
-=======
                                 "Func {} is {} but was not declared so",
                                 Color::red(name),
                                 Color::red("write")
->>>>>>> 2240d9a7
                             ),
                             func.debug_info.locs(),
                         ));
@@ -1124,34 +1100,10 @@
         func.code = translate::pack_closures(&func.code, &capture_map, &frame_sizes);
     }
 
-<<<<<<< HEAD
-    for (path, module_callgraph) in program_callgraph {
-        if path[0] == "core" || path[0] == "std" {
-            continue;
-        }
-
-        for (func, data) in module_callgraph {
-            let module = paths_to_modules.get_mut(&path).unwrap();
-            let func_name = module.string_table.name_from_id(func);
-
-            if !func_name.starts_with('_') {
-                error_system.warnings.push(CompileError::new_warning(
-                    String::from("Compile warning"),
-                    format!(
-                        "func {} is unreachable",
-                        Color::color(error_system.warn_color, func_name),
-                    ),
-                    vec![data.1],
-                ));
-            }
-
-            module.checked_funcs.remove(&func);
-=======
     let mut globals = BTreeMap::new();
     for func in &funcs {
         for global in func.globals.iter() {
             globals.insert(global.offset, global.clone()); // ensure duplicates aren't present
->>>>>>> 2240d9a7
         }
     }
 
@@ -1328,8 +1280,6 @@
         }
     }
 
-<<<<<<< HEAD
-=======
     pub fn new_codegen_error<S>(description: S, location: Option<Location>) -> Self
     where
         S: std::string::ToString,
@@ -1342,7 +1292,6 @@
         }
     }
 
->>>>>>> 2240d9a7
     pub fn pretty_fmt(
         &self,
         file_info_chart: &BTreeMap<u64, FileInfo>,
