/*
 * Copyright 2020, Offchain Labs, Inc. All rights reserved
 */

//! Contains utilities for compiling mini source code.

use crate::link::{link, postlink_compile, ExportedFunc, Import, ImportedFunc, LinkedProgram};
use crate::mavm::Instruction;
use crate::pos::{BytePos, Location};
use crate::stringtable::StringTable;
use ast::{Func, TypeTree};
use clap::Clap;
use lalrpop_util::lalrpop_mod;
use lalrpop_util::ParseError;
use mini::DeclsParser;
use miniconstants::init_constant_table;
use serde::{Deserialize, Serialize};
use std::collections::hash_map::DefaultHasher;
use std::collections::{BTreeMap, HashMap, HashSet};
use std::fmt::{Display, Formatter};
use std::fs::File;
use std::hash::{Hash, Hasher};
use std::io::{self, Read};
use std::path::Path;
use typecheck::TypeCheckedFunc;

pub use ast::{DebugInfo, GlobalVarDecl, StructField, TopLevelDecl, Type};
pub use source::Lines;
pub use typecheck::{AbstractSyntaxTree, TypeCheckedNode};

mod ast;
mod codegen;
pub mod miniconstants;
mod source;
mod typecheck;
lalrpop_mod!(mini);

///Command line options for compile subcommand.
#[derive(Clap, Debug, Default)]
pub struct CompileStruct {
    pub input: Vec<String>,
    #[clap(short, long)]
    pub debug_mode: bool,
    #[clap(short, long)]
    pub test_mode: bool,
    #[clap(short, long)]
    pub output: Option<String>,
    #[clap(short, long)]
    pub format: Option<String>,
    #[clap(short, long)]
    pub inline: bool,
}

///Represents the contents of a source file after parsing.
#[derive(Clone, Debug, Serialize, Deserialize, PartialEq, Eq)]
struct Module {
    //TODO: Remove this field
    ///The list of imported functions imported through the old import/export system
    imported_funcs: Vec<ImportedFunc>,
    ///List of functions defined locally within the source file
    funcs: Vec<Func>,
    ///Map from `StringId`s in this file to the `Type`s they represent.
    named_types: HashMap<usize, Type>,
    ///List of global variables defined within this file.
    global_vars: Vec<GlobalVarDecl>,
    ///Map from `StringId`s to the names they derived from.
    string_table: StringTable,
    ///Map from `StringId`s to the types of the functions they represent.
    func_table: HashMap<usize, Type>,
    ///The name of the module, this may be removed later.
    name: String,
}

///Represents the contents of a source file after type checking is done.
#[derive(Clone, Debug)]
struct TypeCheckedModule {
    /// List of functions defined locally within the source file that have been validated by
    /// typechecking
    checked_funcs: Vec<TypeCheckedFunc>,
    ///Map from `StringId`s to the names they derived from.
    string_table: StringTable,
    ///The list of imported functions imported through the old import/export system
    imported_funcs: Vec<ImportedFunc>,
    ///The list of exported functions exported through the old import/export system
    exported_funcs: Vec<ExportedFunc>,
    ///List of global variables defined in this module.
    global_vars: Vec<GlobalVarDecl>,
    ///The name of the module, this may be removed later.
    name: String,
}

impl CompileStruct {
    pub fn invoke(&self) -> Result<LinkedProgram, (CompileError, BTreeMap<u64, String>)> {
        let mut file_name_chart = BTreeMap::new();
        let mut compiled_progs = Vec::new();
        for filename in &self.input {
            let path = Path::new(filename);
            match compile_from_file(path, &mut file_name_chart, self.inline) {
                Ok(idk) => idk,
                Err(mut e) => {
                    e.description = format!("Compile error: {}", e.description);
                    return Err((e, file_name_chart));
                }
            }
            .into_iter()
            .for_each(|prog| {
                file_name_chart.extend(prog.file_name_chart.clone());
                compiled_progs.push(prog)
            });
        }
        let linked_prog = match link(&compiled_progs, self.test_mode) {
            Ok(idk) => idk,
            Err(mut e) => {
                e.description = format!("Compile error: {}", e.description);
                return Err((e, file_name_chart));
            }
        };
        postlink_compile(
            linked_prog,
            file_name_chart.clone(),
            self.test_mode,
            self.debug_mode,
        )
        .map_err(|mut e| {
            e.description = format!("Linking error: {}", e.description);
            (e, file_name_chart)
        })
    }
}

impl Module {
    fn new(
        imported_funcs: Vec<ImportedFunc>,
        funcs: Vec<Func>,
        named_types: HashMap<usize, Type>,
        global_vars: Vec<GlobalVarDecl>,
        string_table: StringTable,
        func_table: HashMap<usize, Type>,
        name: String,
    ) -> Self {
        Self {
            imported_funcs,
            funcs,
            named_types,
            global_vars,
            string_table,
            func_table,
            name,
        }
    }
}

impl TypeCheckedModule {
    fn new(
        checked_funcs: Vec<TypeCheckedFunc>,
        string_table: StringTable,
        imported_funcs: Vec<ImportedFunc>,
        exported_funcs: Vec<ExportedFunc>,
        global_vars: Vec<GlobalVarDecl>,
        name: String,
    ) -> Self {
        Self {
            checked_funcs,
            string_table,
            imported_funcs,
            exported_funcs,
            global_vars,
            name,
        }
    }
    ///Inlines functions in the AST by replacing function calls with `CodeBlock` expressions where
    /// appropriate
    fn inline(&mut self) {
        let mut new_funcs = self.checked_funcs.clone();
        for f in &mut new_funcs {
            f.inline(
                &self.checked_funcs,
                &self.imported_funcs,
                &self.string_table,
            )
        }
        self.checked_funcs = new_funcs;
    }
}

///Represents a mini program or module that has been compiled and possibly linked, but has not had
/// post-link compilation steps applied. Is directly serialized to and from .mao files.
#[derive(Clone, Serialize, Deserialize)]
pub struct CompiledProgram {
    ///Instructions to be run to execute the program/module
    pub code: Vec<Instruction>,
    ///The list of exported functions exported through the old import/export system
    pub exported_funcs: Vec<ExportedFunc>,
    ///The list of imported functions imported through the old import/export system
    pub imported_funcs: Vec<ImportedFunc>,
    ///Highest ID used for any global in this program, used for linking
    pub globals: Vec<GlobalVarDecl>,
    ///Contains list of offsets of the various modules contained in this program
    pub source_file_map: Option<SourceFileMap>,
    ///Map from u64 hashes of file names to the `String`s they originate from
    pub file_name_chart: HashMap<u64, String>,
}

impl CompiledProgram {
    pub fn new(
        code: Vec<Instruction>,
        exported_funcs: Vec<ExportedFunc>,
        imported_funcs: Vec<ImportedFunc>,
        globals: Vec<GlobalVarDecl>,
        source_file_map: Option<SourceFileMap>,
        file_name_chart: HashMap<u64, String>,
    ) -> Self {
        CompiledProgram {
            code,
            exported_funcs,
            imported_funcs,
            globals,
            source_file_map,
            file_name_chart,
        }
    }

    ///Takes self by value and returns a tuple. The first value in the tuple is modified version of
    /// self with internal code references shifted forward by int_offset instructions, external code
    /// references offset by ext_offset instructions, function references shifted forward by
    /// func_offset, num_globals modified assuming the first *globals_offset* slots are occupied,
    /// and source_file_map replacing the existing source_file_map field.
    ///
    /// The second value of the tuple is the function offset after applying this operation.
    pub fn relocate(
        self,
        int_offset: usize,
        ext_offset: usize,
        func_offset: usize,
        globals_offset: Vec<GlobalVarDecl>,
        source_file_map: Option<SourceFileMap>,
    ) -> (Self, usize) {
        let mut relocated_code = Vec::new();
        let mut max_func_offset = func_offset;
        for insn in &self.code {
            let (relocated_insn, new_func_offset) =
                insn.clone()
                    .relocate(int_offset, ext_offset, func_offset, globals_offset.len());
            relocated_code.push(relocated_insn);
            if max_func_offset < new_func_offset {
                max_func_offset = new_func_offset;
            }
        }

        let mut relocated_exported_funcs = Vec::new();
        for exp_func in self.exported_funcs {
            let (relocated_exp_func, new_func_offset) =
                exp_func.relocate(int_offset, ext_offset, func_offset);
            relocated_exported_funcs.push(relocated_exp_func);
            if max_func_offset < new_func_offset {
                max_func_offset = new_func_offset;
            }
        }

        let mut relocated_imported_funcs = Vec::new();
        for imp_func in self.imported_funcs {
            relocated_imported_funcs.push(imp_func.relocate(int_offset, ext_offset));
        }

        (
            CompiledProgram::new(
                relocated_code,
                relocated_exported_funcs,
                relocated_imported_funcs,
                {
                    let mut new_vec = globals_offset.clone();
                    new_vec.append(&mut self.globals.clone());
                    new_vec
                },
                source_file_map,
                self.file_name_chart,
            ),
            max_func_offset,
        )
    }

    ///Writes self to output in format "format".  Supported values are: "pretty", "json", or
    /// "bincode" if None is specified, json is used, and if an invalid format is specified this
    /// value appended by "invalid format: " will be written instead
    pub fn _to_output(&self, output: &mut dyn io::Write, format: Option<&str>) {
        match format {
            Some("pretty") => {
                writeln!(output, "exported: {:?}", self.exported_funcs).unwrap();
                writeln!(output, "imported: {:?}", self.imported_funcs).unwrap();
                for (idx, insn) in self.code.iter().enumerate() {
                    writeln!(output, "{:04}:  {}", idx, insn).unwrap();
                }
            }
            None | Some("json") => match serde_json::to_string(self) {
                Ok(prog_str) => {
                    writeln!(output, "{}", prog_str).unwrap();
                }
                Err(e) => {
                    writeln!(output, "json serialization error: {:?}", e).unwrap();
                }
            },
            Some("bincode") => match bincode::serialize(self) {
                Ok(encoded) => {
                    if let Err(e) = output.write_all(&encoded) {
                        writeln!(output, "bincode write error: {:?}", e).unwrap();
                    }
                }
                Err(e) => {
                    writeln!(output, "bincode serialization error: {:?}", e).unwrap();
                }
            },
            Some(weird_value) => {
                writeln!(output, "invalid format: {}", weird_value).unwrap();
            }
        }
    }
}

///Returns either a CompiledProgram generated from source code at path, otherwise returns a
/// CompileError.
///
/// The file_id specified will be used as the file_id in locations originating from this source
/// file, and if debug is set to true, then compiler internal debug information will be printed.
pub fn compile_from_file(
    path: &Path,
    file_name_chart: &mut BTreeMap<u64, String>,
    inline: bool,
) -> Result<Vec<CompiledProgram>, CompileError> {
    let library = path
        .parent()
        .map(|par| {
            par.file_name()
                .map(|lib| {
                    let res = lib.to_str();
                    if res == Some("builtin") {
                        Some("core")
                    } else if res == Some("stdlib") {
                        Some("std")
                    } else {
                        None
                    }
                })
                .unwrap_or(None)
        })
        .unwrap_or(None);
    if path.is_dir() {
        compile_from_folder(path, library, "main", file_name_chart, inline)
    } else if let (Some(parent), Some(file_name)) = (path.parent(), path.file_stem()) {
        compile_from_folder(
            parent,
            library,
            file_name.to_str().ok_or_else(|| {
                CompileError::new(format!("File name {:?} must be UTF-8", file_name), None)
            })?,
            file_name_chart,
            inline,
        )
    } else {
        Err(CompileError::new(
            format!("Could not parse {} as valid path", path.display()),
            None,
        ))
    }
}

///Prints the AST nodes with indentation representing their depth, currently not used.
fn _print_node(node: &mut TypeCheckedNode, state: &String, mut_state: &mut usize) -> bool {
    for _ in 0..*mut_state {
        print!("{}", state);
    }
    println!("{:?}", node);
    *mut_state += 1;
    true
}

///Compiles a `Vec<CompiledProgram>` from a folder or generates a `CompileError` if a problem is
///encountered during compilation.
///
///The `folder` argument gives the path to the folder, `library` optionally contains a library
///prefix attached to the front of all paths, `main` contains the name of the main file in the
///folder, `file_name_chart` contains a map from the `u64` hashes of file names to the `Strings`
///they represent, useful for formatting errors, and `inline` determines whether inlining is used
///when compiling this folder.
pub fn compile_from_folder(
    folder: &Path,
    library: Option<&str>,
    main: &str,
    file_name_chart: &mut BTreeMap<u64, String>,
    inline: bool,
) -> Result<Vec<CompiledProgram>, CompileError> {
    let (mut programs, import_map) = create_program_tree(folder, library, main, file_name_chart)?;
    resolve_imports(&mut programs, &import_map)?;
    //Conversion of programs from `HashMap` to `Vec` for typechecking
    let type_tree = create_type_tree(&programs);
    let mut modules = vec![programs
        .remove(&if let Some(lib) = library {
            vec![lib.to_string(), main.to_string()]
        } else {
            vec![main.to_string()]
        })
        .expect("no main")];
    modules.append(&mut {
        let mut out: Vec<_> = programs.values().cloned().collect();
        out.sort_by(|module1, module2| module2.name.cmp(&module1.name));
        out
    });
    let mut typechecked_modules = typecheck_programs(&type_tree, modules)?;
    //Inlining stage
    if inline {
        typechecked_modules
            .iter_mut()
            .for_each(|module| module.inline());
    }
    let progs = codegen_programs(typechecked_modules, file_name_chart, folder)?;
    Ok(progs)
}

///Converts the `Vec<String>` used to identify a path into a single formatted string
fn path_display(path: &Vec<String>) -> String {
    let mut s = "".to_string();
    if let Some(first) = path.get(0) {
        s.push_str(first);
    }
    for item in path.iter().skip(1) {
        s.push_str("::");
        s.push_str(item);
    }
    s
}

///Parsing stage of the compiler, creates a `HashMap` containing a list of modules and imports
/// generated by interpreting the contents of `folder` as source code. Returns a `CompileError` if
/// the contents of `folder` fail to parse.
fn create_program_tree(
    folder: &Path,
    library: Option<&str>,
    main: &str,
    file_name_chart: &mut BTreeMap<u64, String>,
) -> Result<
    (
        HashMap<Vec<String>, Module>,
        HashMap<Vec<String>, Vec<Import>>,
    ),
    CompileError,
> {
    let mut paths = if let Some(lib) = library {
        vec![vec![lib.to_owned(), main.to_owned()]]
    } else {
        vec![vec![main.to_owned()]]
    };
    let mut programs = HashMap::new();
    let mut import_map = HashMap::new();
    let mut seen_paths = HashSet::new();
    while let Some(name) = paths.pop() {
        if seen_paths.contains(&name) {
            continue;
        } else {
            seen_paths.insert(name.clone());
        }
        let path = if name.len() == 1 {
            name[0].clone()
        } else if name[0] == "std" {
            format!("../stdlib/{}", name[1])
        } else if name[0] == "core" {
            format!("../builtin/{}", name[1])
        } else {
            name[0].clone()
        } + ".mini";
        let mut file = File::open(folder.join(path.clone())).map_err(|why| {
            CompileError::new(
                format!("Can not open {}/{}: {:?}", folder.display(), path, why),
                None,
            )
        })?;

        let mut source = String::new();
        file.read_to_string(&mut source).map_err(|why| {
            CompileError::new(
                format!("Can not read {}/{}: {:?}", folder.display(), path, why),
                None,
            )
        })?;
        let mut file_hasher = DefaultHasher::new();
        name.hash(&mut file_hasher);
        let file_id = file_hasher.finish();
        file_name_chart.insert(file_id, path_display(&name));
        let mut string_table = StringTable::new();
        let (imports, funcs, named_types, global_vars, hm) = typecheck::sort_top_level_decls(
            &parse_from_source(source, file_id, &name, &mut string_table)?,
        );
        paths.append(&mut imports.iter().map(|imp| imp.path.clone()).collect());
        import_map.insert(name.clone(), imports);
        programs.insert(
            name.clone(),
            Module::new(
                vec![],
                funcs,
                named_types,
                global_vars,
                string_table,
                hm,
                path,
            ),
        );
    }
    Ok((programs, import_map))
}

fn resolve_imports(
    programs: &mut HashMap<Vec<String>, Module>,
    import_map: &HashMap<Vec<String>, Vec<Import>>,
) -> Result<(), CompileError> {
    for (name, imports) in import_map {
        for import in imports {
            let import_path = import.path.clone();
            let (named_type, imp_func) = if let Some(program) = programs.get_mut(&import_path) {
                //Looks up info from target program
                let index = program.string_table.get(import.name.clone());
                let named_type = program.named_types.get(&index).cloned();
                let imp_func = program.func_table.get(&index).cloned();
                (named_type, imp_func)
            } else {
                return Err(CompileError::new(
                    format!(
                        "Internal error: Can not find target file for import \"{}::{}\"",
                        import.path.get(0).cloned().unwrap_or_else(String::new),
                        import.name
                    ),
                    None,
                ));
            };
            //Modifies origin program to include import
            let origin_program = programs.get_mut(name).ok_or_else(|| {
                CompileError::new(
                    format!(
                        "Internal error: Can not find originating file for import \"{}::{}\"",
                        import.path.get(0).cloned().unwrap_or_else(String::new),
                        import.name
                    ),
                    None,
                )
            })?;
            let index = origin_program.string_table.get(import.name.clone());
            if let Some(named_type) = named_type {
                origin_program.named_types.insert(index, named_type.clone());
            } else if let Some(imp_func) = imp_func {
                origin_program.func_table.insert(index, imp_func.clone());
                origin_program.imported_funcs.push(ImportedFunc::new(
                    origin_program.imported_funcs.len(),
                    index,
                    &origin_program.string_table,
                ));
            } else {
                println!(
                    "Warning: import \"{}::{}\" does not correspond to a type or function",
                    import.path.get(0).cloned().unwrap_or_else(String::new),
                    import.name
                );
            }
        }
    }
    Ok(())
}

///Constructor for `TypeTree`
fn create_type_tree(program_tree: &HashMap<Vec<String>, Module>) -> TypeTree {
    program_tree
        .iter()
        .map(|(path, program)| {
            program
                .named_types
                .iter()
                .map(|(id, tipe)| ((path.clone(), *id), tipe.clone()))
                .collect::<Vec<_>>()
        })
        .flatten()
        .collect()
}

fn typecheck_programs(
    type_tree: &TypeTree,
    modules: Vec<Module>,
) -> Result<Vec<TypeCheckedModule>, CompileError> {
    let mut typechecked = vec![];
    for Module {
        imported_funcs,
        funcs,
        named_types,
        global_vars,
        string_table,
        func_table: hm,
        name,
    } in modules
    {
        let mut checked_funcs = vec![];
        let (exported_funcs, global_vars, string_table) = typecheck::typecheck_top_level_decls(
            funcs,
            named_types,
            global_vars,
            string_table,
            hm,
            &mut checked_funcs,
            type_tree,
        )
        .map_err(|res3| CompileError::new(res3.reason.to_string(), res3.location))?;
        checked_funcs.iter_mut().for_each(|func| {
            let detected_purity = func.is_pure();
            let declared_purity = func.properties.pure;
            if !detected_purity && declared_purity {
                println!(
                    "Warning: func {} is impure but not marked impure",
                    string_table.name_from_id(func.name)
                )
            } else if detected_purity && !declared_purity {
                println!(
                    "Warning: func {} is declared impure but does not contain impure code",
                    string_table.name_from_id(func.name)
                )
            }
        });
        typechecked.push(TypeCheckedModule::new(
            checked_funcs,
            string_table,
            imported_funcs,
            exported_funcs,
            global_vars,
            name,
        ));
    }
    Ok(typechecked)
}

fn codegen_programs(
    typechecked_modules: Vec<TypeCheckedModule>,
    file_name_chart: &mut BTreeMap<u64, String>,
    folder: &Path,
) -> Result<Vec<CompiledProgram>, CompileError> {
    let mut progs = vec![];
    for TypeCheckedModule {
        checked_funcs,
        string_table,
        imported_funcs,
        exported_funcs,
        global_vars,
        name,
    } in typechecked_modules
    {
        let code_out = codegen::mavm_codegen(
            checked_funcs,
            &string_table,
            &imported_funcs,
            &global_vars,
            file_name_chart,
        )
        .map_err(|e| CompileError::new(e.reason.to_string(), e.location))?;
        progs.push(CompiledProgram::new(
            code_out.to_vec(),
            exported_funcs,
            imported_funcs,
            global_vars,
            Some(SourceFileMap::new(
                code_out.len(),
                folder.join(name.clone()).display().to_string(),
            )),
            HashMap::new(),
        ))
    }
    Ok(progs)
}

fn comma_list(input: &[String]) -> String {
    let mut base = String::new();
    if input.len() > 0 {
        for object in input.iter().take(input.len() - 1) {
            base.push_str(object);
            base.push(',');
            base.push(' ');
        }
        base.push_str(&input[input.len() - 1]);
    }
    base
}

///Converts source string `source` into a series of `TopLevelDecl`s, uses identifiers from
/// `string_table` and records new ones in it as well.  The `file_id` argument is used to construct
/// file information for the location fields.
pub fn parse_from_source(
    source: String,
    file_id: u64,
    file_path: &[String],
    string_table: &mut StringTable,
) -> Result<Vec<TopLevelDecl>, CompileError> {
    let comment_re = regex::Regex::new(r"//.*").unwrap();
    let source = comment_re.replace_all(&source, "");
    let lines = Lines::new(source.bytes());
    let mut constants = init_constant_table();
    DeclsParser::new()
        .parse(
            string_table,
            &lines,
            file_id,
            file_path,
            &mut constants,
            &source,
        )
        .map_err(|e| match e {
            ParseError::UnrecognizedToken {
                token: (offset, _tok, end),
                expected,
            } => CompileError::new(
                format!(
                    "unexpected token: {}, expected one of: {}",
                    &source[offset..end],
                    comma_list(&expected),
                ),
                Some(lines.location(BytePos::from(offset), file_id).unwrap()),
            ),
            ParseError::InvalidToken { location } => CompileError::new(
                format!("found invalid token"),
                lines.location(location.into(), file_id),
            ),
            ParseError::UnrecognizedEOF { location, expected } => CompileError::new(
                format!(
                    "unexpected end of file: expected one of: {}",
<<<<<<< HEAD
                    format!("{:?}", &expected)
=======
                    comma_list(&expected)
>>>>>>> 4999dd7a
                ),
                lines.location(location.into(), file_id),
            ),
            ParseError::ExtraToken {
                token: (offset, _tok, end),
            } => CompileError::new(
                format!("extra token: {}", &source[offset..end],),
                Some(lines.location(BytePos::from(offset), file_id).unwrap()),
            ),
            ParseError::User { error } => {
                CompileError::new(format!("custom parsing error: {}", error), None)
            }
        })
}

///Represents any error encountered during compilation.
#[derive(Debug, Clone)]
pub struct CompileError {
    ///What the error is.
    pub description: String,
    ///Where the error happened.
    pub location: Option<Location>,
}

impl Display for CompileError {
    fn fmt(&self, f: &mut Formatter<'_>) -> Result<(), std::fmt::Error> {
        write!(f, "{}", self.description)
    }
}

impl CompileError {
    pub fn new(description: String, location: Option<Location>) -> Self {
        CompileError {
            description,
            location,
        }
    }
}

///Lists the offset of each source file contained by a CompiledProgram in offsets, and the
/// instruction directly following the last in the CompiledProgram.
#[derive(Clone, Serialize, Deserialize)]
pub struct SourceFileMap {
    offsets: Vec<(usize, String)>,
    end: usize,
}

impl SourceFileMap {
    pub fn new(size: usize, first_filepath: String) -> Self {
        SourceFileMap {
            offsets: vec![(0, first_filepath)],
            end: size,
        }
    }

    pub fn new_empty() -> Self {
        SourceFileMap {
            offsets: Vec::new(),
            end: 0,
        }
    }

    ///Adds a new source file to self with offset at current end
    pub fn push(&mut self, size: usize, filepath: String) {
        self.offsets.push((self.end, filepath));
        self.end += size;
    }

    ///Panics if offset is past the end of the SourceFileMap
    pub fn get(&self, offset: usize) -> String {
        for i in 0..(self.offsets.len() - 1) {
            if offset < self.offsets[i + 1].0 {
                return self.offsets[i].1.clone();
            }
        }
        if offset < self.end {
            return self.offsets[self.offsets.len() - 1].1.clone();
        }
        panic!("SourceFileMap: bounds check error");
    }
}<|MERGE_RESOLUTION|>--- conflicted
+++ resolved
@@ -722,11 +722,7 @@
             ParseError::UnrecognizedEOF { location, expected } => CompileError::new(
                 format!(
                     "unexpected end of file: expected one of: {}",
-<<<<<<< HEAD
-                    format!("{:?}", &expected)
-=======
                     comma_list(&expected)
->>>>>>> 4999dd7a
                 ),
                 lines.location(location.into(), file_id),
             ),
