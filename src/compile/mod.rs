--- conflicted
+++ resolved
@@ -612,9 +612,6 @@
     release_build: bool,
     builtins: bool,
 ) -> Result<Vec<CompiledProgram>, CompileError> {
-<<<<<<< HEAD
-    let (mut programs, mut import_map) = create_program_tree(
-=======
     let constants_default = folder.join("constants.json");
     let constants_path = match constants_path {
         Some(path) => Some(path),
@@ -625,7 +622,6 @@
     };
 
     let (mut programs, import_map) = create_program_tree(
->>>>>>> 1d360b1c
         folder,
         library,
         main,
