/*
 * Copyright 2020, Offchain Labs, Inc. All rights reserved
 */

//! Contains utilities for compiling mini source code.

use crate::link::{link, postlink_compile, ExportedFunc, Import, ImportedFunc, LinkedProgram};
use crate::mavm::Instruction;
use crate::pos::{BytePos, Location};
use crate::stringtable::{StringId, StringTable};
use ast::Func;
use clap::Clap;
use lalrpop_util::lalrpop_mod;
use lalrpop_util::ParseError;
use mini::DeclsParser;
use miniconstants::init_constant_table;
use rayon::prelude::*;
use serde::{Deserialize, Serialize};
use std::collections::hash_map::DefaultHasher;
use std::collections::{BTreeMap, HashMap, HashSet};
use std::fmt::{Debug, Display, Formatter};
use std::fs::File;
use std::hash::{Hash, Hasher};
use std::io::{self, Read};
use std::path::Path;
use typecheck::TypeCheckedFunc;

pub use ast::{DebugInfo, GlobalVarDecl, StructField, TopLevelDecl, Type, TypeTree};
pub use source::Lines;
use std::str::FromStr;
pub use typecheck::{AbstractSyntaxTree, InliningMode, TypeCheckedNode};

mod ast;
mod codegen;
pub mod miniconstants;
mod source;
mod typecheck;
lalrpop_mod!(mini);

///Command line options for compile subcommand.
#[derive(Clap, Debug, Default)]
pub struct CompileStruct {
    pub input: Vec<String>,
    #[clap(short, long)]
    pub debug_mode: bool,
    #[clap(short, long)]
    pub test_mode: bool,
    #[clap(short, long)]
    pub warnings_are_errors: bool,
    #[clap(short, long)]
    pub output: Option<String>,
    #[clap(short, long)]
    pub format: Option<String>,
    #[clap(short, long)]
    pub inline: Option<InliningHeuristic>,
    #[clap(short, long)]
    pub consts_file: Option<String>,
    #[clap(short, long)]
<<<<<<< HEAD
    pub must_use_global_consts: bool,
=======
    pub release_build: bool,
>>>>>>> 0ebd4ce0
}

#[derive(Clap, Debug)]
pub enum InliningHeuristic {
    All,
    None,
}

impl FromStr for InliningHeuristic {
    type Err = String;

    fn from_str(s: &str) -> Result<Self, Self::Err> {
        match s {
            "all" => Ok(InliningHeuristic::All),
            "none" => Ok(InliningHeuristic::None),
            other => Err(format!("Unrecognized inlining heuristic: \"{}\"", other)),
        }
    }
}

///Represents the contents of a source file after parsing.
#[derive(Clone, Debug, Serialize, Deserialize, PartialEq, Eq)]
struct Module {
    //TODO: Remove this field
    ///The list of imported functions imported through the old import/export system
    imported_funcs: Vec<ImportedFunc>,
    ///List of functions defined locally within the source file
    funcs: BTreeMap<StringId, Func>,
    ///Map from `StringId`s in this file to the `Type`s they represent.
    named_types: HashMap<StringId, Type>,
    ///List of constants used in this file.
    constants: HashSet<String>,
    ///List of global variables defined within this file.
    global_vars: Vec<GlobalVarDecl>,
    ///List of imported constructs within this file.
    imports: Vec<Import>,
    ///Map from `StringId`s to the names they derived from.
    string_table: StringTable,
    ///Map from `StringId`s to the types of the functions they represent.
    func_table: HashMap<StringId, Type>,
    ///The path to the module
    path: Vec<String>,
    ///The name of the module, this may be removed later.
    name: String,
}

///Represents the contents of a source file after type checking is done.
#[derive(Clone, Debug)]
struct TypeCheckedModule {
    /// Collection of functions defined locally within the source file that have been validated by
    /// typechecking
    checked_funcs: BTreeMap<StringId, TypeCheckedFunc>,
    ///Map from `StringId`s to the names they derived from.
    string_table: StringTable,
    ///The list of imported functions imported through the old import/export system
    imported_funcs: Vec<ImportedFunc>,
    ///The list of exported functions exported through the old import/export system
    exported_funcs: Vec<ExportedFunc>,
    ///Map from `StringId`s in this file to the `Type`s they represent.
    named_types: HashMap<StringId, Type>,
    ///List of constants used in this file.
    constants: HashSet<String>,
    ///List of global variables defined in this module.
    global_vars: Vec<GlobalVarDecl>,
    ///The list of imports declared via `use` statements.
    imports: Vec<Import>,
    ///The path to the module
    path: Vec<String>,
    ///The name of the module, this may be removed later.
    name: String,
}

impl CompileStruct {
    pub fn invoke(&self) -> Result<(LinkedProgram, ErrorSystem), ErrorSystem> {
        let mut error_system = ErrorSystem {
            errors: vec![],
            warnings: vec![],
            warnings_are_errors: self.warnings_are_errors,
            warn_color: match self.warnings_are_errors {
                true => CompileError::PINK,
                false => CompileError::YELLOW,
            },
            file_info_chart: BTreeMap::new(),
        };

        let mut compiled_progs = Vec::new();
        let mut file_info_chart = BTreeMap::new();

        for filename in &self.input {
            let path = Path::new(filename);
            let constants_path = match &self.consts_file {
                Some(path) => Some(Path::new(path)),
                None => None,
            };
            match compile_from_file(
                path,
                &mut file_info_chart,
                &self.inline,
                constants_path,
<<<<<<< HEAD
                self.must_use_global_consts,
                &mut error_system,
=======
                self.release_build,
>>>>>>> 0ebd4ce0
            ) {
                Ok(idk) => idk,
                Err(err) => {
                    error_system.errors.push(err);
                    error_system.file_info_chart = file_info_chart;
                    return Err(error_system);
                }
            }
            .into_iter()
            .for_each(|prog| {
                file_info_chart.extend(prog.file_info_chart.clone());
                compiled_progs.push(prog)
            });
        }
        let linked_prog = match link(&compiled_progs, self.test_mode, &mut error_system) {
            Ok(idk) => idk,
            Err(err) => {
                error_system.errors.push(err);
                error_system.file_info_chart = file_info_chart;
                return Err(error_system);
            }
        };

        //If this condition is true it means that __fixedLocationGlobal will not be at
        // index [0], but rather [0][0] or [0][0][0] etc
        if linked_prog.globals.len() >= 58 {
            panic!("Too many globals defined in program, location of first global is not correct")
        }

        let postlinked_prog = match postlink_compile(
            linked_prog,
            file_info_chart.clone(),
            &mut error_system,
            self.test_mode,
            self.debug_mode,
        ) {
            Ok(idk) => idk,
            Err(err) => {
                error_system.errors.push(err);
                error_system.file_info_chart = file_info_chart;
                return Err(error_system);
            }
        };

        error_system.file_info_chart = file_info_chart;

        if error_system.warnings.len() > 0 && error_system.warnings_are_errors {
            error_system.errors.push(CompileError::new(
                String::from("Compile Error"),
                String::from("Found warning with -w on"),
                vec![],
            ));
            Err(error_system)
        } else {
            Ok((postlinked_prog, error_system))
        }
    }
}

impl Module {
    fn new(
        imported_funcs: Vec<ImportedFunc>,
        funcs: BTreeMap<StringId, Func>,
        named_types: HashMap<usize, Type>,
        constants: HashSet<String>,
        global_vars: Vec<GlobalVarDecl>,
        imports: Vec<Import>,
        string_table: StringTable,
        func_table: HashMap<usize, Type>,
        path: Vec<String>,
        name: String,
    ) -> Self {
        Self {
            imported_funcs,
            funcs,
            named_types,
            constants,
            global_vars,
            imports,
            string_table,
            func_table,
            path,
            name,
        }
    }
}

impl TypeCheckedModule {
    fn new(
        checked_funcs: BTreeMap<StringId, TypeCheckedFunc>,
        string_table: StringTable,
        imported_funcs: Vec<ImportedFunc>,
        exported_funcs: Vec<ExportedFunc>,
        named_types: HashMap<usize, Type>,
        constants: HashSet<String>,
        global_vars: Vec<GlobalVarDecl>,
        imports: Vec<Import>,
        path: Vec<String>,
        name: String,
    ) -> Self {
        Self {
            checked_funcs,
            string_table,
            imported_funcs,
            exported_funcs,
            constants,
            named_types,
            global_vars,
            imports,
            path,
            name,
        }
    }
    ///Inlines functions in the AST by replacing function calls with `CodeBlock` expressions where
    /// appropriate
    fn inline(&mut self, heuristic: &InliningHeuristic) {
        let mut new_funcs = self.checked_funcs.clone();
        for (_id, func) in &mut new_funcs {
            func.inline(
                &self.checked_funcs.values().cloned().collect(),
                &self.imported_funcs,
                &self.string_table,
                heuristic,
            )
        }
        self.checked_funcs = new_funcs;
    }
<<<<<<< HEAD
    ///Propagates inherited attributes down top-level decls. Currently only passes `codegen_print`.
    fn propagate_attributes(&mut self) {
        for (_id, func) in &mut self.checked_funcs {
=======
    ///Propagates inherited attributes down top-level decls.
    fn propagate_attributes(&mut self) {
        for func in &mut self.checked_funcs {
>>>>>>> 0ebd4ce0
            let attributes = func.debug_info.attributes.clone();
            TypeCheckedNode::propagate_attributes(func.child_nodes(), &attributes);
        }
    }
<<<<<<< HEAD
    ///Creates callgraph that associates module functions to those that they call
    fn build_callgraph(
        &mut self,
    ) -> BTreeMap<StringId, (Vec<(StringId, Option<Import>)>, Location)> {
        let mut call_graph = BTreeMap::new();

        let mut import_ids = HashMap::<StringId, Import>::new();
        for import in &self.imports {
            if let Some(id) = import.id {
                import_ids.insert(id, import.clone());
            }
        }

        for (_, func) in &mut self.checked_funcs {
            let call_ids = Func::determine_funcs_used(func.child_nodes());
            let mut calls = Vec::<(StringId, Option<Import>)>::new();

            for id in call_ids {
                match import_ids.get(&id) {
                    None => calls.push((id, None)),
                    Some(import) => {
                        if import.path[0] != "core" && import.path[0] != "std" {
                            calls.push((id, Some(import.clone())));
                        }
                    }
                }
            }

            call_graph.insert(func.name, (calls, func.debug_info.location.unwrap()));
        }

        call_graph
    }
    ///Reasons about control flow and construct usage within the typechecked AST
    fn flowcheck(&mut self, error_system: &mut ErrorSystem) {
        let mut flow_warnings = vec![];

        let mut imports: BTreeMap<StringId, Import> = BTreeMap::new();

        for import in self.imports.iter() {
            let id = self.string_table.get_if_exists(&import.name).unwrap();

            if let Some(prior) = imports.get(&id) {
                flow_warnings.push(CompileError::new_warning(
                    String::from("Compile warning"),
                    format!(
                        "use statement {}{}{} is a duplicate",
                        error_system.warn_color,
                        import.name,
                        CompileError::RESET,
                    ),
                    prior
                        .location
                        .into_iter()
                        .chain(import.location.into_iter())
                        .collect(),
                ));
            }

            if import.path[0] != "core" {
                imports.insert(id, import.clone());
            }
        }

        for global in &self.global_vars {
            for nominal in &global.tipe.find_nominals() {
                imports.remove(nominal);
            }
        }

        for (_id, tipe) in &self.named_types {
            for nominal in &tipe.find_nominals() {
                imports.remove(nominal);
            }
        }

        for (_id, func) in &mut self.checked_funcs {
            flow_warnings.extend(func.flowcheck(
                &mut imports, // will remove from imports everything used
=======
    ///Reasons about the control flow within the typechecked AST
    fn flowcheck(&mut self, file_info_chart: &BTreeMap<u64, FileInfo>) {
        for f in &mut self.checked_funcs.clone() {
            f.flowcheck(
                &self.checked_funcs,
                &self.imported_funcs,
>>>>>>> 0ebd4ce0
                &mut self.string_table,
                error_system,
            ));
        }

        for (_id, import) in imports {
            flow_warnings.push(CompileError::new_warning(
                String::from("Compile warning"),
                format!(
                    "use statement {}{}{} is unnecessary",
                    error_system.warn_color,
                    import.name,
                    CompileError::RESET,
                ),
                import.location.into_iter().collect(),
            ));
        }

        flow_warnings.sort_by(|a, b| {
            a.locations
                .last()
                .unwrap()
                .line
                .to_usize()
                .cmp(&b.locations.last().unwrap().line.to_usize())
        });

        error_system.warnings.extend(flow_warnings);
    }
}

///Represents a mini program or module that has been compiled and possibly linked, but has not had
/// post-link compilation steps applied. Is directly serialized to and from .mao files.
#[derive(Clone, Serialize, Deserialize)]
pub struct CompiledProgram {
    ///Instructions to be run to execute the program/module
    pub code: Vec<Instruction>,
    ///The list of exported functions exported through the old import/export system
    pub exported_funcs: Vec<ExportedFunc>,
    ///The list of imported functions imported through the old import/export system
    pub imported_funcs: Vec<ImportedFunc>,
    ///Highest ID used for any global in this program, used for linking
    pub globals: Vec<GlobalVarDecl>,
    ///Contains list of offsets of the various modules contained in this program
    pub source_file_map: Option<SourceFileMap>,
    ///Map from u64 hashes of file names to the `String`s, `Path`s, and `Content`s they originate from
    pub file_info_chart: HashMap<u64, FileInfo>,
    ///Tree of the types
    pub type_tree: TypeTree,
}

impl CompiledProgram {
    pub fn new(
        code: Vec<Instruction>,
        exported_funcs: Vec<ExportedFunc>,
        imported_funcs: Vec<ImportedFunc>,
        globals: Vec<GlobalVarDecl>,
        source_file_map: Option<SourceFileMap>,
        file_info_chart: HashMap<u64, FileInfo>,
        type_tree: TypeTree,
    ) -> Self {
        CompiledProgram {
            code,
            exported_funcs,
            imported_funcs,
            globals,
            source_file_map,
            file_info_chart,
            type_tree,
        }
    }

    ///Takes self by value and returns a tuple. The first value in the tuple is modified version of
    /// self with internal code references shifted forward by int_offset instructions, external code
    /// references offset by ext_offset instructions, function references shifted forward by
    /// func_offset, num_globals modified assuming the first *globals_offset* slots are occupied,
    /// and source_file_map replacing the existing source_file_map field.
    ///
    /// The second value of the tuple is the function offset after applying this operation.
    pub fn relocate(
        self,
        int_offset: usize,
        ext_offset: usize,
        func_offset: usize,
        globals_offset: Vec<GlobalVarDecl>,
        source_file_map: Option<SourceFileMap>,
    ) -> (Self, usize) {
        let mut relocated_code = Vec::new();
        let mut max_func_offset = func_offset;
        for insn in &self.code {
            let (relocated_insn, new_func_offset) =
                insn.clone()
                    .relocate(int_offset, ext_offset, func_offset, globals_offset.len());
            relocated_code.push(relocated_insn);
            if max_func_offset < new_func_offset {
                max_func_offset = new_func_offset;
            }
        }

        let mut relocated_exported_funcs = Vec::new();
        for exp_func in self.exported_funcs {
            let (relocated_exp_func, new_func_offset) =
                exp_func.relocate(int_offset, ext_offset, func_offset);
            relocated_exported_funcs.push(relocated_exp_func);
            if max_func_offset < new_func_offset {
                max_func_offset = new_func_offset;
            }
        }

        let mut relocated_imported_funcs = Vec::new();
        for imp_func in self.imported_funcs {
            relocated_imported_funcs.push(imp_func.relocate(int_offset, ext_offset));
        }

        (
            CompiledProgram::new(
                relocated_code,
                relocated_exported_funcs,
                relocated_imported_funcs,
                {
                    let mut new_vec = globals_offset.clone();
                    new_vec.append(&mut self.globals.clone());
                    new_vec
                },
                source_file_map,
                self.file_info_chart,
                self.type_tree,
            ),
            max_func_offset,
        )
    }

    ///Writes self to output in format "format".  Supported values are: "pretty", "json", or
    /// "bincode" if None is specified, json is used, and if an invalid format is specified this
    /// value appended by "invalid format: " will be written instead
    pub fn _to_output(&self, output: &mut dyn io::Write, format: Option<&str>) {
        match format {
            Some("pretty") => {
                writeln!(output, "exported: {:?}", self.exported_funcs).unwrap();
                writeln!(output, "imported: {:?}", self.imported_funcs).unwrap();
                for (idx, insn) in self.code.iter().enumerate() {
                    writeln!(output, "{:04}:  {}", idx, insn).unwrap();
                }
            }
            None | Some("json") => match serde_json::to_string(self) {
                Ok(prog_str) => {
                    writeln!(output, "{}", prog_str).unwrap();
                }
                Err(e) => {
                    writeln!(output, "json serialization error: {:?}", e).unwrap();
                }
            },
            Some("bincode") => match bincode::serialize(self) {
                Ok(encoded) => {
                    if let Err(e) = output.write_all(&encoded) {
                        writeln!(output, "bincode write error: {:?}", e).unwrap();
                    }
                }
                Err(e) => {
                    writeln!(output, "bincode serialization error: {:?}", e).unwrap();
                }
            },
            Some(weird_value) => {
                writeln!(output, "invalid format: {}", weird_value).unwrap();
            }
        }
    }
}

///Returns either a CompiledProgram generated from source code at path, otherwise returns a
/// CompileError.
///
/// The file_id specified will be used as the file_id in locations originating from this source
/// file, and if debug is set to true, then compiler internal debug information will be printed.
pub fn compile_from_file(
    path: &Path,
    file_info_chart: &mut BTreeMap<u64, FileInfo>,
    inline: &Option<InliningHeuristic>,
    constants_path: Option<&Path>,
<<<<<<< HEAD
    must_use_global_consts: bool,
    error_system: &mut ErrorSystem,
=======
    release_build: bool,
>>>>>>> 0ebd4ce0
) -> Result<Vec<CompiledProgram>, CompileError> {
    let library = path
        .parent()
        .map(|par| {
            par.file_name()
                .map(|lib| {
                    let res = lib.to_str();
                    if res == Some("builtin") {
                        Some("core")
                    } else if res == Some("stdlib") {
                        Some("std")
                    } else {
                        None
                    }
                })
                .unwrap_or(None)
        })
        .unwrap_or(None);
    if path.is_dir() {
        compile_from_folder(
            path,
            library,
            "main",
            file_info_chart,
            inline,
            constants_path,
<<<<<<< HEAD
            must_use_global_consts,
            error_system,
=======
            release_build,
>>>>>>> 0ebd4ce0
        )
    } else if let (Some(parent), Some(file_name)) = (path.parent(), path.file_stem()) {
        compile_from_folder(
            parent,
            library,
            file_name.to_str().ok_or_else(|| {
                CompileError::new(
                    String::from("Compile error"),
                    format!("File name {:?} must be UTF-8", file_name),
                    vec![],
                )
            })?,
            file_info_chart,
            inline,
            constants_path,
<<<<<<< HEAD
            must_use_global_consts,
            error_system,
=======
            release_build,
>>>>>>> 0ebd4ce0
        )
    } else {
        Err(CompileError::new(
            String::from("Compile error"),
            format!(
                "Could not parse {}{}{} as valid path",
                CompileError::RED,
                path.display(),
                CompileError::RESET,
            ),
            vec![],
        ))
    }
}

///Prints the AST nodes with indentation representing their depth, currently not used.
fn _print_node(node: &mut TypeCheckedNode, state: &String, mut_state: &mut usize) -> bool {
    for _ in 0..*mut_state {
        print!("{}", state);
    }
    println!("{:?}", node);
    *mut_state += 1;
    true
}

///Compiles a `Vec<CompiledProgram>` from a folder or generates a `CompileError` if a problem is
///encountered during compilation.
///
///The `folder` argument gives the path to the folder, `library` optionally contains a library
///prefix attached to the front of all paths, `main` contains the name of the main file in the
///folder, `file_info_chart` contains a map from the `u64` hashes of file names to the `FileInfo`
///they represent, useful for formatting errors, and `inline` determines whether inlining is used
///when compiling this folder.
pub fn compile_from_folder(
    folder: &Path,
    library: Option<&str>,
    main: &str,
    file_info_chart: &mut BTreeMap<u64, FileInfo>,
    inline: &Option<InliningHeuristic>,
    constants_path: Option<&Path>,
<<<<<<< HEAD
    must_use_global_consts: bool,
    error_system: &mut ErrorSystem,
=======
    release_build: bool,
>>>>>>> 0ebd4ce0
) -> Result<Vec<CompiledProgram>, CompileError> {
    let (mut programs, import_map) = create_program_tree(
        folder,
        library,
        main,
        file_info_chart,
        constants_path,
        error_system,
    )?;

    resolve_imports(&mut programs, &import_map, error_system)?;

    //Conversion of programs from `HashMap` to `Vec` for typechecking
    let type_tree = create_type_tree(&programs);
    let mut modules = vec![programs
        .remove(&if let Some(lib) = library {
            vec![lib.to_string(), main.to_string()]
        } else {
            vec![main.to_string()]
        })
        .expect("no main")];
    modules.append(&mut {
        let mut out: Vec<_> = programs.values().cloned().collect();
        out.sort_by(|module1, module2| module2.name.cmp(&module1.name));
        out
    });
    let mut typechecked_modules =
        typecheck_programs(&type_tree, modules, file_info_chart, error_system)?;

    if must_use_global_consts {
        check_global_constants(&typechecked_modules, constants_path, error_system);
    }

    // Control flow analysis stage
    let mut program_callgraph = HashMap::new();
    for module in &mut typechecked_modules {
        module.flowcheck(error_system);
        program_callgraph.insert(module.path.clone(), module.build_callgraph());
    }
    consume_program_callgraph(program_callgraph, &mut typechecked_modules, error_system);

    // Inlining stage
    if let Some(cool) = inline {
        typechecked_modules
            .iter_mut()
            .for_each(|module| module.inline(cool));
    }

    for module in &mut typechecked_modules {
        module.propagate_attributes();
    }

    let progs = codegen_programs(
        typechecked_modules,
        file_info_chart,
<<<<<<< HEAD
        error_system,
        type_tree,
        folder,
=======
        type_tree,
        folder,
        release_build,
>>>>>>> 0ebd4ce0
    )?;
    Ok(progs)
}

///Converts the `Vec<String>` used to identify a path into a single formatted string
fn path_display(path: &Vec<String>) -> String {
    let mut s = "".to_string();
    if let Some(first) = path.get(0) {
        s.push_str(first);
    }
    for item in path.iter().skip(1) {
        s.push_str("::");
        s.push_str(item);
    }
    s
}

///Parsing stage of the compiler, creates a `HashMap` containing a list of modules and imports
/// generated by interpreting the contents of `folder` as source code. Returns a `CompileError` if
/// the contents of `folder` fail to parse.
fn create_program_tree(
    folder: &Path,
    library: Option<&str>,
    main: &str,
    file_info_chart: &mut BTreeMap<u64, FileInfo>,
    constants_path: Option<&Path>,
    error_system: &mut ErrorSystem,
) -> Result<
    (
        HashMap<Vec<String>, Module>,
        HashMap<Vec<String>, Vec<Import>>,
    ),
    CompileError,
> {
    let mut paths = if let Some(lib) = library {
        vec![vec![lib.to_owned(), main.to_owned()]]
    } else {
        vec![vec![main.to_owned()]]
    };

    let mut programs = HashMap::new();
    let mut import_map = HashMap::new();
    let mut seen_paths = HashSet::new();
    while let Some(path) = paths.pop() {
        if seen_paths.contains(&path) {
            continue;
        } else {
            seen_paths.insert(path.clone());
        }
        let name = if path.len() == 1 {
            path[0].clone()
        } else if path[0] == "std" {
            format!("../stdlib/{}", path[1])
        } else if path[0] == "core" {
            format!("../builtin/{}", path[1])
        } else {
            path[0].clone()
        } + ".mini";
        let mut file = File::open(folder.join(name.clone())).map_err(|why| {
            CompileError::new(
                String::from("Compile error"),
                format!("Can not open {}/{}: {:?}", folder.display(), name, why),
                vec![],
            )
        })?;

        let mut source = String::new();
        file.read_to_string(&mut source).map_err(|why| {
            CompileError::new(
                String::from("Compile error"),
                format!("Can not read {}/{}: {:?}", folder.display(), name, why),
                vec![],
            )
        })?;
        let mut file_hasher = DefaultHasher::new();
        path.hash(&mut file_hasher);
        let file_id = file_hasher.finish();

        file_info_chart.insert(
            file_id,
            FileInfo {
                name: path_display(&path),
                path: folder.join(name.clone()).display().to_string(),
                contents: source.split("\n").map(|x| x.to_string()).collect(),
            },
        );

        let mut string_table = StringTable::new();
        let mut used_constants = HashSet::new();
        let (imports, funcs, named_types, global_vars, hm) = typecheck::sort_top_level_decls(
            &parse_from_source(
                source,
                file_id,
                &path,
                &mut string_table,
                constants_path,
                &mut used_constants,
                error_system,
            )?,
            path.clone(),
        );
        paths.append(&mut imports.iter().map(|imp| imp.path.clone()).collect());
        import_map.insert(path.clone(), imports.clone());
        programs.insert(
            path.clone(),
            Module::new(
                vec![],
                funcs,
                named_types,
                used_constants,
                global_vars,
                imports,
                string_table,
                hm,
                path,
                name,
            ),
        );
    }
    Ok((programs, import_map))
}

fn resolve_imports(
    programs: &mut HashMap<Vec<String>, Module>,
    import_map: &HashMap<Vec<String>, Vec<Import>>,
    error_system: &mut ErrorSystem,
) -> Result<(), CompileError> {
    for (name, imports) in import_map {
        for import in imports {
            let import_path = import.path.clone();
            let (named_type, imp_func) = if let Some(program) = programs.get_mut(&import_path) {
                //Looks up info from target program
                let index = program.string_table.get(import.name.clone());
                let named_type = program.named_types.get(&index).cloned();
                let imp_func = program.func_table.get(&index).cloned();
                (named_type, imp_func)
            } else {
                return Err(CompileError::new(
                    String::from("Compile error: Internal error"),
                    format!(
                        "Can not find target file for import \"{}::{}\"",
                        import.path.get(0).cloned().unwrap_or_else(String::new),
                        import.name
                    ),
                    import.location.into_iter().collect(),
                ));
            };
            //Modifies origin program to include import
            let origin_program = programs.get_mut(name).ok_or_else(|| {
                CompileError::new(
                    String::from("Compile error: Internal error"),
                    format!(
                        "Can not find originating file for import \"{}::{}\"",
                        import.path.get(0).cloned().unwrap_or_else(String::new),
                        import.name
                    ),
                    import.location.into_iter().collect(),
                )
            })?;
            let index = origin_program.string_table.get(import.name.clone());
            if let Some(named_type) = named_type {
                origin_program.named_types.insert(index, named_type.clone());
            } else if let Some(imp_func) = imp_func {
                origin_program.func_table.insert(index, imp_func.clone());
                origin_program.imported_funcs.push(ImportedFunc::new(
                    origin_program.imported_funcs.len(),
                    index,
                    &origin_program.string_table,
                ));
            } else {
                error_system.warnings.push(CompileError::new_warning(
                    String::from("Compile warning"),
                    format!(
                        "import \"{}::{}\" does not correspond to a type or function",
                        import.path.get(0).cloned().unwrap_or_else(String::new),
                        import.name
                    ),
                    import.location.into_iter().collect(),
                ));
            }
        }
    }
    Ok(())
}

///Constructor for `TypeTree`
fn create_type_tree(program_tree: &HashMap<Vec<String>, Module>) -> TypeTree {
    program_tree
        .iter()
        .map(|(path, program)| {
            program
                .named_types
                .iter()
                .map(|(id, tipe)| {
                    (
                        (path.clone(), *id),
                        (
                            tipe.clone(),
                            program_tree
                                .get(path)
                                .map(|module| module.string_table.name_from_id(*id).clone())
                                .unwrap(),
                        ),
                    )
                })
                .collect::<Vec<_>>()
        })
        .flatten()
        .collect()
}

fn typecheck_programs(
    type_tree: &TypeTree,
    modules: Vec<Module>,
    _file_info_chart: &mut BTreeMap<u64, FileInfo>,
    error_system: &mut ErrorSystem,
) -> Result<Vec<TypeCheckedModule>, CompileError> {
    let (typechecked_modules, module_warnings) = modules
        .into_par_iter()
        .map(
            |Module {
                 imported_funcs,
                 funcs,
                 named_types,
                 constants,
                 global_vars,
                 imports,
                 string_table,
                 func_table: hm,
                 path,
                 name,
             }| {
                let mut typecheck_warnings = vec![];
                let mut checked_funcs = BTreeMap::new();
                let (exported_funcs, global_vars, string_table) =
                    typecheck::typecheck_top_level_decls(
                        funcs,
                        &named_types,
                        global_vars,
                        &imports,
                        string_table,
                        hm,
                        &mut checked_funcs,
                        type_tree,
                    )?;

                checked_funcs.iter_mut().for_each(|(id, func)| {
                    let detected_purity = func.is_pure();
                    let declared_purity = func.properties.pure;

                    if detected_purity != declared_purity {
                        typecheck_warnings.push(CompileError::new_warning(
                            String::from("Compile warning"),
                            format!(
                                "func {}{}{} {}",
                                error_system.warn_color,
                                string_table.name_from_id(*id),
                                CompileError::RESET,
                                match declared_purity {
                                    true => "is impure but not marked impure",
                                    false => "is declared impure but does not contain impure code",
                                },
                            ),
                            func.debug_info.location.into_iter().collect(),
                        ));
                    }
                });
                Ok((
                    TypeCheckedModule::new(
                        checked_funcs,
                        string_table,
                        imported_funcs,
                        exported_funcs,
                        named_types,
                        constants,
                        global_vars,
                        imports,
                        path,
                        name,
                    ),
                    typecheck_warnings,
                ))
            },
        )
        .collect::<Result<(Vec<TypeCheckedModule>, Vec<Vec<CompileError>>), CompileError>>()?;

    error_system
        .warnings
        .extend(module_warnings.into_iter().flatten());

    Ok(typechecked_modules)
}

fn check_global_constants(
    modules: &Vec<TypeCheckedModule>,
    constants_path: Option<&Path>,
    error_system: &mut ErrorSystem,
) {
    let mut global_constants = init_constant_table(constants_path).unwrap();
    for module in modules {
        for constant in &module.constants {
            global_constants.remove(constant);
        }
    }

    for (constant, _) in global_constants {
        if !constant.starts_with('_') {
            error_system.warnings.push(CompileError::new_warning(
                String::from("Compile warning"),
                format!(
                    "global constant {}{}{} is never used",
                    error_system.warn_color,
                    constant,
                    CompileError::RESET,
                ),
                vec![],
            ));
        }
    }
}

///Walks the program callgraph function by function across module boundries,
/// deleting edges in each module's callgraph along the way to eliminate all reachable functions
fn callgraph_descend(
    func: StringId,
    module: &TypeCheckedModule,
    program_callgraph: &mut HashMap<
        Vec<String>,
        BTreeMap<StringId, (Vec<(StringId, Option<Import>)>, Location)>,
    >,
    paths_to_modules: &HashMap<Vec<String>, &TypeCheckedModule>,
) {
    if module.path[0] == "core" || module.path[0] == "std" {
        return;
    }

    let module_callgraph = program_callgraph.get_mut(&module.path).unwrap();
    let calls = match &module_callgraph.get(&func) {
        Some(calls) => calls.0.clone(),
        None => return,
    };

    module_callgraph.remove(&func);
    for (call, dest) in calls {
        match dest {
            None => callgraph_descend(call, module, program_callgraph, paths_to_modules),
            Some(import) => {
                // outbound function crosses module boundry, so we jump there
                let other_module = paths_to_modules.get(&import.path).unwrap();
                let other_func = other_module
                    .string_table
                    .get_if_exists(&import.name)
                    .unwrap();
                callgraph_descend(
                    other_func,
                    other_module,
                    program_callgraph,
                    paths_to_modules,
                );
            }
        }
    }
}

///Walks the callgraph, pruning and/or warning on any unused functions
fn consume_program_callgraph(
    mut program_callgraph: HashMap<
        Vec<String>,
        BTreeMap<StringId, (Vec<(StringId, Option<Import>)>, Location)>,
    >,
    modules: &mut Vec<TypeCheckedModule>,
    error_system: &mut ErrorSystem,
) {
    let mut paths_to_modules = HashMap::<_, &TypeCheckedModule>::new();
    let main_module = &modules[0];
    let main_func = *modules[0].checked_funcs.keys().collect::<Vec<_>>()[0]; //.name;
    for module in modules.iter() {
        paths_to_modules.insert(module.path.clone(), module);
    }

    if main_module.path[0] == "std" || main_module.path[0] == "core" {
        // the entry point is in the standard library,
        // so we shouldn't require that functions be used
        return;
    }

    callgraph_descend(
        main_func,
        main_module,
        &mut program_callgraph,
        &paths_to_modules,
    );

    // we transform to a mutable now, rather than before, since graph traversal would
    // otherwise create ownership conflicts
    let mut paths_to_modules = HashMap::<_, &mut TypeCheckedModule>::new();
    for module in modules.iter_mut() {
        paths_to_modules.insert(module.path.clone(), module);
    }

    for (path, module_callgraph) in program_callgraph {
        if path[0] == "core" || path[0] == "std" {
            continue;
        }

        for (func, data) in module_callgraph {
            let module = paths_to_modules.get_mut(&path).unwrap();
            let func_name = module.string_table.name_from_id(func);

            if !func_name.starts_with('_') {
                error_system.warnings.push(CompileError::new_warning(
                    String::from("Compile warning"),
                    format!(
                        "func {}{}{} is unreachable",
                        error_system.warn_color,
                        func_name,
                        CompileError::RESET,
                    ),
                    vec![data.1],
                ));
            }

            module.checked_funcs.remove(&func);
        }
    }
}

fn codegen_programs(
    typechecked_modules: Vec<TypeCheckedModule>,
    file_info_chart: &mut BTreeMap<u64, FileInfo>,
    error_system: &mut ErrorSystem,
    type_tree: TypeTree,
    folder: &Path,
    release_build: bool,
) -> Result<Vec<CompiledProgram>, CompileError> {
    let mut progs = vec![];
    for TypeCheckedModule {
        checked_funcs,
        string_table,
        imported_funcs,
        exported_funcs,
        named_types: _,
        constants: _,
        global_vars,
        imports: _,
        path: _,
        name,
    } in typechecked_modules
    {
        let code_out = codegen::mavm_codegen(
            checked_funcs,
            &string_table,
            &imported_funcs,
            &global_vars,
            file_info_chart,
<<<<<<< HEAD
            error_system,
=======
            release_build,
>>>>>>> 0ebd4ce0
        )
        .map_err(|e| {
            CompileError::new(
                String::from("Codegen error"),
                e.reason.to_string(),
                e.location.into_iter().collect(),
            )
        })?;
        progs.push(CompiledProgram::new(
            code_out.to_vec(),
            exported_funcs,
            imported_funcs,
            global_vars,
            Some(SourceFileMap::new(
                code_out.len(),
                folder.join(name.clone()).display().to_string(),
            )),
            HashMap::new(),
            type_tree.clone(),
        ))
    }
    Ok(progs)
}

pub fn comma_list(input: &[String]) -> String {
    let mut base = String::new();
    if input.len() > 0 {
        for object in input.iter().take(input.len() - 1) {
            base.push_str(object);
            base.push(',');
            base.push(' ');
        }
        base.push_str(&input[input.len() - 1]);
    }
    base
}

///Converts source string `source` into a series of `TopLevelDecl`s, uses identifiers from
/// `string_table` and records new ones in it as well.  The `file_id` argument is used to construct
/// file information for the location fields.
pub fn parse_from_source(
    source: String,
    file_id: u64,
    file_path: &[String],
    string_table: &mut StringTable,
    constants_path: Option<&Path>,
    used_constants: &mut HashSet<String>,
    error_system: &mut ErrorSystem,
) -> Result<Vec<TopLevelDecl>, CompileError> {
    let comment_re = regex::Regex::new(r"//.*").unwrap();
    let source = comment_re.replace_all(&source, "");
    let lines = Lines::new(source.bytes());
    let mut constants = init_constant_table(constants_path)?;
    let mut local_constants = HashMap::<String, Location>::new();
    let parsed = DeclsParser::new()
        .parse(
            string_table,
            &lines,
            file_id,
            file_path,
            &mut constants,
            &mut local_constants,
            used_constants,
            error_system,
            &source,
        )
        .map_err(|e| match e {
            ParseError::UnrecognizedToken {
                token: (offset, _tok, end),
                expected,
            } => CompileError::new(
                String::from("Compile error: unexpected token"),
                format!(
                    "{}, expected one of: {}",
                    &source[offset..end],
                    comma_list(&expected),
                ),
                vec![lines.location(BytePos::from(offset), file_id).unwrap()],
            ),
            ParseError::InvalidToken { location } => CompileError::new(
                String::from("Compile error"),
                format!("found invalid token"),
                lines
                    .location(location.into(), file_id)
                    .into_iter()
                    .collect(),
            ),
            ParseError::UnrecognizedEOF { location, expected } => CompileError::new(
                String::from("Compile error: unexpected end of file"),
                format!("expected one of: {}", comma_list(&expected)),
                lines
                    .location(location.into(), file_id)
                    .into_iter()
                    .collect(),
            ),
            ParseError::ExtraToken {
                token: (offset, _tok, end),
            } => CompileError::new(
                String::from("Compile error: extra token"),
                format!("{}", &source[offset..end],),
                vec![lines.location(BytePos::from(offset), file_id).unwrap()],
            ),
            ParseError::User { error } => CompileError::new(
                String::from("Internal error"),
                format!(
                    "This should be impossible under the new error system {}",
                    error
                ),
                vec![],
            ),
        })?;

    for (constant, loc) in local_constants {
        if !used_constants.contains(&constant) {
            error_system.warnings.push(CompileError::new_warning(
                String::from("Compile warning"),
                format!(
                    "Constant {}{}{} is never used",
                    error_system.warn_color,
                    constant,
                    CompileError::RESET,
                ),
                vec![loc],
            ));
        }
    }

    Ok(parsed)
}

///Represents any error encountered during compilation.
#[derive(Debug, Clone)]
pub struct CompileError {
    ///The error title
    pub title: String,
    ///What the error is.
    pub description: String,
    ///Where the error happened.
    pub locations: Vec<Location>,
    ///Whether the error should not stop compilation
    pub is_warning: bool,
}

impl Display for CompileError {
    fn fmt(&self, f: &mut Formatter<'_>) -> Result<(), std::fmt::Error> {
        write!(f, "{}", self.description)
    }
}

impl CompileError {
    pub fn new(title: String, description: String, locations: Vec<Location>) -> Self {
        CompileError {
            title,
            description,
            locations,
            is_warning: false,
        }
    }

    pub fn new_warning(title: String, description: String, locations: Vec<Location>) -> Self {
        CompileError {
            title,
            description,
            locations,
            is_warning: true,
        }
    }

    pub fn new_type_error(description: String, locations: Vec<Location>) -> Self {
        CompileError {
            title: String::from("Typecheck Error"),
            description,
            locations,
            is_warning: false,
        }
    }

    const RED: &'static str = "\x1b[31;1m";
    const BLUE: &'static str = "\x1b[34;1m";
    const YELLOW: &'static str = "\x1b[33;1m";
    const PINK: &'static str = "\x1b[38;5;161;1m";
    const RESET: &'static str = "\x1b[0;0m";

    pub fn pretty_fmt(
        &self,
        file_info_chart: &BTreeMap<u64, FileInfo>,
        warnings_are_errors: bool,
    ) -> String {
        let blue = CompileError::BLUE;
        let reset = CompileError::RESET;

        let err_color = match self.is_warning {
            true => match warnings_are_errors {
                true => CompileError::PINK,
                false => CompileError::YELLOW,
            },
            false => CompileError::RED,
        };

        let last_line = &self.locations.last();

        let mut pretty = format!(
            "{}{}{}: {}\n{}    --> {}{}\n",
            err_color,
            &self.title,
            reset,
            self.description,
            blue,
            match last_line {
                None => String::from("Could not determine location of error"),
                Some(location) => match file_info_chart.get(&location.file_id) {
                    None => String::from("file with id ") + &location.file_id.to_string(),
                    Some(info) => format!(
                        "{}{} line {}{}{} column {}{}",
                        info.path, reset, blue, location.line, reset, blue, location.column,
                    ),
                },
            },
            reset
        );

        pretty += &self
            .locations
            .iter()
            .map(|location| match file_info_chart.get(&location.file_id) {
                None => String::new(),
                Some(info) => format!(
                    "     {}|\n{: <4} | {}{}\n",
                    blue,
                    location.line,
                    reset,
                    match info.contents.get(location.line.to_usize()) {
                        None => "could not recover line",
                        Some(line) => line,
                    }
                ),
            })
            .collect::<String>();

        pretty += &self
            .locations
            .last()
            .into_iter()
            .map(|x| {
                format!(
                    "     {}|{}{:0space$}{}^{}\n",
                    blue,
                    reset,
                    " ",
                    err_color,
                    reset,
                    space = x.column.to_usize() + 1
                )
            })
            .collect::<String>();

        pretty
    }

    pub fn print(&self, file_info_chart: &BTreeMap<u64, FileInfo>, warnings_are_errors: bool) {
        eprintln!("{}", self.pretty_fmt(file_info_chart, warnings_are_errors));
    }
}

///A collection of all compiler warnings encountered and the mechanism to handle them.
pub struct ErrorSystem {
    ///All compilation errors
    pub errors: Vec<CompileError>,
    ///All compilation warnings
    pub warnings: Vec<CompileError>,
    ///Whether these should halt compilation
    pub warnings_are_errors: bool,
    ///The color to use when highlighting parts of the body text
    pub warn_color: &'static str,
    ///File information that helps the error system pretty-print errors and warnings
    pub file_info_chart: BTreeMap<u64, FileInfo>,
}

impl ErrorSystem {
    pub fn print(&self) {
        for warning in &self.warnings {
            warning.print(&self.file_info_chart, self.warnings_are_errors);
        }
        for error in &self.errors {
            error.print(&self.file_info_chart, self.warnings_are_errors);
        }
    }
}

///Lists the offset of each source file contained by a CompiledProgram in offsets, and the
/// instruction directly following the last in the CompiledProgram.
#[derive(Clone, Serialize, Deserialize)]
pub struct SourceFileMap {
    offsets: Vec<(usize, String)>,
    end: usize,
}

impl SourceFileMap {
    pub fn new(size: usize, first_filepath: String) -> Self {
        SourceFileMap {
            offsets: vec![(0, first_filepath)],
            end: size,
        }
    }

    pub fn new_empty() -> Self {
        SourceFileMap {
            offsets: Vec::new(),
            end: 0,
        }
    }

    ///Adds a new source file to self with offset at current end
    pub fn push(&mut self, size: usize, filepath: String) {
        self.offsets.push((self.end, filepath));
        self.end += size;
    }

    ///Panics if offset is past the end of the SourceFileMap
    pub fn get(&self, offset: usize) -> String {
        for i in 0..(self.offsets.len() - 1) {
            if offset < self.offsets[i + 1].0 {
                return self.offsets[i].1.clone();
            }
        }
        if offset < self.end {
            return self.offsets[self.offsets.len() - 1].1.clone();
        }
        panic!("SourceFileMap: bounds check error");
    }
}

///Lists the offset of each source file contained by a CompiledProgram in offsets, and the
/// instruction directly following the last in the CompiledProgram.
#[derive(Clone, Serialize, Deserialize)]
#[serde(transparent)]
pub struct FileInfo {
    pub name: String,
    #[serde(skip)]
    pub path: String,
    #[serde(skip)]
    pub contents: Vec<String>,
}

impl Debug for FileInfo {
    fn fmt(&self, f: &mut Formatter<'_>) -> Result<(), std::fmt::Error> {
        write!(
            f,
            "FileInfo {{path: {:?}, name: {:?}, contents:...}}",
            self.path, self.name
        )
    }
}

impl Display for FileInfo {
    fn fmt(&self, f: &mut Formatter<'_>) -> Result<(), std::fmt::Error> {
        write!(f, "{}", self.name)
    }
}<|MERGE_RESOLUTION|>--- conflicted
+++ resolved
@@ -56,11 +56,9 @@
     #[clap(short, long)]
     pub consts_file: Option<String>,
     #[clap(short, long)]
-<<<<<<< HEAD
     pub must_use_global_consts: bool,
-=======
+    #[clap(short, long)]
     pub release_build: bool,
->>>>>>> 0ebd4ce0
 }
 
 #[derive(Clap, Debug)]
@@ -160,12 +158,9 @@
                 &mut file_info_chart,
                 &self.inline,
                 constants_path,
-<<<<<<< HEAD
                 self.must_use_global_consts,
                 &mut error_system,
-=======
                 self.release_build,
->>>>>>> 0ebd4ce0
             ) {
                 Ok(idk) => idk,
                 Err(err) => {
@@ -293,20 +288,13 @@
         }
         self.checked_funcs = new_funcs;
     }
-<<<<<<< HEAD
-    ///Propagates inherited attributes down top-level decls. Currently only passes `codegen_print`.
+    ///Propagates inherited attributes down top-level decls.
     fn propagate_attributes(&mut self) {
         for (_id, func) in &mut self.checked_funcs {
-=======
-    ///Propagates inherited attributes down top-level decls.
-    fn propagate_attributes(&mut self) {
-        for func in &mut self.checked_funcs {
->>>>>>> 0ebd4ce0
             let attributes = func.debug_info.attributes.clone();
             TypeCheckedNode::propagate_attributes(func.child_nodes(), &attributes);
         }
     }
-<<<<<<< HEAD
     ///Creates callgraph that associates module functions to those that they call
     fn build_callgraph(
         &mut self,
@@ -386,14 +374,6 @@
         for (_id, func) in &mut self.checked_funcs {
             flow_warnings.extend(func.flowcheck(
                 &mut imports, // will remove from imports everything used
-=======
-    ///Reasons about the control flow within the typechecked AST
-    fn flowcheck(&mut self, file_info_chart: &BTreeMap<u64, FileInfo>) {
-        for f in &mut self.checked_funcs.clone() {
-            f.flowcheck(
-                &self.checked_funcs,
-                &self.imported_funcs,
->>>>>>> 0ebd4ce0
                 &mut self.string_table,
                 error_system,
             ));
@@ -573,12 +553,9 @@
     file_info_chart: &mut BTreeMap<u64, FileInfo>,
     inline: &Option<InliningHeuristic>,
     constants_path: Option<&Path>,
-<<<<<<< HEAD
     must_use_global_consts: bool,
     error_system: &mut ErrorSystem,
-=======
     release_build: bool,
->>>>>>> 0ebd4ce0
 ) -> Result<Vec<CompiledProgram>, CompileError> {
     let library = path
         .parent()
@@ -605,12 +582,9 @@
             file_info_chart,
             inline,
             constants_path,
-<<<<<<< HEAD
             must_use_global_consts,
             error_system,
-=======
             release_build,
->>>>>>> 0ebd4ce0
         )
     } else if let (Some(parent), Some(file_name)) = (path.parent(), path.file_stem()) {
         compile_from_folder(
@@ -626,12 +600,9 @@
             file_info_chart,
             inline,
             constants_path,
-<<<<<<< HEAD
             must_use_global_consts,
             error_system,
-=======
             release_build,
->>>>>>> 0ebd4ce0
         )
     } else {
         Err(CompileError::new(
@@ -672,12 +643,9 @@
     file_info_chart: &mut BTreeMap<u64, FileInfo>,
     inline: &Option<InliningHeuristic>,
     constants_path: Option<&Path>,
-<<<<<<< HEAD
     must_use_global_consts: bool,
     error_system: &mut ErrorSystem,
-=======
     release_build: bool,
->>>>>>> 0ebd4ce0
 ) -> Result<Vec<CompiledProgram>, CompileError> {
     let (mut programs, import_map) = create_program_tree(
         folder,
@@ -733,15 +701,10 @@
     let progs = codegen_programs(
         typechecked_modules,
         file_info_chart,
-<<<<<<< HEAD
         error_system,
         type_tree,
         folder,
-=======
-        type_tree,
-        folder,
         release_build,
->>>>>>> 0ebd4ce0
     )?;
     Ok(progs)
 }
@@ -1197,11 +1160,8 @@
             &imported_funcs,
             &global_vars,
             file_info_chart,
-<<<<<<< HEAD
             error_system,
-=======
             release_build,
->>>>>>> 0ebd4ce0
         )
         .map_err(|e| {
             CompileError::new(
