--- conflicted
+++ resolved
@@ -120,11 +120,7 @@
                 Some(path) => Some(Path::new(path)),
                 None => None,
             };
-<<<<<<< HEAD
-            match compile_from_file(path, &mut file_info_chart, self.inline, constants_path) {
-=======
             match compile_from_file(path, &mut file_name_chart, &self.inline, constants_path) {
->>>>>>> d3c55ccd
                 Ok(idk) => idk,
                 Err(mut e) => {
                     e.description = format!("{}", e.description);
@@ -369,13 +365,8 @@
 /// file, and if debug is set to true, then compiler internal debug information will be printed.
 pub fn compile_from_file(
     path: &Path,
-<<<<<<< HEAD
     file_info_chart: &mut BTreeMap<u64, FileInfo>,
-    inline: bool,
-=======
-    file_name_chart: &mut BTreeMap<u64, String>,
     inline: &Option<InliningHeuristic>,
->>>>>>> d3c55ccd
     constants_path: Option<&Path>,
 ) -> Result<Vec<CompiledProgram>, CompileError> {
     let library = path
@@ -452,13 +443,8 @@
     folder: &Path,
     library: Option<&str>,
     main: &str,
-<<<<<<< HEAD
     file_info_chart: &mut BTreeMap<u64, FileInfo>,
-    inline: bool,
-=======
-    file_name_chart: &mut BTreeMap<u64, String>,
     inline: &Option<InliningHeuristic>,
->>>>>>> d3c55ccd
     constants_path: Option<&Path>,
 ) -> Result<Vec<CompiledProgram>, CompileError> {
     let (mut programs, import_map) =
@@ -478,7 +464,6 @@
         out.sort_by(|module1, module2| module2.name.cmp(&module1.name));
         out
     });
-<<<<<<< HEAD
     let mut typechecked_modules = typecheck_programs(&type_tree, modules, file_info_chart)?;
 
     // Control flow analysis stage
@@ -487,12 +472,7 @@
         .for_each(|module| module.flowcheck(file_info_chart));
 
     // Inlining stage
-    if inline {
-=======
-    let mut typechecked_modules = typecheck_programs(&type_tree, modules)?;
-    //Inlining stage
     if let Some(cool) = inline {
->>>>>>> d3c55ccd
         typechecked_modules
             .iter_mut()
             .for_each(|module| module.inline(cool));
