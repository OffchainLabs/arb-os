/*
 * Copyright 2020, Offchain Labs, Inc. All rights reserved.
 */

//! Converts non-type checked ast nodes to type checked versions, and other related utilities.

use super::ast::{
    Attributes, BinaryOp, CodeBlock, Constant, DebugInfo, Expr, ExprKind, Func, GlobalVarDecl,
    MatchPattern, MatchPatternKind, Statement, StatementKind, StructField, TopLevelDecl, TrinaryOp,
    Type, TypeTree, UnaryOp,
};
use crate::compile::ast::{FieldInitializer, FuncProperties};
use crate::compile::{CompileError, ErrorSystem, InliningHeuristic};
use crate::console::Color;
use crate::link::Import;
use crate::mavm::{AVMOpcode, Instruction, Opcode, Value};
use crate::pos::{Column, Location};
use crate::stringtable::{StringId, StringTable};
use crate::uint256::Uint256;
use serde::{Deserialize, Serialize};
use std::collections::{BTreeMap, BTreeSet, HashMap, HashSet};

type TypeTable = HashMap<usize, Type>;

/// Trait for all nodes in the AST, currently only implemented for type checked versions.
pub trait AbstractSyntaxTree {
    /// Returns a list of direct children of `self`
    fn child_nodes(&mut self) -> Vec<TypeCheckedNode> {
        vec![]
    }
    /// Applies `func` to `self` recursively, stopping when `func` returns `false`.  The `state` and
    /// `mut_state` arguments are accessible to all nodes called by this method, and `mut_state` can
    /// be modified by `func`.  The modifications will only be visible to the child nodes.
    fn recursive_apply<F, S, MS>(&mut self, func: F, state: &S, mut_state: &mut MS)
    where
        F: Fn(&mut TypeCheckedNode, &S, &mut MS) -> bool + Copy,
        MS: Clone,
    {
        let mut children = self.child_nodes();
        for child in &mut children {
            let mut child_state = (*mut_state).clone();
            let recurse = func(child, state, &mut child_state);
            if recurse {
                child.recursive_apply(func, state, &mut child_state);
            }
        }
    }
    fn is_view(&mut self, type_tree: &TypeTree) -> bool;
    fn is_write(&mut self, type_tree: &TypeTree) -> bool;
}

/// Represents a mutable reference to any AST node.
#[derive(Debug)]
pub enum TypeCheckedNode<'a> {
    Statement(&'a mut TypeCheckedStatement),
    Expression(&'a mut TypeCheckedExpr),
    StructField(&'a mut TypeCheckedFieldInitializer),
    Type(&'a mut Type),
}

impl<'a> AbstractSyntaxTree for TypeCheckedNode<'a> {
    fn child_nodes(&mut self) -> Vec<TypeCheckedNode> {
        match self {
            TypeCheckedNode::Statement(stat) => stat.child_nodes(),
            TypeCheckedNode::Expression(exp) => exp.child_nodes(),
            TypeCheckedNode::StructField(field) => {
                vec![TypeCheckedNode::Expression(&mut field.value)]
            }
            TypeCheckedNode::Type(tipe) => tipe.child_nodes(),
        }
    }
    fn is_view(&mut self, type_tree: &TypeTree) -> bool {
        match self {
            TypeCheckedNode::Statement(stat) => stat.is_view(type_tree),
            TypeCheckedNode::Expression(exp) => exp.is_view(type_tree),
            TypeCheckedNode::StructField(field) => field.is_view(type_tree),
            TypeCheckedNode::Type(_) => false,
        }
    }
    fn is_write(&mut self, type_tree: &TypeTree) -> bool {
        match self {
            TypeCheckedNode::Statement(stat) => stat.is_write(type_tree),
            TypeCheckedNode::Expression(exp) => exp.is_write(type_tree),
            TypeCheckedNode::StructField(field) => field.is_write(type_tree),
            TypeCheckedNode::Type(_) => false,
        }
    }
}

impl<'a> TypeCheckedNode<'a> {
    /// Propagates attributes down the AST.
    pub fn propagate_attributes(mut nodes: Vec<TypeCheckedNode>, attributes: &Attributes) {
        for node in nodes.iter_mut() {
            match node {
                TypeCheckedNode::Statement(stat) => {
                    stat.debug_info.attributes.codegen_print =
                        stat.debug_info.attributes.codegen_print || attributes.codegen_print;
                    let child_attributes = stat.debug_info.attributes.clone();
                    TypeCheckedNode::propagate_attributes(stat.child_nodes(), &child_attributes);
                    if let TypeCheckedStatementKind::Asm(ref mut vec, _) = stat.kind {
                        for insn in vec {
                            insn.debug_info.attributes.codegen_print =
                                stat.debug_info.attributes.codegen_print
                                    || attributes.codegen_print;
                        }
                    }
                }
                TypeCheckedNode::Expression(expr) => {
                    expr.debug_info.attributes.codegen_print =
                        expr.debug_info.attributes.codegen_print || attributes.codegen_print;
                    let child_attributes = expr.debug_info.attributes.clone();
                    TypeCheckedNode::propagate_attributes(expr.child_nodes(), &child_attributes);
                }
                TypeCheckedNode::StructField(field) => {
                    field.value.debug_info.attributes.codegen_print =
                        field.value.debug_info.attributes.codegen_print || attributes.codegen_print;
                    let child_attributes = field.value.debug_info.attributes.clone();
                    TypeCheckedNode::propagate_attributes(field.child_nodes(), &child_attributes);
                }
                _ => {}
            }
        }
    }
}

pub type TypeCheckedFunc = Func<TypeCheckedStatement>;

impl AbstractSyntaxTree for TypeCheckedFunc {
    fn child_nodes(&mut self) -> Vec<TypeCheckedNode> {
        self.code
            .iter_mut()
            .map(|stat| TypeCheckedNode::Statement(stat))
            .collect()
    }
    fn is_view(&mut self, type_tree: &TypeTree) -> bool {
        self.code
            .iter_mut()
            .any(|statement| statement.is_view(type_tree))
    }
    fn is_write(&mut self, type_tree: &TypeTree) -> bool {
        self.code
            .iter_mut()
            .any(|statement| statement.is_write(type_tree))
    }
}

/// Used by inlining to replace early returns with break statements
fn strip_returns(to_strip: &mut TypeCheckedNode, _state: &(), _mut_state: &mut ()) -> bool {
    if let TypeCheckedNode::Statement(stat) = to_strip {
        if let TypeCheckedStatementKind::Return(exp) = &mut stat.kind {
            stat.kind = TypeCheckedStatementKind::Break(Some(exp.clone()), "_inline".to_string());
        } else if let TypeCheckedStatementKind::ReturnVoid() = &mut stat.kind {
            stat.kind = TypeCheckedStatementKind::Break(None, "_inline".to_string());
        }
    } else if let TypeCheckedNode::Expression(expr) = to_strip {
        if let TypeCheckedExprKind::Try(inner, tipe) = &expr.kind {
            expr.kind = TypeCheckedExprKind::CodeBlock(TypeCheckedCodeBlock::new(
                vec![],
                Some(Box::new(TypeCheckedExpr {
                    kind: TypeCheckedExprKind::If(
                        Box::new(TypeCheckedExpr {
                            kind: TypeCheckedExprKind::Asm(
                                Type::Bool,
                                vec![
                                    Instruction::from_opcode(
                                        Opcode::AVMOpcode(AVMOpcode::Dup0),
                                        inner.debug_info,
                                    ),
                                    Instruction::from_opcode_imm(
                                        Opcode::AVMOpcode(AVMOpcode::Tget),
                                        Value::Int(Uint256::zero()),
                                        inner.debug_info,
                                    ),
                                ],
                                vec![(**inner).clone()],
                            ),
                            debug_info: inner.debug_info,
                        }),
                        TypeCheckedCodeBlock::new(
                            vec![],
                            Some(Box::new(TypeCheckedExpr {
                                kind: TypeCheckedExprKind::Asm(
                                    tipe.clone(),
                                    vec![Instruction::from_opcode_imm(
                                        Opcode::AVMOpcode(AVMOpcode::Tget),
                                        Value::Int(Uint256::one()),
                                        inner.debug_info,
                                    )],
                                    vec![],
                                ),
                                debug_info: inner.debug_info,
                            })),
                            None,
                        ),
                        Some(TypeCheckedCodeBlock::new(
                            vec![TypeCheckedStatement {
                                kind: TypeCheckedStatementKind::Break(
                                    Some(TypeCheckedExpr {
                                        kind: TypeCheckedExprKind::Asm(
                                            Type::Option(Box::new(tipe.clone())),
                                            vec![],
                                            vec![],
                                        ),
                                        debug_info: inner.debug_info,
                                    }),
                                    "_inline".to_string(),
                                ),
                                debug_info: inner.debug_info,
                            }],
                            Some(Box::new(TypeCheckedExpr {
                                kind: TypeCheckedExprKind::Error,
                                debug_info: inner.debug_info,
                            })),
                            None,
                        )),
                        tipe.clone(),
                    ),
                    debug_info: inner.debug_info,
                })),
                None,
            ))
        }
    }
    true
}

#[derive(Copy, Clone, Debug, Serialize, Deserialize, Eq, PartialEq)]
#[repr(u32)]
pub enum InliningMode {
    Always,
    Auto,
    Never,
}

impl Default for InliningMode {
    fn default() -> Self {
        Self::Auto
    }
}

impl InliningMode {
    pub fn and(&self, other: &InliningMode) -> InliningMode {
        *if *self == InliningMode::Auto {
            other
        } else {
            self
        }
    }
}

/// Used to inline an AST node
fn inline(
    to_do: &mut TypeCheckedNode,
    state: &(&Vec<TypeCheckedFunc>, &StringTable, &InliningHeuristic),
    _mut_state: &mut (InliningMode, Vec<usize>),
) -> bool {
    if let TypeCheckedNode::Statement(stat) = to_do {
        _mut_state.0 = stat.debug_info.attributes.inline;
    }
    if let TypeCheckedNode::Expression(exp) = to_do {
        if let TypeCheckedExpr {
            kind: TypeCheckedExprKind::FunctionCall(name, args, _, _),
            debug_info: _,
        } = exp
        {
            let (code, block_exp) = if let TypeCheckedExpr {
                kind: TypeCheckedExprKind::FuncRef(id, _),
                debug_info: _,
            } = **name
            {
                let found_func = state.0.iter().find(|func| func.id == id);
                if let Some(func) = found_func {
                    if match state.2 {
                        InliningHeuristic::All => {
                            _mut_state.0.and(&func.debug_info.attributes.inline)
                                == InliningMode::Never
                        }
                        InliningHeuristic::None => {
                            _mut_state.0.and(&func.debug_info.attributes.inline)
                                != InliningMode::Always
                        }
                    } {
                        return false;
                    }
                    if _mut_state.1.iter().any(|id| *id == func.id) {
                        return false;
                    } else {
                        _mut_state.1.push(func.id);
                    }
                    let mut code: Vec<_> = if func.args.len() == 0 {
                        vec![]
                    } else {
                        vec![TypeCheckedStatement {
                            kind: TypeCheckedStatementKind::Let(
                                TypeCheckedMatchPattern::new_tuple(
                                    func.args
                                        .iter()
                                        .map(|arg| {
                                            TypeCheckedMatchPattern::new_bind(
                                                arg.name,
                                                arg.debug_info,
                                                arg.tipe.clone(),
                                            )
                                        })
                                        .collect(),
                                    func.debug_info,
                                    Type::Tuple(
                                        func.args.iter().map(|arg| arg.tipe.clone()).collect(),
                                    ),
                                ),
                                TypeCheckedExpr {
                                    kind: TypeCheckedExprKind::Tuple(
                                        args.iter()
                                            .cloned()
                                            .map(|mut expr| {
                                                expr.recursive_apply(strip_returns, &(), &mut ());
                                                expr
                                            })
                                            .collect(),
                                        Type::Tuple(
                                            func.args.iter().map(|arg| arg.tipe.clone()).collect(),
                                        ),
                                    ),
                                    debug_info: DebugInfo::default(),
                                },
                            ),
                            debug_info: DebugInfo::default(),
                        }]
                    };
                    code.append(&mut func.code.clone());
                    let last = code.pop();
                    let block_exp = match last {
                        Some(TypeCheckedStatement {
                            kind: TypeCheckedStatementKind::Return(mut exp),
                            debug_info: _,
                        }) => Some(Box::new({
                            exp.recursive_apply(strip_returns, &(), &mut ());
                            exp
                        })),
                        _ => {
                            if let Some(statement) = last {
                                code.push(statement);
                            }
                            None
                        }
                    };
                    (Some(code), block_exp)
                } else {
                    (None, None)
                }
            } else {
                (None, None)
            };
            if let Some(mut code) = code {
                for statement in code.iter_mut().rev() {
                    statement.recursive_apply(strip_returns, &(), &mut ())
                }
                exp.kind = TypeCheckedExprKind::CodeBlock(TypeCheckedCodeBlock::new(
                    code,
                    block_exp,
                    Some("_inline".to_string()),
                ));
            }
            true
        } else {
            true
        }
    } else {
        true
    }
}

/// Discovers which import statements have been used
fn flowcheck_imports(mut nodes: Vec<TypeCheckedNode>, imports: &mut BTreeMap<usize, Import>) {
    for node in &mut nodes {
        if let TypeCheckedNode::Expression(expr) = node {
            let nominals = match &expr.kind {
                TypeCheckedExprKind::Cast(_, tipe)
                | TypeCheckedExprKind::Const(_, tipe)
                | TypeCheckedExprKind::ClosureLoad(.., tipe)
                | TypeCheckedExprKind::NewArray(_, _, tipe) => tipe.find_nominals(),
                _ => vec![],
            };
            for nominal in &nominals {
                imports.remove(nominal);
            }

            // observe any function calls or pointers
            if let TypeCheckedExprKind::FuncRef(id, _) = &expr.kind {
                imports.remove(&id);
            }
        }

        flowcheck_imports(node.child_nodes(), imports);
    }
}

/// Discovers code segments that could never be executed
fn flowcheck_reachability<T: AbstractSyntaxTree>(node: &mut T) -> Vec<CompileError> {
    let mut children = node.child_nodes();
    let mut child_iter = children.iter_mut();

    let mut warnings = vec![];
    let mut locations = vec![];

    for child in &mut child_iter {
        match child {
            TypeCheckedNode::Statement(stat) => match &mut stat.kind {
                TypeCheckedStatementKind::Return(_) | TypeCheckedStatementKind::ReturnVoid() => {
                    locations.extend(stat.debug_info.location);
                    break;
                }
                TypeCheckedStatementKind::Expression(expr) => match &mut expr.kind {
                    TypeCheckedExprKind::If(_, block, else_block, ..)
                    | TypeCheckedExprKind::IfLet(_, _, block, else_block, ..) => {
                        warnings.extend(flowcheck_reachability(block));

                        if let Some(branch) = else_block {
                            warnings.extend(flowcheck_reachability(branch));
                        }

                        continue;
                    }
                    _ => {}
                },
                _ => {}
            },
            _ => {}
        }

        warnings.extend(flowcheck_reachability(child));
    }

    match child_iter.next() {
        Some(TypeCheckedNode::Statement(issue)) => locations.extend(issue.debug_info.location),
        _ => {}
    };

    match child_iter.last() {
        Some(TypeCheckedNode::Statement(issue)) => locations.extend(issue.debug_info.location),
        _ => {}
    };

    if locations.len() <= 1 {
        return warnings;
    }

    warnings.push(CompileError::new_warning(
        String::from("Compile warning"),
        if locations.len() == 2 {
            String::from("found unreachable statement")
        } else {
            String::from("found unreachable statements")
        },
        locations,
    ));

    warnings
}

/// Discovers assigned values that are never used
fn flowcheck_liveliness(
    mut nodes: Vec<TypeCheckedNode>,
    problems: &mut Vec<(Location, StringId)>,
    loop_pass: bool,
) -> (BTreeSet<StringId>, BTreeMap<StringId, Location>) {
    let mut node_iter = nodes.iter_mut();
    let mut alive = BTreeMap::new(); // values that are alive and need to die in this scope
    let mut reborn = BTreeMap::new(); // values that are brought back to life within this scope
    let mut born = BTreeSet::<StringId>::new(); // values brought to life within this scope
    let mut killed = BTreeSet::<StringId>::new(); // values this scope has killed
    let mut rescue = BTreeSet::<StringId>::new(); // values from parental scopes we provably must not kill

    // algorithm notes:
    //   anything still alive at the end of scope is unused
    //   scopes return everything they've killed
    //   a scope cannot kill that which it overwrites
    //   loops are unrolled to give assignments a second chance to be killed before leaving scope
    //   we assume conditionals could evaluate either true or false
    //   you can never kill a value that's been reborn since the original value might be used later
    //   we make no garuntee that all mistakes with the same variable are caught, only that one of them is

    macro_rules! process {
        ($child_changes:expr) => {
            let (child_killed, child_reborn) = $child_changes;
            for id in child_killed.iter() {
                alive.remove(id);
                reborn.remove(id);
            }
            for (id, loc) in child_reborn {
                if born.contains(&id) {
                    alive.insert(id, loc);
                } else {
                    reborn.insert(id, loc);
                }
            }
            killed.extend(child_killed);
        };
        ($child_nodes:expr, $problems:expr, $loop_pass:expr $(,)?) => {
            process!(flowcheck_liveliness($child_nodes, $problems, $loop_pass));
        };
    }

    for node in &mut node_iter {
        let repeat = match node {
            TypeCheckedNode::Statement(stat) => match &mut stat.kind {
                TypeCheckedStatementKind::AssignLocal(id, expr) => {
                    process!(vec![TypeCheckedNode::Expression(expr)], problems, false);

                    if let Some(loc) = alive.get(id) {
                        problems.push((*loc, id.clone()));
                    }

                    if let None = born.get(id) {
                        reborn.insert(id.clone(), stat.debug_info.location.unwrap());
                    }

                    if !alive.contains_key(id) && !born.contains(id) && !killed.contains(id) {
                        rescue.insert(id.clone());
                    }

                    // we don't assert that the variable is born since it might not be from this scope
                    alive.insert(id.clone(), stat.debug_info.location.unwrap());
                    continue;
                }

                TypeCheckedStatementKind::Let(pat, expr) => {
                    process!(vec![TypeCheckedNode::Expression(expr)], problems, false);

                    let ids: Vec<(StringId, bool, Location)> = pat
                        .collect_identifiers()
                        .iter()
                        .map(|(id, assigns, debug_info)| {
                            (id.clone(), *assigns, {
                                // since assign-type patterns prefix the variable with a star,
                                // we have to shift over by one to line up the arrow.
                                let mut loc = debug_info.location.unwrap().clone();
                                loc.column = Column::from(
                                    loc.column.to_usize()
                                        + match assigns {
                                            true => 1,
                                            false => 0,
                                        },
                                );
                                loc
                            })
                        })
                        .collect();

                    for (id, assigns, loc) in ids.iter() {
                        if *assigns {
                            if let Some(loc) = alive.get(id) {
                                problems.push((*loc, id.clone()));
                            }
                            if let None = born.get(id) {
                                reborn.insert(id.clone(), stat.debug_info.location.unwrap());
                            }
                            if !alive.contains_key(id) && !born.contains(id) && !killed.contains(id)
                            {
                                rescue.insert(id.clone());
                            }
                            alive.insert(*id, *loc);
                        } else {
                            if let Some(_) = born.get(id) {
                                if let Some(loc) = alive.get(id) {
                                    problems.push((*loc, id.clone()))
                                }
                            }

                            if !alive.contains_key(id) && !born.contains(id) && !killed.contains(id)
                            {
                                rescue.insert(id.clone());
                            }
                            born.insert(*id);
                            alive.insert(*id, *loc);
                        }
                    }
                    continue;
                }
                TypeCheckedStatementKind::While(..) => true,
                TypeCheckedStatementKind::Break(optional_expr, _) => {
                    process!(
                        optional_expr
                            .iter_mut()
                            .map(|x| TypeCheckedNode::Expression(x))
                            .collect(),
                        problems,
                        false,
                    );
                    continue;
                }
                _ => false,
            },

            TypeCheckedNode::Expression(expr) => match &mut expr.kind {
                TypeCheckedExprKind::DotRef(_, id, ..)
                | TypeCheckedExprKind::LocalVariableRef(id, ..) => {
                    killed.insert(id.clone());
                    alive.remove(id);
                    reborn.remove(id);
                    false
                }
                TypeCheckedExprKind::IfLet(_, cond, block, else_block, _)
                | TypeCheckedExprKind::If(cond, block, else_block, _) => {
                    let (mut if_killed, mut if_reborn) = (
                        BTreeSet::<StringId>::new(),
                        BTreeMap::<StringId, Location>::new(),
                    );

                    macro_rules! extend {
                        ($child_nodes:expr, $problems:expr, $loop_pass:expr $(,)?) => {
                            let (child_killed, child_reborn) =
                                flowcheck_liveliness($child_nodes, $problems, $loop_pass);
                            if_killed.extend(child_killed);
                            if_reborn.extend(child_reborn);
                        };
                    }

                    extend!(vec![TypeCheckedNode::Expression(cond)], problems, false);
                    extend!(block.child_nodes(), problems, false);

                    if let Some(branch) = else_block {
                        extend!(branch.child_nodes(), problems, false);
                    }

                    process!((if_killed, if_reborn));
                    continue;
                }
                TypeCheckedExprKind::Loop(_body) => true,
                TypeCheckedExprKind::ClosureLoad(_, _, _, captures, _) => {
                    // In the future we'll walk into the closure in case a captured value is overwritten,
                    // but because child_nodes() requires a *mutable* reference we can't do that cheaply.
                    // Hence, we'll just claim that every captured value is used.

                    killed.extend(captures.iter().clone());
                    false
                }
                _ => false,
            },
            TypeCheckedNode::StructField(field) => {
                process!(
                    vec![TypeCheckedNode::Expression(&mut field.value)],
                    problems,
                    false
                );
                continue;
            }
            _ => false,
        };

        process!(node.child_nodes(), problems, repeat);
    }

    if loop_pass {
        let mut node_iter = nodes.iter_mut();

        for node in &mut node_iter {
            let repeat = match node {
                TypeCheckedNode::Statement(stat) => match &mut stat.kind {
                    TypeCheckedStatementKind::While(..) => true,
                    _ => false,
                },
                TypeCheckedNode::Expression(expr) => match &mut expr.kind {
                    TypeCheckedExprKind::Loop(..) => true,
                    TypeCheckedExprKind::DotRef(_, id, ..)
                    | TypeCheckedExprKind::LocalVariableRef(id, ..) => {
                        // a variable born in this scope shouldn't get a second chance when unrolling
                        if !born.contains(id) {
                            alive.remove(id);
                            reborn.remove(id);
                        }
                        false
                    }
                    _ => false,
                },
                _ => false,
            };

            // we've done already walked these nodes, so all errors are repeated and should be elided
            let mut duplicate_problems = vec![];

            let (child_killed, _) =
                flowcheck_liveliness(node.child_nodes(), &mut duplicate_problems, repeat);
            for id in child_killed.iter() {
                // a variable born in this scope shouldn't get a second chance when unrolling
                if !born.contains(id) {
                    alive.remove(id);
                    reborn.remove(id);
                }
            }
        }
    }

    // check if variables are still alive and we're going out of scope
    for (id, loc) in alive.iter() {
        if let Some(_) = born.get(id) {
            problems.push((loc.clone(), id.clone()));
        }
    }

    for id in &rescue {
        killed.remove(id);
    }

    return (killed, reborn);
}

impl TypeCheckedFunc {
    pub fn inline(
        &mut self,
        funcs: &Vec<TypeCheckedFunc>,
        string_table: &StringTable,
        heuristic: &InliningHeuristic,
    ) {
        self.recursive_apply(
            inline,
            &(funcs, string_table, heuristic),
            &mut (InliningMode::Auto, vec![]),
        );
    }

    pub fn flowcheck(
        &mut self,
        imports: &mut BTreeMap<usize, Import>,
        string_table: &mut StringTable,
        error_system: &ErrorSystem,
    ) -> Vec<CompileError> {
        let mut flowcheck_warnings = vec![];

        flowcheck_imports(self.child_nodes(), imports);

        for id in self.tipe.find_nominals() {
            imports.remove(&id);
        }

        flowcheck_warnings.extend(flowcheck_reachability(self));

        let mut unused_assignments = vec![];

        let (killed, reborn) =
            flowcheck_liveliness(self.child_nodes(), &mut unused_assignments, false);

        for arg in self.args.iter() {
            // allow intentional lack of use
            if !string_table.name_from_id(arg.name.clone()).starts_with('_') {
                if !killed.contains(&arg.name) {
                    flowcheck_warnings.push(CompileError::new_warning(
                        String::from("Compile warning"),
                        format!(
                            "func {}'s argument {} is declared but never used",
                            Color::color(error_system.warn_color, &self.name),
                            Color::color(
                                error_system.warn_color,
                                string_table.name_from_id(arg.name.clone())
                            ),
                        ),
                        arg.debug_info.location.into_iter().collect(),
                    ));
                }

                if let Some(loc) = reborn.get(&arg.name) {
                    flowcheck_warnings.push(CompileError::new_warning(
                        String::from("Compile warning"),
                        format!(
                            "func {}'s argument {} is assigned but never used",
                            Color::color(error_system.warn_color, &self.name),
                            Color::color(
                                error_system.warn_color,
                                string_table.name_from_id(arg.name.clone())
                            ),
                        ),
                        vec![*loc],
                    ));
                }
            }
        }

        for &(loc, id) in unused_assignments.iter() {
            // allow intentional lack of use
            if !string_table.name_from_id(id.clone()).starts_with('_') {
                flowcheck_warnings.push(CompileError::new_warning(
                    String::from("Compile warning"),
                    format!(
                        "value {}{}{} is assigned but never used",
                        error_system.warn_color,
                        string_table.name_from_id(id.clone()),
                        CompileError::RESET,
                    ),
                    vec![loc],
                ));
            }
        }

        flowcheck_warnings
    }

    pub fn determine_funcs_used(mut nodes: Vec<TypeCheckedNode>) -> HashSet<StringId> {
        let mut calls = HashSet::new();

        for node in &mut nodes {
            match node {
                TypeCheckedNode::Expression(expr) => match &expr.kind {
                    TypeCheckedExprKind::FuncRef(id, _)
                    | TypeCheckedExprKind::ClosureLoad(id, ..) => calls.insert(*id),
                    _ => false,
                },
                _ => false,
            };

            calls.extend(Func::determine_funcs_used(node.child_nodes()));
        }

        return calls;
    }
}

/// A mini statement that has been type checked.
#[derive(Debug, Clone, Eq, PartialEq)]
pub struct TypeCheckedStatement {
    pub kind: TypeCheckedStatementKind,
    pub debug_info: DebugInfo,
}

/// A mini statement that has been type checked.
#[derive(Debug, Clone, Eq, PartialEq)]
pub enum TypeCheckedStatementKind {
    ReturnVoid(),
    Return(TypeCheckedExpr),
    Break(Option<TypeCheckedExpr>, String),
    Expression(TypeCheckedExpr),
    Let(TypeCheckedMatchPattern, TypeCheckedExpr),
    AssignLocal(StringId, TypeCheckedExpr),
    AssignGlobal(usize, TypeCheckedExpr),
    While(TypeCheckedExpr, Vec<TypeCheckedStatement>),
    Asm(Vec<Instruction>, Vec<TypeCheckedExpr>),
    DebugPrint(TypeCheckedExpr),
    Assert(TypeCheckedExpr),
}

impl AbstractSyntaxTree for TypeCheckedStatement {
    fn child_nodes(&mut self) -> Vec<TypeCheckedNode> {
        match &mut self.kind {
            TypeCheckedStatementKind::ReturnVoid() => vec![],
            TypeCheckedStatementKind::Return(exp)
            | TypeCheckedStatementKind::Expression(exp)
            | TypeCheckedStatementKind::Let(_, exp)
            | TypeCheckedStatementKind::AssignLocal(_, exp)
            | TypeCheckedStatementKind::AssignGlobal(_, exp)
            | TypeCheckedStatementKind::Assert(exp)
            | TypeCheckedStatementKind::DebugPrint(exp) => vec![TypeCheckedNode::Expression(exp)],
            TypeCheckedStatementKind::While(exp, stats) => vec![TypeCheckedNode::Expression(exp)]
                .into_iter()
                .chain(
                    stats
                        .iter_mut()
                        .map(|stat| TypeCheckedNode::Statement(stat)),
                )
                .collect(),
            TypeCheckedStatementKind::Asm(_, exps) => exps
                .iter_mut()
                .map(|exp| TypeCheckedNode::Expression(exp))
                .collect(),
            TypeCheckedStatementKind::Break(oexp, _) => {
                oexp.iter_mut().flat_map(|exp| exp.child_nodes()).collect()
            }
        }
    }
    fn is_view(&mut self, type_tree: &TypeTree) -> bool {
        match &mut self.kind {
            TypeCheckedStatementKind::Asm(insns, args) => {
                insns.iter().any(|insn| insn.is_view(type_tree))
                    || args.iter_mut().any(|expr| expr.is_view(type_tree))
            }
            _ => self
                .child_nodes()
                .iter_mut()
                .any(|node| node.is_view(type_tree)),
        }
    }
    fn is_write(&mut self, type_tree: &TypeTree) -> bool {
        match &mut self.kind {
            TypeCheckedStatementKind::AssignGlobal(_, _) => true,
            TypeCheckedStatementKind::Asm(insns, args) => {
                insns.iter().any(|insn| insn.is_write(type_tree))
                    || args.iter_mut().any(|expr| expr.is_write(type_tree))
            }
            _ => self
                .child_nodes()
                .iter_mut()
                .any(|node| node.is_write(type_tree)),
        }
    }
}

pub type TypeCheckedMatchPattern = MatchPattern<Type>;

/// A mini expression with associated `DebugInfo` that has been type checked.
#[derive(Debug, Clone, Eq, PartialEq)]
pub struct TypeCheckedExpr {
    pub kind: TypeCheckedExprKind,
    pub debug_info: DebugInfo,
}

/// A mini expression that has been type checked.
#[derive(Debug, Clone, Eq, PartialEq)]
pub enum TypeCheckedExprKind {
    NewBuffer,
    Quote(Vec<u8>),
    UnaryOp(UnaryOp, Box<TypeCheckedExpr>, Type),
    Binary(BinaryOp, Box<TypeCheckedExpr>, Box<TypeCheckedExpr>, Type),
    Trinary(
        TrinaryOp,
        Box<TypeCheckedExpr>,
        Box<TypeCheckedExpr>,
        Box<TypeCheckedExpr>,
        Type,
    ),
    ShortcutOr(Box<TypeCheckedExpr>, Box<TypeCheckedExpr>),
    ShortcutAnd(Box<TypeCheckedExpr>, Box<TypeCheckedExpr>),
    LocalVariableRef(StringId, Type),
    GlobalVariableRef(usize, Type),
    Variant(Box<TypeCheckedExpr>),
    FuncRef(StringId, Type),
    TupleRef(Box<TypeCheckedExpr>, Uint256, Type),
    DotRef(Box<TypeCheckedExpr>, StringId, usize, Type),
    Const(Value, Type),
    FunctionCall(
        Box<TypeCheckedExpr>,
        Vec<TypeCheckedExpr>,
        Type,
        FuncProperties,
    ),
    CodeBlock(TypeCheckedCodeBlock),
    StructInitializer(Vec<TypeCheckedFieldInitializer>, Type),
    ArrayRef(Box<TypeCheckedExpr>, Box<TypeCheckedExpr>, Type),
    FixedArrayRef(Box<TypeCheckedExpr>, Box<TypeCheckedExpr>, usize, Type),
    MapRef(Box<TypeCheckedExpr>, Box<TypeCheckedExpr>, Type),
    ClosureLoad(StringId, usize, usize, BTreeSet<StringId>, Type),
    Tuple(Vec<TypeCheckedExpr>, Type),
    NewArray(Box<TypeCheckedExpr>, Type, Type),
    NewFixedArray(usize, Option<Box<TypeCheckedExpr>>, Type),
    NewMap(Type),
    ArrayMod(
        Box<TypeCheckedExpr>,
        Box<TypeCheckedExpr>,
        Box<TypeCheckedExpr>,
        Type,
    ),
    FixedArrayMod(
        Box<TypeCheckedExpr>,
        Box<TypeCheckedExpr>,
        Box<TypeCheckedExpr>,
        usize,
        Type,
    ),
    MapMod(
        Box<TypeCheckedExpr>,
        Box<TypeCheckedExpr>,
        Box<TypeCheckedExpr>,
        Type,
    ),
    StructMod(Box<TypeCheckedExpr>, usize, Box<TypeCheckedExpr>, Type),
    Cast(Box<TypeCheckedExpr>, Type),
    Asm(Type, Vec<Instruction>, Vec<TypeCheckedExpr>),
    Error,
    GetGas,
    SetGas(Box<TypeCheckedExpr>),
    Try(Box<TypeCheckedExpr>, Type),
    If(
        Box<TypeCheckedExpr>,
        TypeCheckedCodeBlock,
        Option<TypeCheckedCodeBlock>,
        Type,
    ),
    IfLet(
        StringId,
        Box<TypeCheckedExpr>,
        TypeCheckedCodeBlock,
        Option<TypeCheckedCodeBlock>,
        Type,
    ),
    Loop(Vec<TypeCheckedStatement>),
}

impl AbstractSyntaxTree for TypeCheckedExpr {
    fn child_nodes(&mut self) -> Vec<TypeCheckedNode> {
        match &mut self.kind {
            TypeCheckedExprKind::LocalVariableRef(..)
            | TypeCheckedExprKind::GlobalVariableRef(..)
            | TypeCheckedExprKind::FuncRef(..)
            | TypeCheckedExprKind::ClosureLoad(..)
            | TypeCheckedExprKind::Const(..)
            | TypeCheckedExprKind::NewBuffer
<<<<<<< HEAD
            | TypeCheckedExprKind::Quote(..)
            | TypeCheckedExprKind::NewMap(..)
            | TypeCheckedExprKind::GetGas
            | TypeCheckedExprKind::Error => vec![],
=======
            | TypeCheckedExprKind::Quote(_)
            | TypeCheckedExprKind::NewMap(_)
            | TypeCheckedExprKind::Panic => vec![],
>>>>>>> 72ea5d7a
            TypeCheckedExprKind::UnaryOp(_, exp, _)
            | TypeCheckedExprKind::Variant(exp)
            | TypeCheckedExprKind::SetGas(exp)
            | TypeCheckedExprKind::TupleRef(exp, _, _)
            | TypeCheckedExprKind::DotRef(exp, _, _, _)
            | TypeCheckedExprKind::NewArray(exp, _, _)
            | TypeCheckedExprKind::Cast(exp, _)
            | TypeCheckedExprKind::Try(exp, _) => vec![TypeCheckedNode::Expression(exp)],
            TypeCheckedExprKind::Trinary(_, a, b, c, _) => vec![
                TypeCheckedNode::Expression(a),
                TypeCheckedNode::Expression(b),
                TypeCheckedNode::Expression(c),
            ],
            TypeCheckedExprKind::Binary(_, lexp, rexp, _)
            | TypeCheckedExprKind::ShortcutOr(lexp, rexp)
            | TypeCheckedExprKind::ShortcutAnd(lexp, rexp)
            | TypeCheckedExprKind::ArrayRef(lexp, rexp, _)
            | TypeCheckedExprKind::FixedArrayRef(lexp, rexp, _, _)
            | TypeCheckedExprKind::MapRef(lexp, rexp, _)
            | TypeCheckedExprKind::StructMod(lexp, _, rexp, _) => vec![
                TypeCheckedNode::Expression(lexp),
                TypeCheckedNode::Expression(rexp),
            ],
            TypeCheckedExprKind::FunctionCall(name_exp, arg_exps, _, _) => {
                vec![TypeCheckedNode::Expression(name_exp)]
                    .into_iter()
                    .chain(
                        arg_exps
                            .iter_mut()
                            .map(|exp| TypeCheckedNode::Expression(exp)),
                    )
                    .collect()
            }
            TypeCheckedExprKind::CodeBlock(block) => block.child_nodes(),
            TypeCheckedExprKind::StructInitializer(fields, _) => fields
                .iter_mut()
                .map(|field| TypeCheckedNode::StructField(field))
                .collect(),
            TypeCheckedExprKind::Tuple(exps, _) | TypeCheckedExprKind::Asm(_, _, exps) => exps
                .iter_mut()
                .map(|exp| TypeCheckedNode::Expression(exp))
                .collect(),
            TypeCheckedExprKind::NewFixedArray(_, oexp, _) => oexp
                .into_iter()
                .map(|exp| TypeCheckedNode::Expression(exp))
                .collect(),
            TypeCheckedExprKind::ArrayMod(exp1, exp2, exp3, _)
            | TypeCheckedExprKind::FixedArrayMod(exp1, exp2, exp3, _, _)
            | TypeCheckedExprKind::MapMod(exp1, exp2, exp3, _) => vec![
                TypeCheckedNode::Expression(exp1),
                TypeCheckedNode::Expression(exp2),
                TypeCheckedNode::Expression(exp3),
            ],
            TypeCheckedExprKind::If(cond, block, else_block, _)
            | TypeCheckedExprKind::IfLet(_, cond, block, else_block, _) => {
                vec![TypeCheckedNode::Expression(cond)]
                    .into_iter()
                    .chain(block.child_nodes().into_iter())
                    .chain(
                        else_block
                            .into_iter()
                            .map(|n| n.child_nodes().into_iter())
                            .flatten(),
                    )
                    .collect()
            }
            TypeCheckedExprKind::Loop(stats) => stats
                .iter_mut()
                .map(|stat| TypeCheckedNode::Statement(stat))
                .collect(),
        }
    }
    fn is_view(&mut self, type_tree: &TypeTree) -> bool {
        match &mut self.kind {
            TypeCheckedExprKind::FunctionCall(func, args, _, _) => {
                let func_type = func
                    .get_type()
                    .get_representation(type_tree)
                    .expect("Type tree inconsistency");

                let prop = match func_type {
                    Type::Func(prop, ..) => prop,
                    _ => panic!("Internal error: func call has non function type {:?}", func),
                };
                prop.view
                    || func.is_view(type_tree)
                    || args.iter_mut().any(|expr| expr.is_view(type_tree))
            }
            TypeCheckedExprKind::Asm(_, insns, args) => {
                insns.iter().any(|insn| insn.is_view(type_tree))
                    || args.iter_mut().any(|expr| expr.is_view(type_tree))
            }
            TypeCheckedExprKind::GetGas | TypeCheckedExprKind::GlobalVariableRef(_, _) => true,
            _ => self
                .child_nodes()
                .iter_mut()
                .any(|node| node.is_view(type_tree)),
        }
    }
    fn is_write(&mut self, type_tree: &TypeTree) -> bool {
        match &mut self.kind {
            TypeCheckedExprKind::FunctionCall(func, args, _, _) => {
                let func_type = func
                    .get_type()
                    .get_representation(type_tree)
                    .expect("Type tree inconsistency");

                let prop = match func_type {
                    Type::Func(prop, ..) => prop,
                    _ => panic!("Internal error: func call has non function type {:?}", func),
                };
                prop.write
                    || func.is_write(type_tree)
                    || args.iter_mut().any(|expr| expr.is_write(type_tree))
            }
            TypeCheckedExprKind::Asm(_, insns, args) => {
                insns.iter().any(|insn| insn.is_write(type_tree))
                    || args.iter_mut().any(|expr| expr.is_write(type_tree))
            }
            TypeCheckedExprKind::SetGas(_) => true,
            _ => self
                .child_nodes()
                .iter_mut()
                .any(|node| node.is_write(type_tree)),
        }
    }
}

impl TypeCheckedExpr {
    /// Creates a `TypeCheckedExpr` from its component fields
    pub fn new(kind: TypeCheckedExprKind, debug_info: DebugInfo) -> Self {
        Self { kind, debug_info }
    }

    /// Creates a type-aware builtin function call based on its sub expressions
    pub fn builtin(
        name: &str,
        args: Vec<&TypeCheckedExpr>,
        ret: &Type,
        string_table: &StringTable,
        debug_info: DebugInfo,
    ) -> Self {
        let mut arg_types = vec![];

        for arg in args.iter() {
            arg_types.push(arg.get_type());
        }

        let call_type = Type::Func(FuncProperties::pure(), arg_types, Box::new(ret.clone()));

        TypeCheckedExpr::new(
            TypeCheckedExprKind::FunctionCall(
                Box::new(TypeCheckedExpr::new(
                    TypeCheckedExprKind::FuncRef(
                        string_table
                            .get_if_exists(name)
                            .expect(&format!("builtin {} does not exist", Color::red(name))),
                        call_type.clone(),
                    ),
                    debug_info,
                )),
                args.into_iter().cloned().collect(),
                call_type,
                FuncProperties::pure(),
            ),
            debug_info,
        )
    }

    /// Extracts the type returned from the expression.
    pub fn get_type(&self) -> Type {
        match &self.kind {
            TypeCheckedExprKind::NewBuffer => Type::Buffer,
            TypeCheckedExprKind::Quote(_) => Type::Tuple(vec![Type::Uint, Type::Buffer]),
<<<<<<< HEAD
            TypeCheckedExprKind::Error => Type::Every,
            TypeCheckedExprKind::GetGas => Type::Uint,
            TypeCheckedExprKind::SetGas(_t) => Type::Void,
=======
            TypeCheckedExprKind::Panic => Type::Every,
>>>>>>> 72ea5d7a
            TypeCheckedExprKind::UnaryOp(_, _, t) => t.clone(),
            TypeCheckedExprKind::Binary(_, _, _, t) => t.clone(),
            TypeCheckedExprKind::Trinary(_, _, _, _, t) => t.clone(),
            TypeCheckedExprKind::ShortcutOr(_, _) | TypeCheckedExprKind::ShortcutAnd(_, _) => {
                Type::Bool
            }
            TypeCheckedExprKind::LocalVariableRef(.., t) => t.clone(),
            TypeCheckedExprKind::GlobalVariableRef(.., t) => t.clone(),
            TypeCheckedExprKind::FuncRef(.., t) => t.clone(),
            TypeCheckedExprKind::TupleRef(.., t) => t.clone(),
            TypeCheckedExprKind::Variant(t) => Type::Option(Box::new(t.get_type())),
            TypeCheckedExprKind::DotRef(.., t) => t.clone(),
            TypeCheckedExprKind::Const(.., t) => t.clone(),
            TypeCheckedExprKind::FunctionCall(.., t, _) => t.clone(),
            TypeCheckedExprKind::CodeBlock(block) => block.get_type(),
            TypeCheckedExprKind::StructInitializer(.., t) => t.clone(),
            TypeCheckedExprKind::ArrayRef(.., t) => t.clone(),
            TypeCheckedExprKind::FixedArrayRef(.., t) => t.clone(),
            TypeCheckedExprKind::MapRef(.., t) => t.clone(),
            TypeCheckedExprKind::ClosureLoad(.., t) => t.clone(),
            TypeCheckedExprKind::Tuple(.., t) => t.clone(),
            TypeCheckedExprKind::NewArray(.., t) => t.clone(),
            TypeCheckedExprKind::NewFixedArray(.., t) => t.clone(),
            TypeCheckedExprKind::NewMap(t) => t.clone(),
            TypeCheckedExprKind::ArrayMod(.., t) => t.clone(),
            TypeCheckedExprKind::FixedArrayMod(.., t) => t.clone(),
            TypeCheckedExprKind::MapMod(.., t) => t.clone(),
            TypeCheckedExprKind::StructMod(.., t) => t.clone(),
            TypeCheckedExprKind::Cast(.., t) => t.clone(),
            TypeCheckedExprKind::Asm(t, ..) => t.clone(),
            TypeCheckedExprKind::Try(.., t) => t.clone(),
            TypeCheckedExprKind::If(.., t) => t.clone(),
            TypeCheckedExprKind::IfLet(.., t) => t.clone(),
            TypeCheckedExprKind::Loop(..) => Type::Every,
        }
    }
}

type TypeCheckedFieldInitializer = FieldInitializer<TypeCheckedExpr>;

impl AbstractSyntaxTree for TypeCheckedFieldInitializer {
    fn child_nodes(&mut self) -> Vec<TypeCheckedNode> {
        vec![TypeCheckedNode::Expression(&mut self.value)]
    }
    fn is_view(&mut self, type_tree: &TypeTree) -> bool {
        self.value.is_view(type_tree)
    }
    fn is_write(&mut self, type_tree: &TypeTree) -> bool {
        self.value.is_write(type_tree)
    }
}

/// Returns a vector of `ImportFuncDecl`s corresponding to the builtins as defined by string_table,
/// if they are not defined in string_table, they are inserted.
fn builtin_func_decls() -> Vec<Import> {
    vec![
        Import::new_builtin("assert", "builtin_assert"),
        Import::new_builtin("array", "builtin_arrayNew"),
        Import::new_builtin("array", "builtin_arrayGet"),
        Import::new_builtin("array", "builtin_arraySet"),
        Import::new_builtin("kvs", "builtin_kvsNew"),
        Import::new_builtin("kvs", "builtin_kvsGet"),
        Import::new_builtin("kvs", "builtin_kvsSet"),
        Import::new_builtin("assert", "builtin_assert"),
    ]
}

/// Sorts the `TopLevelDecl`s into collections based on their type
pub fn sort_top_level_decls(
    parsed: (Vec<TopLevelDecl>, BTreeMap<StringId, Func>),
    file_path: Vec<String>,
    string_table: &mut StringTable,
    builtins: bool,
) -> (
    Vec<Import>,
    Vec<Func>,
    BTreeMap<StringId, Func>,
    HashMap<usize, Type>,
    Vec<GlobalVarDecl>,
    HashMap<usize, Type>,
) {
    let (decls, closures) = parsed;

    let mut imports = if builtins {
        builtin_func_decls()
            .into_iter()
            .filter(|imp| imp.path != file_path)
            .collect()
    } else {
        vec![]
    };

    // we wait till now to assign stringIDs to keep the upgrade loop happy
    for import in &mut imports {
        import.id = Some(string_table.get(import.name.clone()));
    }

    //let mut imports = vec![];
    let mut funcs = vec![];
    let mut named_types = HashMap::new();
    let mut func_table = HashMap::new();
    let mut global_vars = vec![];

    for decl in decls {
        match decl {
            TopLevelDecl::UseDecl(ud) => {
                imports.push(ud);
            }
            TopLevelDecl::FuncDecl(fd) => {
                func_table.insert(fd.id, fd.tipe.clone());
                funcs.push(fd);
            }
            TopLevelDecl::TypeDecl(td) => {
                named_types.insert(td.name, td.tipe);
            }
            TopLevelDecl::VarDecl(vd) => {
                global_vars.push(vd);
            }
            TopLevelDecl::ConstDecl => {}
        }
    }

    for (id, closure) in &closures {
        func_table.insert(*id, closure.tipe.clone());
    }

    (
        imports,
        funcs,
        closures,
        named_types,
        global_vars,
        func_table,
    )
}

/// Performs typechecking various top level declarations, `FuncDecl`s,
/// named `Type`s, and global variables.
pub fn typecheck_top_level_decls(
    funcs: Vec<Func>,
    closures: BTreeMap<StringId, Func>,
    named_types: &HashMap<usize, Type>,
    mut global_vars: Vec<GlobalVarDecl>,
    imports: &Vec<Import>,
    string_table: StringTable,
    func_table: HashMap<usize, Type>,
    type_tree: &TypeTree,
) -> Result<
    (
        BTreeMap<StringId, TypeCheckedFunc>,
        Vec<GlobalVarDecl>,
        StringTable,
    ),
    CompileError,
> {
    if let Some(var) = global_vars
        .iter()
        .position(|var| &var.name == "__fixedLocationGlobal")
    {
        global_vars.swap(0, var)
    }
    let global_vars_map = global_vars
        .iter()
        .enumerate()
        .map(|(idx, var)| (var.name_id, (var.tipe.clone(), idx)))
        .collect::<HashMap<_, _>>();

    let type_table: HashMap<_, _> = named_types.clone().into_iter().collect();

    let mut resolved_global_vars_map = HashMap::new();
    for (name, (tipe, slot_num)) in global_vars_map {
        resolved_global_vars_map.insert(name, (tipe, slot_num));
    }

    let mut undefinable_ids = HashMap::new(); // ids no one is allowed to define
    for import in imports {
        undefinable_ids.insert(
            string_table.get_if_exists(&import.name).unwrap(),
            import.location,
        );
    }
    for (id, _) in &func_table {
        if let Some(closure) = closures.get(id) {
            undefinable_ids.insert(*id, closure.debug_info.location);
        }
    }

    let mut checked_funcs = BTreeMap::new();
    let mut checked_closures = BTreeMap::new();

    for func in &funcs {
        checked_funcs.insert(
            func.id,
            typecheck_function(
                &func,
                &type_table,
                &resolved_global_vars_map,
                &func_table,
                type_tree,
                &string_table,
                &mut checked_closures,
                &mut undefinable_ids,
            )?,
        );
    }

    checked_funcs.extend(checked_closures);

    let mut res_global_vars = Vec::new();
    for global_var in global_vars {
        res_global_vars.push(global_var);
    }

    Ok((checked_funcs, res_global_vars, string_table))
}

/// If successful, produces a `TypeCheckedFunc` from `FuncDecl` reference fd, according to global
/// state defined by type_table, global_vars, and func_table.
///
/// If not successful the function returns a `CompileError`.
pub fn typecheck_function(
    func: &Func,
    type_table: &TypeTable,
    global_vars: &HashMap<StringId, (Type, usize)>,
    func_table: &TypeTable,
    type_tree: &TypeTree,
    string_table: &StringTable,
    closures: &mut BTreeMap<StringId, TypeCheckedFunc>,
    undefinable_ids: &mut HashMap<StringId, Option<Location>>,
) -> Result<TypeCheckedFunc, CompileError> {
    let mut hm = HashMap::new();

    if func.ret_type != Type::Void {
        if func.code.len() == 0 {
            return Err(CompileError::new_type_error(
                format!(
                    "Func {} never returns",
                    Color::red(string_table.name_from_id(func.id))
                ),
                func.debug_info.location.into_iter().collect(),
            ));
        }
        if let Some(stat) = func.code.last() {
            match &stat.kind {
                StatementKind::Return(_) => {}
                _ => {
                    return Err(CompileError::new_type_error(
                        format!(
                            "Func {}'s last statement is not a return",
                            Color::red(string_table.name_from_id(func.id)),
                        ),
                        func.debug_info
                            .location
                            .into_iter()
                            .chain(stat.debug_info.location.into_iter())
                            .collect(),
                    ))
                }
            }
        }
    }

    if !func.properties.closure {
        // closure names are checked earlier

        if let Some(location_option) = undefinable_ids.get(&func.id) {
            return Err(CompileError::new_type_error(
                format!(
                    "Func {} has the same name as another top-level symbol",
                    Color::red(string_table.name_from_id(func.id)),
                ),
                location_option
                    .iter()
                    .chain(func.debug_info.location.iter())
                    .cloned()
                    .collect(),
            ));
        }
        undefinable_ids.insert(func.id, func.debug_info.location);
    }

    for arg in func.args.iter() {
        arg.tipe.get_representation(type_tree).map_err(|_| {
            CompileError::new_type_error(
                format!(
                    "Unknown type for function argument {}",
                    Color::red(string_table.name_from_id(arg.name))
                ),
                arg.debug_info.location.into_iter().collect(),
            )
        })?;
        if let Some(location_option) = undefinable_ids.get(&arg.name) {
            return Err(CompileError::new_type_error(
                format!(
                    "Func {}'s argument {} has the same name as a top-level symbol",
                    Color::red(string_table.name_from_id(func.id)),
                    Color::red(string_table.name_from_id(arg.name)),
                ),
                location_option
                    .iter()
                    .chain(arg.debug_info.location.iter())
                    .cloned()
                    .collect(),
            ));
        }
        hm.insert(arg.name, arg.tipe.clone());
    }

    let mut inner_type_table = type_table.clone();
    inner_type_table.extend(hm);
    let tc_stats = typecheck_statement_sequence(
        &func.code,
        &func.ret_type,
        &inner_type_table,
        global_vars,
        func_table,
        type_tree,
        string_table,
        undefinable_ids,
        closures,
        &mut vec![],
    )?;
    Ok(TypeCheckedFunc {
        name: func.name.clone(),
        id: func.id,
        args: func.args.clone(),
        ret_type: func.ret_type.clone(),
        code: tc_stats,
        tipe: func.tipe.clone(),
        public: func.public,
        captures: BTreeSet::new(),
        frame_size: 0,
        unique_id: func.unique_id,
        func_labels: func.func_labels.clone(),
        properties: func.properties,
        debug_info: DebugInfo::from(func.debug_info),
    })
}

/// If successful, produces a `Vec<TypeCheckedStatement>` corresponding to the items in statements
/// after type checking has been performed sequentially.  Bindings produced by a statement are
/// visible to all statements at a higher index, and no previous statements. If not successful, this
/// function produces a `CompileError`.
///
/// This function is not designed to handle additional variable bindings, for example arguments to
/// functions, for this use case, prefer `typecheck_statement_sequence_with_bindings`.
///
/// Takes return_type to ensure that `Return` statements produce the correct type, type_table,
/// global_vars, and func_table should correspond to the types, globals, and functions available
/// to the statement sequence.
fn typecheck_statement_sequence(
    statements: &[Statement],
    return_type: &Type,
    type_table: &TypeTable,
    global_vars: &HashMap<StringId, (Type, usize)>,
    func_table: &TypeTable,
    type_tree: &TypeTree,
    string_table: &StringTable,
    undefinable_ids: &mut HashMap<StringId, Option<Location>>,
    closures: &mut BTreeMap<StringId, TypeCheckedFunc>,
    scopes: &mut Vec<(String, Option<Type>)>,
) -> Result<Vec<TypeCheckedStatement>, CompileError> {
    typecheck_statement_sequence_with_bindings(
        &statements,
        return_type,
        type_table,
        global_vars,
        func_table,
        &[],
        type_tree,
        string_table,
        undefinable_ids,
        closures,
        scopes,
    )
}

/// Operates identically to `typecheck_statement_sequence`, except that the pairs in bindings are
/// added to type_table.
fn typecheck_statement_sequence_with_bindings<'a>(
    statements: &'a [Statement],
    return_type: &Type,
    type_table: &'a TypeTable,
    global_vars: &'a HashMap<StringId, (Type, usize)>,
    func_table: &TypeTable,
    bindings: &[(StringId, Type)],
    type_tree: &TypeTree,
    string_table: &StringTable,
    undefinable_ids: &mut HashMap<StringId, Option<Location>>,
    closures: &mut BTreeMap<StringId, TypeCheckedFunc>,
    scopes: &mut Vec<(String, Option<Type>)>,
) -> Result<Vec<TypeCheckedStatement>, CompileError> {
    let mut inner_type_table = type_table.clone();
    for (sid, tipe) in bindings {
        inner_type_table.insert(*sid, tipe.clone());
    }
    let mut output = vec![];
    for stat in statements {
        let (tcs, bindings) = typecheck_statement(
            stat,
            return_type,
            &inner_type_table,
            global_vars,
            func_table,
            type_tree,
            string_table,
            undefinable_ids,
            closures,
            scopes,
        )?;
        output.push(tcs);
        for (sid, bind) in bindings {
            inner_type_table.insert(sid, bind);
        }
    }
    Ok(output)
}

/// Performs type checking on statement.
///
/// If successful, returns tuple containing a `TypeCheckedStatement` and a `Vec<(StringId, Type)>`
/// representing the bindings produced by the statement.  Otherwise returns a `CompileError`.
///
/// The argument loc provide the correct location to `CompileError` if the function fails.
fn typecheck_statement<'a>(
    statement: &'a Statement,
    return_type: &Type,
    type_table: &'a TypeTable,
    global_vars: &'a HashMap<StringId, (Type, usize)>,
    func_table: &TypeTable,
    type_tree: &TypeTree,
    string_table: &StringTable,
    undefinable_ids: &mut HashMap<StringId, Option<Location>>,
    closures: &mut BTreeMap<StringId, TypeCheckedFunc>,
    scopes: &mut Vec<(String, Option<Type>)>,
) -> Result<(TypeCheckedStatement, Vec<(StringId, Type)>), CompileError> {
    let kind = &statement.kind;
    let debug_info = statement.debug_info;
    let (stat, binds) = match kind {
        StatementKind::ReturnVoid() => {
            if Type::Void.assignable(return_type, type_tree, HashSet::new()) {
                Ok((TypeCheckedStatementKind::ReturnVoid(), vec![]))
            } else {
                Err(CompileError::new_type_error(
                    format!(
                        "Tried to return without type in function that returns {}",
                        return_type.display()
                    ),
                    debug_info.location.into_iter().collect(),
                ))
            }
        }
        StatementKind::Return(expr) => {
            let tc_expr = typecheck_expr(
                expr,
                type_table,
                global_vars,
                func_table,
                return_type,
                type_tree,
                string_table,
                undefinable_ids,
                closures,
                scopes,
            )?;
            if return_type.assignable(&tc_expr.get_type(), type_tree, HashSet::new()) {
                Ok((TypeCheckedStatementKind::Return(tc_expr), vec![]))
            } else {
                Err(CompileError::new_type_error(
                    format!(
                        "return statement has wrong type, {}",
                        return_type
                            .mismatch_string(&tc_expr.get_type(), type_tree)
                            .unwrap_or("failed to resolve type name".to_string())
                    ),
                    debug_info.location.into_iter().collect(),
                ))
            }
        }
        StatementKind::Break(exp, scope) => Ok((
            {
                let te = exp
                    .clone()
                    .map(|expr| {
                        typecheck_expr(
                            &expr,
                            type_table,
                            global_vars,
                            func_table,
                            return_type,
                            type_tree,
                            string_table,
                            undefinable_ids,
                            closures,
                            scopes,
                        )
                    })
                    .transpose()?;
                let key = scope.clone().unwrap_or("_".to_string());
                let (_name, tipe) = scopes
                    .iter_mut()
                    .rev()
                    .find(|(s, _)| key == *s)
                    .ok_or_else(|| {
                        CompileError::new_type_error(
                            "No valid scope to break from".to_string(),
                            debug_info.location.into_iter().collect(),
                        )
                    })?;
                if let Some(t) = tipe {
                    if *t
                        != te
                            .clone()
                            .map(|te| te.get_type())
                            .unwrap_or(Type::Tuple(vec![]))
                    {
                        return Err(CompileError::new_type_error(
                            format!(
                                "mismatched types in break statement {}",
                                te.map(|te| te.get_type())
                                    .unwrap_or(Type::Tuple(vec![]))
                                    .mismatch_string(
                                        &tipe.clone().unwrap_or(Type::Tuple(vec![])),
                                        type_tree
                                    )
                                    .expect("Did not find type mismatch")
                            ),
                            debug_info.location.into_iter().collect(),
                        ));
                    } else {
                        *t = te
                            .clone()
                            .map(|te| te.get_type())
                            .unwrap_or(Type::Tuple(vec![]));
                    }
                }
                TypeCheckedStatementKind::Break(
                    exp.clone()
                        .map(|expr| {
                            typecheck_expr(
                                &expr,
                                type_table,
                                global_vars,
                                func_table,
                                return_type,
                                type_tree,
                                string_table,
                                undefinable_ids,
                                closures,
                                scopes,
                            )
                        })
                        .transpose()?,
                    scope.clone().unwrap_or("_".to_string()),
                )
            },
            vec![],
        )),
        StatementKind::Expression(expr) => Ok((
            TypeCheckedStatementKind::Expression(typecheck_expr(
                expr,
                type_table,
                global_vars,
                func_table,
                return_type,
                type_tree,
                string_table,
                undefinable_ids,
                closures,
                scopes,
            )?),
            vec![],
        )),
        StatementKind::Let(pat, expr) => {
            let tc_expr = typecheck_expr(
                expr,
                type_table,
                global_vars,
                func_table,
                return_type,
                type_tree,
                string_table,
                undefinable_ids,
                closures,
                scopes,
            )?;
            let tce_type = tc_expr.get_type();
            if tce_type == Type::Void {
                return Err(CompileError::new_type_error(
                    format!("Assignment of void value to local variable"),
                    debug_info.location.into_iter().collect(),
                ));
            }
            let (stat, bindings) = match &pat.kind {
                MatchPatternKind::Bind(name) => (
                    TypeCheckedStatementKind::Let(
                        TypeCheckedMatchPattern::new_bind(*name, pat.debug_info, tce_type.clone()),
                        tc_expr,
                    ),
                    vec![(*name, tce_type)],
                ),
                MatchPatternKind::Assign(_) => unimplemented!(),
                MatchPatternKind::Tuple(pats) => {
                    let (tc_pats, bindings) =
                        typecheck_patvec(tce_type.clone(), pats.to_vec(), debug_info.location)?;
                    (
                        TypeCheckedStatementKind::Let(
                            TypeCheckedMatchPattern::new_tuple(tc_pats, pat.debug_info, tce_type),
                            tc_expr,
                        ),
                        bindings,
                    )
                }
            };

            for (id, _, _) in pat.collect_identifiers() {
                if let Some(location_option) = undefinable_ids.get(&id) {
                    return Err(CompileError::new_type_error(
                        String::from("Variable has the same name as a top-level symbol"),
                        location_option
                            .iter()
                            .chain(statement.debug_info.location.iter())
                            .cloned()
                            .collect(),
                    ));
                }
            }

            Ok((stat, bindings))
        }
        StatementKind::Assign(name, expr) => {
            let tc_expr = typecheck_expr(
                expr,
                type_table,
                global_vars,
                func_table,
                return_type,
                type_tree,
                string_table,
                undefinable_ids,
                closures,
                scopes,
            )?;
            match type_table.get(name) {
                Some(var_type) => {
                    if var_type.assignable(&tc_expr.get_type(), type_tree, HashSet::new()) {
                        Ok((
                            TypeCheckedStatementKind::AssignLocal(*name, tc_expr),
                            vec![],
                        ))
                    } else {
                        Err(CompileError::new_type_error(
                            format!(
                                "mismatched types in assignment statement {}",
                                var_type
                                    .mismatch_string(&tc_expr.get_type(), type_tree)
                                    .expect("Did not find mismatch")
                            ),
                            debug_info.location.into_iter().collect(),
                        ))
                    }
                }
                None => match global_vars.get(&*name) {
                    Some((var_type, idx)) => {
                        if var_type.assignable(&tc_expr.get_type(), type_tree, HashSet::new()) {
                            Ok((
                                TypeCheckedStatementKind::AssignGlobal(*idx, tc_expr),
                                vec![],
                            ))
                        } else {
                            Err(CompileError::new_type_error(
                                format!(
                                    "mismatched types in assignment statement {}",
                                    var_type
                                        .mismatch_string(&tc_expr.get_type(), type_tree)
                                        .unwrap_or("Did not find type mismatch".parse().unwrap())
                                ),
                                debug_info.location.into_iter().collect(),
                            ))
                        }
                    }
                    None => Err(CompileError::new_type_error(
                        "assignment to non-existent variable".to_string(),
                        debug_info.location.into_iter().collect(),
                    )),
                },
            }
        }
        StatementKind::While(cond, body) => {
            let tc_cond = typecheck_expr(
                cond,
                type_table,
                global_vars,
                func_table,
                return_type,
                type_tree,
                string_table,
                undefinable_ids,
                closures,
                scopes,
            )?;
            match tc_cond.get_type() {
                Type::Bool => {
                    let tc_body = typecheck_statement_sequence(
                        body,
                        return_type,
                        type_table,
                        global_vars,
                        func_table,
                        type_tree,
                        string_table,
                        undefinable_ids,
                        closures,
                        scopes,
                    )?;
                    Ok((TypeCheckedStatementKind::While(tc_cond, tc_body), vec![]))
                }
                _ => Err(CompileError::new_type_error(
                    format!(
                        "while condition must be bool, found {}",
                        tc_cond.get_type().display()
                    ),
                    debug_info.location.into_iter().collect(),
                )),
            }
        }
        StatementKind::Asm(insns, args) => {
            let mut tc_args = Vec::new();
            for arg in args {
                tc_args.push(typecheck_expr(
                    arg,
                    type_table,
                    global_vars,
                    func_table,
                    return_type,
                    type_tree,
                    string_table,
                    undefinable_ids,
                    closures,
                    scopes,
                )?);
            }
            Ok((
                TypeCheckedStatementKind::Asm(insns.to_vec(), tc_args),
                vec![],
            ))
        }
        StatementKind::DebugPrint(e) => {
            let tce = typecheck_expr(
                e,
                type_table,
                global_vars,
                func_table,
                return_type,
                type_tree,
                string_table,
                undefinable_ids,
                closures,
                scopes,
            )?;
            Ok((TypeCheckedStatementKind::DebugPrint(tce), vec![]))
        }
        StatementKind::Assert(expr) => {
            let tce = typecheck_expr(
                expr,
                type_table,
                global_vars,
                func_table,
                return_type,
                type_tree,
                string_table,
                undefinable_ids,
                closures,
                scopes,
            )?;
            match tce.get_type() {
                Type::Tuple(vec) if vec.len() == 2 && vec[0] == Type::Bool => {
                    Ok((TypeCheckedStatementKind::Assert(tce), vec![]))
                }
                _ => Err(CompileError::new_type_error(
                    format!(
                        "assert condition must be of type (bool, any), found {}",
                        tce.get_type().display()
                    ),
                    debug_info.location.into_iter().collect(),
                )),
            }
        }
    }?;
    Ok((
        TypeCheckedStatement {
            kind: stat,
            debug_info,
        },
        binds,
    ))
}

/// Type checks a `Vec<MatchPattern>`, representing a tuple match pattern against `Type` rhs_type.
///
/// This is used in let bindings, and may have other uses in the future.
///
/// If successful this function returns a tuple containing a `TypeCheckedMatchPattern`, and a
/// `Vec<(StringId, Type)>` representing the bindings produced from this match pattern.  Otherwise
/// the function returns a `CompileError`
fn typecheck_patvec(
    rhs_type: Type,
    patterns: Vec<MatchPattern>,
    location: Option<Location>,
) -> Result<(Vec<TypeCheckedMatchPattern>, Vec<(StringId, Type)>), CompileError> {
    if let Type::Tuple(tvec) = rhs_type {
        if tvec.len() == patterns.len() {
            let mut tc_pats = Vec::new();
            let mut bindings = Vec::new();
            for (i, rhs_type) in tvec.iter().enumerate() {
                if *rhs_type == Type::Void {
                    return Err(CompileError::new_type_error(
                        "attempted to assign void in tuple binding".to_string(),
                        location.into_iter().collect(),
                    ));
                }
                let pat = &patterns[i];
                match &pat.kind {
                    MatchPatternKind::Bind(name) => {
                        tc_pats.push(TypeCheckedMatchPattern::new_bind(
                            *name,
                            pat.debug_info,
                            rhs_type.clone(),
                        ));
                        bindings.push((*name, rhs_type.clone()));
                    }
                    MatchPatternKind::Assign(name) => {
                        tc_pats.push(TypeCheckedMatchPattern::new_assign(
                            *name,
                            pat.debug_info,
                            rhs_type.clone(),
                        ));
                    }
                    MatchPatternKind::Tuple(_) => {
                        //TODO: implement this properly
                        return Err(CompileError::new_type_error(
                            "nested pattern not yet supported in let".to_string(),
                            location.into_iter().collect(),
                        ));
                    }
                }
            }
            Ok((tc_pats, bindings))
        } else {
            Err(CompileError::new_type_error(
                "tuple-match let must receive tuple of equal size".to_string(),
                location.into_iter().collect(),
            ))
        }
    } else {
        Err(CompileError::new_type_error(
            format!(
                "tuple-match let must receive tuple value, found \"{}\"",
                rhs_type.display()
            ),
            location.into_iter().collect(),
        ))
    }
}

/// Performs type checking on the expression expr.  Returns `TypeCheckedExpr` if successful, and
/// `CompileError` otherwise.
///
/// The arguments type_table, global_vars, and func_table represent the variables, globals, and
/// functions available to the expression, and return_type represents the return type of the
/// containing function. This last argument is needed as Try and CodeBlock expressions may return
/// from the function.
fn typecheck_expr(
    expr: &Expr,
    type_table: &TypeTable,
    global_vars: &HashMap<StringId, (Type, usize)>,
    func_table: &TypeTable,
    return_type: &Type,
    type_tree: &TypeTree,
    string_table: &StringTable,
    undefinable_ids: &mut HashMap<StringId, Option<Location>>,
    closures: &mut BTreeMap<StringId, TypeCheckedFunc>,
    scopes: &mut Vec<(String, Option<Type>)>,
) -> Result<TypeCheckedExpr, CompileError> {
    let debug_info = expr.debug_info;
    let loc = debug_info.location;
    Ok(TypeCheckedExpr {
        kind: match &expr.kind {
            ExprKind::NewBuffer => Ok(TypeCheckedExprKind::NewBuffer),
            ExprKind::Quote(buf) => Ok(TypeCheckedExprKind::Quote(buf.clone())),
<<<<<<< HEAD
            ExprKind::Error => Ok(TypeCheckedExprKind::Error),
=======
            ExprKind::Panic => Ok(TypeCheckedExprKind::Panic),
>>>>>>> 72ea5d7a
            ExprKind::UnaryOp(op, subexpr) => {
                let tc_sub = typecheck_expr(
                    subexpr,
                    type_table,
                    global_vars,
                    func_table,
                    return_type,
                    type_tree,
                    string_table,
                    undefinable_ids,
                    closures,
                    scopes,
                )?;
                typecheck_unary_op(*op, tc_sub, loc, type_tree)
            }
            ExprKind::Binary(op, sub1, sub2) => {
                let tc_sub1 = typecheck_expr(
                    sub1,
                    type_table,
                    global_vars,
                    func_table,
                    return_type,
                    type_tree,
                    string_table,
                    undefinable_ids,
                    closures,
                    scopes,
                )?;
                let tc_sub2 = typecheck_expr(
                    sub2,
                    type_table,
                    global_vars,
                    func_table,
                    return_type,
                    type_tree,
                    string_table,
                    undefinable_ids,
                    closures,
                    scopes,
                )?;
                typecheck_binary_op(*op, tc_sub1, tc_sub2, type_tree, loc)
            }
            ExprKind::Trinary(op, sub1, sub2, sub3) => {
                let tc_sub1 = typecheck_expr(
                    sub1,
                    type_table,
                    global_vars,
                    func_table,
                    return_type,
                    type_tree,
                    string_table,
                    undefinable_ids,
                    closures,
                    scopes,
                )?;
                let tc_sub2 = typecheck_expr(
                    sub2,
                    type_table,
                    global_vars,
                    func_table,
                    return_type,
                    type_tree,
                    string_table,
                    undefinable_ids,
                    closures,
                    scopes,
                )?;
                let tc_sub3 = typecheck_expr(
                    sub3,
                    type_table,
                    global_vars,
                    func_table,
                    return_type,
                    type_tree,
                    string_table,
                    undefinable_ids,
                    closures,
                    scopes,
                )?;
                typecheck_trinary_op(*op, tc_sub1, tc_sub2, tc_sub3, type_tree, loc)
            }
            ExprKind::ShortcutOr(sub1, sub2) => {
                let tc_sub1 = typecheck_expr(
                    sub1,
                    type_table,
                    global_vars,
                    func_table,
                    return_type,
                    type_tree,
                    string_table,
                    undefinable_ids,
                    closures,
                    scopes,
                )?;
                let tc_sub2 = typecheck_expr(
                    sub2,
                    type_table,
                    global_vars,
                    func_table,
                    return_type,
                    type_tree,
                    string_table,
                    undefinable_ids,
                    closures,
                    scopes,
                )?;
                if (tc_sub1.get_type(), tc_sub2.get_type()) != (Type::Bool, Type::Bool) {
                    return Err(CompileError::new_type_error(
                        format!(
                            "operands to logical or must be boolean, got \"{}\" and \"{}\"",
                            tc_sub1.get_type().display(),
                            tc_sub2.get_type().display(),
                        ),
                        loc.into_iter().collect(),
                    ));
                }
                Ok(TypeCheckedExprKind::ShortcutOr(
                    Box::new(tc_sub1),
                    Box::new(tc_sub2),
                ))
            }
            ExprKind::ShortcutAnd(sub1, sub2) => {
                let tc_sub1 = typecheck_expr(
                    sub1,
                    type_table,
                    global_vars,
                    func_table,
                    return_type,
                    type_tree,
                    string_table,
                    undefinable_ids,
                    closures,
                    scopes,
                )?;
                let tc_sub2 = typecheck_expr(
                    sub2,
                    type_table,
                    global_vars,
                    func_table,
                    return_type,
                    type_tree,
                    string_table,
                    undefinable_ids,
                    closures,
                    scopes,
                )?;
                if (tc_sub1.get_type(), tc_sub2.get_type()) != (Type::Bool, Type::Bool) {
                    return Err(CompileError::new_type_error(
                        format!(
                            "operands to logical and must be boolean, got \"{}\" and \"{}\"",
                            tc_sub1.get_type().display(),
                            tc_sub2.get_type().display()
                        ),
                        loc.into_iter().collect(),
                    ));
                }
                Ok(TypeCheckedExprKind::ShortcutAnd(
                    Box::new(tc_sub1),
                    Box::new(tc_sub2),
                ))
            }
            ExprKind::OptionInitializer(inner) => {
                Ok(TypeCheckedExprKind::Variant(Box::new(typecheck_expr(
                    inner,
                    type_table,
                    global_vars,
                    func_table,
                    return_type,
                    type_tree,
                    string_table,
                    undefinable_ids,
                    closures,
                    scopes,
                )?)))
            }
            ExprKind::VariableRef(id) => match func_table.get(id) {
                Some(t) => Ok(TypeCheckedExprKind::FuncRef(*id, (*t).clone())),
                None => match type_table.get(id) {
                    Some(t) => Ok(TypeCheckedExprKind::LocalVariableRef(*id, (*t).clone())),
                    None => match global_vars.get(id) {
                        Some((t, idx)) => {
                            Ok(TypeCheckedExprKind::GlobalVariableRef(*idx, t.clone()))
                        }
                        None => Err(CompileError::new_type_error(
                            format!(
                                "reference to unrecognized identifier {}",
                                Color::red(string_table.name_from_id(*id))
                            ),
                            loc.into_iter().collect(),
                        )),
                    },
                },
            },
            ExprKind::TupleRef(tref, idx) => {
                let tc_sub = typecheck_expr(
                    &*tref,
                    type_table,
                    global_vars,
                    func_table,
                    return_type,
                    type_tree,
                    string_table,
                    undefinable_ids,
                    closures,
                    scopes,
                )?;
                let uidx = idx.to_usize().unwrap();
                if let Type::Tuple(tv) = tc_sub.get_type() {
                    if uidx < tv.len() {
                        Ok(TypeCheckedExprKind::TupleRef(
                            Box::new(tc_sub),
                            idx.clone(),
                            tv[uidx].clone(),
                        ))
                    } else {
                        Err(CompileError::new_type_error(
                            "tuple field access to non-existent field".to_string(),
                            loc.into_iter().collect(),
                        ))
                    }
                } else {
                    Err(CompileError::new_type_error(
                        format!(
                            "tuple field access to non-tuple value of type \"{}\"",
                            tc_sub.get_type().display()
                        ),
                        loc.into_iter().collect(),
                    ))
                }
            }
            ExprKind::DotRef(sref, name) => {
                let tc_sub = typecheck_expr(
                    &*sref,
                    type_table,
                    global_vars,
                    func_table,
                    return_type,
                    type_tree,
                    string_table,
                    undefinable_ids,
                    closures,
                    scopes,
                )?;
                if let Type::Struct(v) = tc_sub.get_type().get_representation(type_tree)? {
                    for sf in v.iter() {
                        if *name == sf.name {
                            let slot_num = tc_sub
                                .get_type()
                                .get_representation(type_tree)?
                                .get_struct_slot_by_name(name.clone())
                                .ok_or(CompileError::new_type_error(
                                    "Could not find name of struct field".to_string(),
                                    loc.into_iter().collect(),
                                ))?;
                            return Ok(TypeCheckedExpr {
                                kind: TypeCheckedExprKind::DotRef(
                                    Box::new(tc_sub),
                                    slot_num,
                                    v.len(),
                                    sf.tipe.clone(),
                                ),
                                debug_info,
                            });
                        }
                    }
                    Err(CompileError::new_type_error(
                        "reference to non-existent struct field".to_string(),
                        loc.into_iter().collect(),
                    ))
                } else {
                    Err(CompileError::new_type_error(
                        format!(
                            "struct field access to non-struct value of type \"{}\"",
                            tc_sub.get_type().display()
                        ),
                        loc.into_iter().collect(),
                    ))
                }
            }
            ExprKind::Constant(constant) => Ok(match constant {
                Constant::Uint(n) => TypeCheckedExprKind::Const(Value::Int(n.clone()), Type::Uint),
                Constant::Int(n) => TypeCheckedExprKind::Const(Value::Int(n.clone()), Type::Int),
                Constant::Bool(b) => {
                    TypeCheckedExprKind::Const(Value::Int(Uint256::from_bool(*b)), Type::Bool)
                }
                Constant::Option(o) => TypeCheckedExprKind::Const(o.value(), o.type_of()),
                Constant::Null => TypeCheckedExprKind::Const(Value::none(), Type::Any),
            }),
            ExprKind::FunctionCall(fexpr, args) => {
                let tc_fexpr = typecheck_expr(
                    fexpr,
                    type_table,
                    global_vars,
                    func_table,
                    return_type,
                    type_tree,
                    string_table,
                    undefinable_ids,
                    closures,
                    scopes,
                )?;
                match tc_fexpr.get_type().get_representation(type_tree)? {
                    Type::Func(prop, arg_types, ret_type) => {
                        if args.len() == arg_types.len() {
                            let mut tc_args = Vec::new();
                            for i in 0..args.len() {
                                let tc_arg = typecheck_expr(
                                    &args[i],
                                    type_table,
                                    global_vars,
                                    func_table,
                                    return_type,
                                    type_tree,
                                    string_table,
                                    undefinable_ids,
                                    closures,
                                    scopes,
                                )?;
                                tc_args.push(tc_arg);
                                let resolved_arg_type = arg_types[i].clone();
                                if !resolved_arg_type.assignable(
                                    &tc_args[i].get_type().get_representation(type_tree)?,
                                    type_tree,
                                    HashSet::new(),
                                ) {
                                    return Err(CompileError::new_type_error(
                                        format!(
                                            "wrong argument type in function call, {}",
                                            resolved_arg_type
                                                .mismatch_string(&tc_args[i].get_type(), type_tree)
<<<<<<< HEAD
                                                .unwrap_or("Compiler could not identify a specific mismatch".to_string())
=======
                                                .unwrap_or(
                                                    "Did not find a mismatch".parse().unwrap()
                                                )
>>>>>>> 72ea5d7a
                                        ),
                                        loc.into_iter().collect(),
                                    ));
                                }
                            }
                            Ok(TypeCheckedExprKind::FunctionCall(
                                Box::new(tc_fexpr),
                                tc_args,
                                *ret_type,
                                prop,
                            ))
                        } else {
                            Err(CompileError::new_type_error(
                                "wrong number of args passed to function".to_string(),
                                loc.into_iter().collect(),
                            ))
                        }
                    }
                    _ => Err(CompileError::new_type_error(
                        format!(
                            "function call to non-function value of type \"{}\"",
                            tc_fexpr.get_type().get_representation(type_tree)?.display()
                        ),
                        loc.into_iter().collect(),
                    )),
                }
            }
            ExprKind::CodeBlock(block) => Ok(TypeCheckedExprKind::CodeBlock(typecheck_codeblock(
                block,
                &type_table,
                global_vars,
                func_table,
                return_type,
                type_tree,
                string_table,
                undefinable_ids,
                closures,
                scopes,
            )?)),
            ExprKind::Closure(func) => {
                let id = func.id;
                let tipe = func.tipe.clone();

                // The closure must capture only variables that are in scope above it.
                // The type table as of this moment includes exactly these variables.
                let capture_table = type_table;

                let mut closure = typecheck_function(
                    func,
                    &capture_table,
                    global_vars,
                    func_table,
                    type_tree,
                    string_table,
                    closures,
                    undefinable_ids,
                )?;

                fn find_captures(
                    mut nodes: Vec<TypeCheckedNode>, // nodes of the same scope
                    mut local: HashSet<StringId>,    // those that have been defined locally
                ) -> BTreeSet<StringId> {
                    let mut captures = BTreeSet::new(); // non-local variables we use

                    for node in &mut nodes {
                        match node {
                            TypeCheckedNode::Statement(stat) => match &mut stat.kind {
                                TypeCheckedStatementKind::AssignLocal(id, ref mut expr) => {
                                    let right = vec![TypeCheckedNode::Expression(expr)];
                                    captures.extend(find_captures(right, local.clone()));
                                    local.insert(*id);
                                    continue;
                                }
                                TypeCheckedStatementKind::Let(pat, ref mut expr) => {
                                    let right = vec![TypeCheckedNode::Expression(expr)];
                                    captures.extend(find_captures(right, local.clone()));
                                    local.extend(pat.collect_identifiers().iter().map(|x| x.0));
                                    continue;
                                }
                                _ => {}
                            },
                            TypeCheckedNode::Expression(expr) => match &mut expr.kind {
                                TypeCheckedExprKind::IfLet(id, ..) => {
                                    local.insert(*id);
                                }
                                TypeCheckedExprKind::LocalVariableRef(id, _tipe) => {
                                    if !local.contains(&id) {
                                        captures.insert(*id);
                                    }
                                }
                                _ => {}
                            },
                            TypeCheckedNode::StructField(_) => {}
                            TypeCheckedNode::Type(_) => continue,
                        }

                        captures.extend(find_captures(node.child_nodes(), local.clone()));
                    }

                    captures
                }

                fn all_idents(
                    mut nodes: Vec<TypeCheckedNode>, // nodes of the same scope
                ) -> HashSet<StringId> {
                    let mut idents = HashSet::new();

                    for node in &mut nodes {
                        match node {
                            TypeCheckedNode::Statement(stat) => match &mut stat.kind {
                                TypeCheckedStatementKind::Let(pat, ..) => {
                                    let ids: Vec<_> =
                                        pat.collect_identifiers().iter().map(|x| x.0).collect();
                                    idents.extend(ids);
                                }
                                _ => {}
                            },
                            TypeCheckedNode::Expression(expr) => match &mut expr.kind {
                                TypeCheckedExprKind::IfLet(id, ..) => {
                                    idents.insert(*id);
                                }
                                TypeCheckedExprKind::LocalVariableRef(id, ..) => {
                                    idents.insert(*id);
                                }
                                _ => {}
                            },
                            TypeCheckedNode::StructField(_) => {}
                            TypeCheckedNode::Type(_) => continue,
                        }
                        idents.extend(all_idents(node.child_nodes()));
                    }
                    idents
                }

                let args: HashSet<StringId> = closure.args.iter().map(|arg| arg.name).collect();
                let arg_count = args.len();
                let captures = find_captures(closure.child_nodes(), args);

                // We don't yet have an AST-walker that efficiently assigns slot numbers.
                // The plan is to soon do this: instead of determining slot assignments for
                // locals, args, and captures at codegen, we'll analyze the AST to efficiently pick
                // a position for each identifier. Then, ClosureLoad(), MakeFrame(), and non-closure
                // functions in general will both cost less gas and pay down technical debt.
                //
                // So, for the very short term, we'll just take the maximum use possible.
                let frame_size = arg_count + all_idents(closure.child_nodes()).len() + 1;

                closure.frame_size = frame_size;
                closure.captures = captures.clone();
                closures.insert(id, closure);

                // We only get one opportunity to load in the captured values,
                // so we do that at declaration.
                Ok(TypeCheckedExprKind::ClosureLoad(
                    id, arg_count, frame_size, captures, tipe,
                ))
            }
            ExprKind::ArrayOrMapRef(array, index) => {
                let tc_arr = typecheck_expr(
                    &*array,
                    type_table,
                    global_vars,
                    func_table,
                    return_type,
                    type_tree,
                    string_table,
                    undefinable_ids,
                    closures,
                    scopes,
                )?;
                let tc_idx = typecheck_expr(
                    &*index,
                    type_table,
                    global_vars,
                    func_table,
                    return_type,
                    type_tree,
                    string_table,
                    undefinable_ids,
                    closures,
                    scopes,
                )?;
                match tc_arr.get_type().get_representation(type_tree)? {
                    Type::Array(t) => {
                        if tc_idx.get_type() == Type::Uint {
                            Ok(TypeCheckedExprKind::ArrayRef(
                                Box::new(tc_arr),
                                Box::new(tc_idx),
                                *t,
                            ))
                        } else {
                            Err(CompileError::new_type_error(
                                format!(
                                    "array index must be Uint, found \"{}\"",
                                    tc_idx.get_type().display()
                                ),
                                loc.into_iter().collect(),
                            ))
                        }
                    }
                    Type::FixedArray(t, sz) => {
                        if tc_idx.get_type() == Type::Uint {
                            Ok(TypeCheckedExprKind::FixedArrayRef(
                                Box::new(tc_arr),
                                Box::new(tc_idx),
                                sz,
                                *t,
                            ))
                        } else {
                            Err(CompileError::new_type_error(
                                format!(
                                    "fixedarray index must be uint, found \"{}\"",
                                    tc_idx.get_type().display()
                                ),
                                loc.into_iter().collect(),
                            ))
                        }
                    }
                    Type::Map(kt, vt) => {
                        if tc_idx.get_type() == *kt {
                            Ok(TypeCheckedExprKind::MapRef(
                                Box::new(tc_arr),
                                Box::new(tc_idx),
                                Type::Option(Box::new(*vt)),
                            ))
                        } else {
                            Err(CompileError::new_type_error(
                                format!(
                                    "invalid key value in map lookup, {}",
                                    kt.mismatch_string(&tc_idx.get_type(), type_tree)
                                        .expect("Did not find type mismatch")
                                ),
                                loc.into_iter().collect(),
                            ))
                        }
                    }
                    _ => Err(CompileError::new_type_error(
                        format!(
                            "fixedarray lookup in non-array type \"{}\"",
                            tc_arr.get_type().get_representation(type_tree)?.display()
                        ),
                        loc.into_iter().collect(),
                    )),
                }
            }
            ExprKind::NewArray(size_expr, tipe) => Ok(TypeCheckedExprKind::NewArray(
                Box::new(typecheck_expr(
                    size_expr,
                    type_table,
                    global_vars,
                    func_table,
                    return_type,
                    type_tree,
                    string_table,
                    undefinable_ids,
                    closures,
                    scopes,
                )?),
                tipe.get_representation(type_tree)?,
                Type::Array(Box::new(tipe.clone())),
            )),
            ExprKind::NewFixedArray(size, maybe_expr) => match maybe_expr {
                Some(expr) => {
                    let tc_expr = typecheck_expr(
                        expr,
                        type_table,
                        global_vars,
                        func_table,
                        return_type,
                        type_tree,
                        string_table,
                        undefinable_ids,
                        closures,
                        scopes,
                    )?;
                    Ok(TypeCheckedExprKind::NewFixedArray(
                        *size,
                        Some(Box::new(tc_expr.clone())),
                        Type::FixedArray(Box::new(tc_expr.get_type()), *size),
                    ))
                }
                None => Ok(TypeCheckedExprKind::NewFixedArray(
                    *size,
                    None,
                    Type::FixedArray(Box::new(Type::Any), *size),
                )),
            },
            ExprKind::NewMap(key_type, value_type) => Ok(TypeCheckedExprKind::NewMap(Type::Map(
                Box::new(key_type.clone()),
                Box::new(value_type.clone()),
            ))),
            ExprKind::NewUnion(types, expr) => {
                let tc_expr = typecheck_expr(
                    expr,
                    type_table,
                    global_vars,
                    func_table,
                    return_type,
                    type_tree,
                    string_table,
                    undefinable_ids,
                    closures,
                    scopes,
                )?;
                let tc_type = tc_expr.get_type();
                if types
                    .iter()
                    .any(|t| t.assignable(&tc_type, type_tree, HashSet::new()))
                {
                    Ok(TypeCheckedExprKind::Cast(
                        Box::new(tc_expr),
                        Type::Union(types.clone()),
                    ))
                } else {
                    Err(CompileError::new_type_error(
                        format!(
                            "Type {} is not a member of type union: {}",
                            tc_type.display(),
                            Type::Union(types.clone()).display()
                        ),
                        loc.into_iter().collect(),
                    ))
                }
            }
            ExprKind::StructInitializer(fieldvec) => {
                let mut tc_fields = Vec::new();
                let mut tc_fieldtypes = Vec::new();
                for field in fieldvec {
                    let tc_expr = typecheck_expr(
                        &field.value,
                        type_table,
                        global_vars,
                        func_table,
                        return_type,
                        type_tree,
                        string_table,
                        undefinable_ids,
                        closures,
                        scopes,
                    )?;
                    tc_fields.push(TypeCheckedFieldInitializer::new(
                        field.name.clone(),
                        tc_expr.clone(),
                    ));
                    tc_fieldtypes.push(StructField::new(field.name.clone(), tc_expr.get_type()));
                }
                Ok(TypeCheckedExprKind::StructInitializer(
                    tc_fields,
                    Type::Struct(tc_fieldtypes),
                ))
            }
            ExprKind::Tuple(fields) => {
                let mut tc_fields = Vec::new();
                let mut types = Vec::new();
                for field in fields {
                    let tc_field = typecheck_expr(
                        field,
                        type_table,
                        global_vars,
                        func_table,
                        return_type,
                        type_tree,
                        string_table,
                        undefinable_ids,
                        closures,
                        scopes,
                    )?;
                    types.push(tc_field.get_type().clone());
                    tc_fields.push(tc_field);
                }
                Ok(TypeCheckedExprKind::Tuple(tc_fields, Type::Tuple(types)))
            }
            ExprKind::ArrayOrMapMod(arr, index, val) => {
                let tc_arr = typecheck_expr(
                    arr,
                    type_table,
                    global_vars,
                    func_table,
                    return_type,
                    type_tree,
                    string_table,
                    undefinable_ids,
                    closures,
                    scopes,
                )?;
                let tc_index = typecheck_expr(
                    index,
                    type_table,
                    global_vars,
                    func_table,
                    return_type,
                    type_tree,
                    string_table,
                    undefinable_ids,
                    closures,
                    scopes,
                )?;
                let tc_val = typecheck_expr(
                    val,
                    type_table,
                    global_vars,
                    func_table,
                    return_type,
                    type_tree,
                    string_table,
                    undefinable_ids,
                    closures,
                    scopes,
                )?;
                match tc_arr.get_type().get_representation(type_tree)? {
                    Type::Array(t) => {
                        if t.assignable(&tc_val.get_type(), type_tree, HashSet::new()) {
                            if tc_index.get_type() != Type::Uint {
                                Err(CompileError::new_type_error(
                                    format!(
                                        "array modifier requires uint index, found \"{}\"",
                                        tc_index.get_type().display()
                                    ),
                                    loc.into_iter().collect(),
                                ))
                            } else {
                                Ok(TypeCheckedExprKind::ArrayMod(
                                    Box::new(tc_arr),
                                    Box::new(tc_index),
                                    Box::new(tc_val),
                                    Type::Array(t),
                                ))
                            }
                        } else {
                            Err(CompileError::new_type_error(
                                format!(
                                    "mismatched types in array modifier, {}",
                                    t.mismatch_string(&tc_val.get_type(), type_tree)
                                        .expect("Did not find type mismatch")
                                ),
                                loc.into_iter().collect(),
                            ))
                        }
                    }
                    Type::FixedArray(t, sz) => {
                        if tc_index.get_type() != Type::Uint {
                            Err(CompileError::new_type_error(
                                format!(
                                    "array modifier requires uint index, found \"{}\"",
                                    tc_index.get_type().display()
                                ),
                                loc.into_iter().collect(),
                            ))
                        } else {
                            Ok(TypeCheckedExprKind::FixedArrayMod(
                                Box::new(tc_arr),
                                Box::new(tc_index),
                                Box::new(tc_val),
                                sz,
                                Type::FixedArray(t, sz),
                            ))
                        }
                    }
                    Type::Map(kt, vt) => {
                        if tc_index.get_type() == *kt {
                            if vt.assignable(&tc_val.get_type(), type_tree, HashSet::new()) {
                                Ok(TypeCheckedExprKind::MapMod(
                                    Box::new(tc_arr),
                                    Box::new(tc_index),
                                    Box::new(tc_val),
                                    Type::Map(kt, vt),
                                ))
                            } else {
                                Err(CompileError::new_type_error(
                                    format!(
                                        "invalid value type for map modifier, {}",
                                        vt.mismatch_string(&tc_val.get_type(), type_tree)
                                            .expect("Did not find type mismatch")
                                    ),
                                    loc.into_iter().collect(),
                                ))
                            }
                        } else {
                            Err(CompileError::new_type_error(
                                format!(
                                    "invalid key type for map modifier, {}",
                                    kt.mismatch_string(&tc_index.get_type(), type_tree)
                                        .expect("Did not find type mismatch")
                                ),
                                loc.into_iter().collect(),
                            ))
                        }
                    }
                    other => Err(CompileError::new_type_error(
                        format!(
                            "[] modifier must operate on array or block, found \"{}\"",
                            other.display()
                        ),
                        loc.into_iter().collect(),
                    )),
                }
            }
            ExprKind::StructMod(struc, name, val) => {
                let tc_struc = typecheck_expr(
                    struc,
                    type_table,
                    global_vars,
                    func_table,
                    return_type,
                    type_tree,
                    string_table,
                    undefinable_ids,
                    closures,
                    scopes,
                )?;
                let tc_val = typecheck_expr(
                    val,
                    type_table,
                    global_vars,
                    func_table,
                    return_type,
                    type_tree,
                    string_table,
                    undefinable_ids,
                    closures,
                    scopes,
                )?;
                let tcs_type = tc_struc.get_type().get_representation(type_tree)?;
                if let Type::Struct(fields) = &tcs_type {
                    match tcs_type.get_struct_slot_by_name(name.clone()) {
                        Some(index) => {
                            if fields[index].tipe.assignable(
                                &tc_val.get_type(),
                                type_tree,
                                HashSet::new(),
                            ) {
                                Ok(TypeCheckedExprKind::StructMod(
                                    Box::new(tc_struc),
                                    index,
                                    Box::new(tc_val),
                                    tcs_type,
                                ))
                            } else {
                                Err(CompileError::new_type_error(
                                    format!(
                                        "incorrect value type in struct modifier, {}",
                                        fields[index]
                                            .tipe
                                            .mismatch_string(&tc_val.get_type(), type_tree)
                                            .expect("Did not find type mismatch")
                                    ),
                                    loc.into_iter().collect(),
                                ))
                            }
                        }
                        None => Err(CompileError::new_type_error(
                            "struct modifier must use valid field name".to_string(),
                            loc.into_iter().collect(),
                        )),
                    }
                } else {
                    Err(CompileError::new_type_error(
                        format!(
                            "struct modifier must operate on a struct, found \"{}\"",
                            tcs_type.display()
                        ),
                        loc.into_iter().collect(),
                    ))
                }
            }
            ExprKind::WeakCast(expr, t) => {
                let tc_expr = typecheck_expr(
                    expr,
                    type_table,
                    global_vars,
                    func_table,
                    return_type,
                    type_tree,
                    string_table,
                    undefinable_ids,
                    closures,
                    scopes,
                )?;
                if t.assignable(&tc_expr.get_type(), type_tree, HashSet::new()) {
                    Ok(TypeCheckedExprKind::Cast(Box::new(tc_expr), t.clone()))
                } else {
                    Err(CompileError::new_type_error(
                        format!(
                            "Cannot weak cast from type {} to type {}",
                            tc_expr.get_type().display(),
                            t.display()
                        ),
                        debug_info.location.into_iter().collect(),
                    ))
                }
            }
            ExprKind::Cast(expr, t) => {
                let tc_expr = typecheck_expr(
                    expr,
                    type_table,
                    global_vars,
                    func_table,
                    return_type,
                    type_tree,
                    string_table,
                    undefinable_ids,
                    closures,
                    scopes,
                )?;
                if t.castable(&tc_expr.get_type(), type_tree, HashSet::new()) {
                    Ok(TypeCheckedExprKind::Cast(Box::new(tc_expr), t.clone()))
                } else {
                    Err(CompileError::new_type_error(
                        format!(
                            "Cannot cast from type {} to type {}",
                            tc_expr.get_type().display(),
                            t.display()
                        ),
                        debug_info.location.into_iter().collect(),
                    ))
                }
            }
            ExprKind::CovariantCast(expr, t) => {
                let tc_expr = typecheck_expr(
                    expr,
                    type_table,
                    global_vars,
                    func_table,
                    return_type,
                    type_tree,
                    string_table,
                    undefinable_ids,
                    closures,
                    scopes,
                )?;
                if t.covariant_castable(&tc_expr.get_type(), type_tree, HashSet::new()) {
                    Ok(TypeCheckedExprKind::Cast(Box::new(tc_expr), t.clone()))
                } else {
                    Err(CompileError::new_type_error(
                        format!(
                            "Cannot covariant cast from type {} to type {}",
                            tc_expr.get_type().display(),
                            t.display()
                        ),
                        debug_info.location.into_iter().collect(),
                    ))
                }
            }
            ExprKind::UnsafeCast(expr, t) => Ok(TypeCheckedExprKind::Cast(
                Box::new(typecheck_expr(
                    expr,
                    type_table,
                    global_vars,
                    func_table,
                    return_type,
                    type_tree,
                    string_table,
                    undefinable_ids,
                    closures,
                    scopes,
                )?),
                t.clone(),
            )),
            ExprKind::Asm(ret_type, insns, args) => {
                if *ret_type == Type::Void {
                    return Err(CompileError::new_type_error(
                        "asm expression cannot return void".to_string(),
                        loc.into_iter().collect(),
                    ));
                }
                let mut tc_args = Vec::new();
                for arg in args {
                    tc_args.push(typecheck_expr(
                        arg,
                        type_table,
                        global_vars,
                        func_table,
                        return_type,
                        type_tree,
                        string_table,
                        undefinable_ids,
                        closures,
                        scopes,
                    )?);
                }
                Ok(TypeCheckedExprKind::Asm(
                    ret_type.clone(),
                    insns.to_vec(),
                    tc_args,
                ))
            }
            ExprKind::Try(inner) => {
                match return_type {
                    Type::Option(_) | Type::Any => {}
                    ret => {
                        return Err(CompileError::new_type_error(
                            format!("Can only use \"?\" operator in functions that can return option, found \"{}\"", ret.display()),
                            loc.into_iter().collect()
                        ))
                    }
                }
                let res = typecheck_expr(
                    inner,
                    type_table,
                    global_vars,
                    func_table,
                    return_type,
                    type_tree,
                    string_table,
                    undefinable_ids,
                    closures,
                    scopes,
                )?;
                match res.get_type().get_representation(type_tree)? {
                    Type::Option(t) => Ok(TypeCheckedExprKind::Try(Box::new(res), *t)),
                    other => Err(CompileError::new_type_error(
                        format!(
                            "Try expression requires option type, found \"{}\"",
                            other.display()
                        ),
                        loc.into_iter().collect(),
                    )),
                }
            }
            ExprKind::GetGas => Ok(TypeCheckedExprKind::GetGas),
            ExprKind::SetGas(expr) => {
                let expr = typecheck_expr(
                    expr,
                    type_table,
                    global_vars,
                    func_table,
                    return_type,
                    type_tree,
                    string_table,
                    undefinable_ids,
                    closures,
                    scopes,
                )?;
                if expr.get_type() != Type::Uint {
                    Err(CompileError::new_type_error(
                        format!(
                            "SetGas(_) requires a uint, found a {}",
                            expr.get_type().display()
                        ),
                        debug_info.location.into_iter().collect(),
                    ))
                } else {
                    Ok(TypeCheckedExprKind::SetGas(Box::new(expr)))
                }
            }
            ExprKind::If(cond, block, else_block) => {
                let cond_expr = typecheck_expr(
                    cond,
                    type_table,
                    global_vars,
                    func_table,
                    return_type,
                    type_tree,
                    string_table,
                    undefinable_ids,
                    closures,
                    scopes,
                )?;
                let block = typecheck_codeblock(
                    block,
                    type_table,
                    global_vars,
                    func_table,
                    return_type,
                    type_tree,
                    string_table,
                    undefinable_ids,
                    closures,
                    scopes,
                )?;
                let else_block = else_block
                    .clone()
                    .map(|e| {
                        typecheck_codeblock(
                            &e,
                            type_table,
                            global_vars,
                            func_table,
                            return_type,
                            type_tree,
                            string_table,
                            undefinable_ids,
                            closures,
                            scopes,
                        )
                    })
                    .transpose()?;
                if cond_expr.get_type() != Type::Bool {
                    Err(CompileError::new_type_error(
                        format!(
                            "Condition of if expression must be bool: found \"{}\"",
                            cond_expr.get_type().display()
                        ),
                        debug_info.location.into_iter().collect(),
                    ))
                } else {
                    let block_type = block.get_type();
                    let else_type = else_block
                        .clone()
                        .map(|b| b.get_type())
                        .unwrap_or(Type::Void);
                    let if_type = if block_type.assignable(&else_type, type_tree, HashSet::new()) {
                        block_type
                    } else if else_type.assignable(&block_type, type_tree, HashSet::new()) {
                        else_type
                    } else {
                        return Err(CompileError::new_type_error(
                            format!(
                                "Mismatch of if and else types found: \"{}\" and \"{}\"",
                                block_type.display(),
                                else_type.display()
                            ),
                            debug_info.location.into_iter().collect(),
                        ));
                    };
                    Ok(TypeCheckedExprKind::If(
                        Box::new(cond_expr),
                        block,
                        else_block,
                        if_type,
                    ))
                }
            }
            ExprKind::IfLet(l, r, if_block, else_block) => {
                let tcr = typecheck_expr(
                    r,
                    type_table,
                    global_vars,
                    func_table,
                    return_type,
                    type_tree,
                    string_table,
                    undefinable_ids,
                    closures,
                    scopes,
                )?;
                let tct = match tcr.get_type() {
                    Type::Option(t) => *t,
                    unexpected => {
                        return Err(CompileError::new_type_error(
                            format!("Expected option type got: \"{}\"", unexpected.display()),
                            debug_info.location.into_iter().collect(),
                        ))
                    }
                };
                let mut inner_type_table = type_table.clone();
                inner_type_table.insert(*l, tct);
                let checked_block = typecheck_codeblock(
                    if_block,
                    &inner_type_table,
                    global_vars,
                    func_table,
                    return_type,
                    type_tree,
                    string_table,
                    undefinable_ids,
                    closures,
                    scopes,
                )?;
                let checked_else = else_block
                    .clone()
                    .map(|block| {
                        typecheck_codeblock(
                            &block,
                            type_table,
                            global_vars,
                            func_table,
                            return_type,
                            type_tree,
                            string_table,
                            undefinable_ids,
                            closures,
                            scopes,
                        )
                    })
                    .transpose()?;
                let block_type = checked_block.get_type();
                let else_type = checked_else
                    .clone()
                    .map(|b| b.get_type())
                    .unwrap_or(Type::Void);
                let if_let_type = if block_type.assignable(&else_type, type_tree, HashSet::new()) {
                    block_type
                } else if else_type.assignable(&block_type, type_tree, HashSet::new()) {
                    else_type
                } else {
                    return Err(CompileError::new_type_error(
                        format!(
                            "Mismatch of if and else types found: \"{}\" and \"{}\"",
                            block_type.display(),
                            else_type.display()
                        ),
                        debug_info.location.into_iter().collect(),
                    ));
                };
                Ok(TypeCheckedExprKind::IfLet(
                    *l,
                    Box::new(tcr),
                    checked_block,
                    checked_else,
                    if_let_type,
                ))
            }
            ExprKind::Loop(stats) => Ok(TypeCheckedExprKind::Loop(typecheck_statement_sequence(
                stats,
                return_type,
                type_table,
                global_vars,
                func_table,
                type_tree,
                string_table,
                undefinable_ids,
                closures,
                scopes,
            )?)),
            ExprKind::UnionCast(expr, tipe) => {
                let tc_expr = typecheck_expr(
                    expr,
                    type_table,
                    global_vars,
                    func_table,
                    return_type,
                    type_tree,
                    string_table,
                    undefinable_ids,
                    closures,
                    scopes,
                )?;
                if let Type::Union(types) = tc_expr.get_type().get_representation(type_tree)? {
                    if types.iter().any(|t| t == tipe) {
                        Ok(TypeCheckedExprKind::Cast(Box::new(tc_expr), tipe.clone()))
                    } else {
                        Err(CompileError::new_type_error(
                            format!(
                                "Type {} is not a member of {}",
                                tipe.display(),
                                tc_expr.get_type().display()
                            ),
                            debug_info.location.into_iter().collect(),
                        ))
                    }
                } else {
                    Err(CompileError::new_type_error(
                        format!(
                            "Tried to unioncast from non-union type \"{}\"",
                            tc_expr.get_type().display()
                        ),
                        debug_info.location.into_iter().collect(),
                    ))
                }
            }
        }?,
        debug_info,
    })
}

/// Attempts to apply the `UnaryOp` op, to `TypeCheckedExpr` sub_expr, producing a `TypeCheckedExpr`
/// if successful, and a `CompileError` otherwise.  The argument loc is used to record the location of
/// op for use in formatting the `CompileError`.
fn typecheck_unary_op(
    op: UnaryOp,
    sub_expr: TypeCheckedExpr,
    loc: Option<Location>,
    type_tree: &TypeTree,
) -> Result<TypeCheckedExprKind, CompileError> {
    let tc_type = sub_expr.get_type().get_representation(type_tree)?;
    match op {
        UnaryOp::Minus => match tc_type {
            Type::Int => {
                if let TypeCheckedExprKind::Const(Value::Int(ui), _) = sub_expr.kind {
                    Ok(TypeCheckedExprKind::Const(
                        Value::Int(ui.unary_minus().unwrap()),
                        Type::Int,
                    ))
                } else {
                    Ok(TypeCheckedExprKind::UnaryOp(
                        UnaryOp::Minus,
                        Box::new(sub_expr),
                        Type::Int,
                    ))
                }
            }
            other => Err(CompileError::new_type_error(
                format!(
                    "invalid operand type \"{}\" for unary minus",
                    other.display()
                ),
                loc.into_iter().collect(),
            )),
        },
        UnaryOp::BitwiseNeg => {
            if let TypeCheckedExprKind::Const(Value::Int(ui), _) = sub_expr.kind {
                match tc_type {
                    Type::Uint | Type::Int | Type::Bytes32 => Ok(TypeCheckedExprKind::Const(
                        Value::Int(ui.bitwise_neg()),
                        tc_type,
                    )),
                    other => Err(CompileError::new_type_error(
                        format!(
                            "invalid operand type \"{}\" for bitwise negation",
                            other.display()
                        ),
                        loc.into_iter().collect(),
                    )),
                }
            } else {
                match tc_type {
                    Type::Uint | Type::Int | Type::Bytes32 => Ok(TypeCheckedExprKind::UnaryOp(
                        UnaryOp::BitwiseNeg,
                        Box::new(sub_expr),
                        tc_type,
                    )),
                    other => Err(CompileError::new_type_error(
                        format!(
                            "invalid operand type \"{}\" for bitwise negation",
                            other.display()
                        ),
                        loc.into_iter().collect(),
                    )),
                }
            }
        }
        UnaryOp::Not => match tc_type {
            Type::Bool => {
                if let TypeCheckedExprKind::Const(Value::Int(ui), _) = sub_expr.kind {
                    let b = ui.to_usize().unwrap();
                    Ok(TypeCheckedExprKind::Const(
                        Value::Int(Uint256::from_usize(1 - b)),
                        Type::Bool,
                    ))
                } else {
                    Ok(TypeCheckedExprKind::UnaryOp(
                        UnaryOp::Not,
                        Box::new(sub_expr),
                        Type::Bool,
                    ))
                }
            }
            other => Err(CompileError::new_type_error(
                format!(
                    "invalid operand type \"{}\" for logical negation",
                    other.display()
                ),
                loc.into_iter().collect(),
            )),
        },
        UnaryOp::Hash => {
            if let TypeCheckedExprKind::Const(Value::Int(ui), _) = sub_expr.kind {
                Ok(TypeCheckedExprKind::Const(
                    Value::Int(ui.avm_hash()),
                    Type::Bytes32,
                ))
            } else {
                Ok(TypeCheckedExprKind::UnaryOp(
                    UnaryOp::Hash,
                    Box::new(sub_expr),
                    Type::Bytes32,
                ))
            }
        }
        UnaryOp::Len => match tc_type {
            Type::Tuple(tv) => Ok(TypeCheckedExprKind::Const(
                Value::Int(Uint256::from_usize(tv.len())),
                Type::Uint,
            )),
            Type::FixedArray(_, sz) => Ok(TypeCheckedExprKind::Const(
                Value::Int(Uint256::from_usize(sz)),
                Type::Uint,
            )),
            Type::Array(_) => Ok(TypeCheckedExprKind::UnaryOp(
                UnaryOp::Len,
                Box::new(sub_expr),
                Type::Uint,
            )),
            other => Err(CompileError::new_type_error(
                format!("invalid operand type \"{}\" for len", other.display()),
                loc.into_iter().collect(),
            )),
        },
        UnaryOp::ToUint => {
            if let TypeCheckedExprKind::Const(Value::Int(val), _) = sub_expr.kind {
                Ok(TypeCheckedExprKind::Const(Value::Int(val), Type::Uint))
            } else {
                match tc_type {
                    Type::Uint | Type::Int | Type::Bytes32 | Type::EthAddress | Type::Bool => {
                        Ok(TypeCheckedExprKind::UnaryOp(
                            UnaryOp::ToUint,
                            Box::new(sub_expr),
                            Type::Uint,
                        ))
                    }
                    other => Err(CompileError::new_type_error(
                        format!("invalid operand type \"{}\" for uint()", other.display()),
                        loc.into_iter().collect(),
                    )),
                }
            }
        }
        UnaryOp::ToInt => {
            if let TypeCheckedExprKind::Const(Value::Int(val), _) = sub_expr.kind {
                Ok(TypeCheckedExprKind::Const(Value::Int(val), Type::Int))
            } else {
                match tc_type {
                    Type::Uint | Type::Int | Type::Bytes32 | Type::EthAddress | Type::Bool => Ok(
                        TypeCheckedExprKind::UnaryOp(UnaryOp::ToInt, Box::new(sub_expr), Type::Int),
                    ),
                    other => Err(CompileError::new_type_error(
                        format!("invalid operand type \"{}\" for int()", other.display()),
                        loc.into_iter().collect(),
                    )),
                }
            }
        }
        UnaryOp::ToBytes32 => {
            if let TypeCheckedExprKind::Const(Value::Int(val), _) = sub_expr.kind {
                Ok(TypeCheckedExprKind::Const(Value::Int(val), Type::Bytes32))
            } else {
                match tc_type {
                    Type::Uint | Type::Int | Type::Bytes32 | Type::EthAddress | Type::Bool => {
                        Ok(TypeCheckedExprKind::UnaryOp(
                            UnaryOp::ToBytes32,
                            Box::new(sub_expr),
                            Type::Bytes32,
                        ))
                    }
                    other => Err(CompileError::new_type_error(
                        format!("invalid operand type \"{}\" for bytes32()", other.display()),
                        loc.into_iter().collect(),
                    )),
                }
            }
        }
        UnaryOp::ToAddress => {
            if let TypeCheckedExprKind::Const(Value::Int(val), _) = sub_expr.kind {
                Ok(TypeCheckedExprKind::Const(
                    Value::Int(
                        val.modulo(
                            &Uint256::from_string_hex(
                                "1__0000_0000__0000_0000__0000_0000__0000_0000__0000_0000",
                            ) //2^160, 1+max address
                            .unwrap(), //safe because we know this str is valid
                        )
                        .unwrap(), //safe because we know this str isn't 0
                    ),
                    Type::EthAddress,
                ))
            } else {
                match tc_type {
                    Type::Uint | Type::Int | Type::Bytes32 | Type::EthAddress | Type::Bool => {
                        Ok(TypeCheckedExprKind::UnaryOp(
                            UnaryOp::ToAddress,
                            Box::new(sub_expr),
                            Type::EthAddress,
                        ))
                    }
                    other => Err(CompileError::new_type_error(
                        format!(
                            "invalid operand type \"{}\" for address cast",
                            other.display()
                        ),
                        loc.into_iter().collect(),
                    )),
                }
            }
        }
    }
}

/// Attempts to apply the `BinaryOp` op, to `TypeCheckedExpr`s tcs1 on the left, and tcs2 on the
/// right.
///
/// This produces a `TypeCheckedExpr` if successful, and a `CompileError` otherwise.  The argument loc
/// is used to record the location of op for use in formatting the `CompileError`.
fn typecheck_binary_op(
    mut op: BinaryOp,
    mut tcs1: TypeCheckedExpr,
    mut tcs2: TypeCheckedExpr,
    type_tree: &TypeTree,
    loc: Option<Location>,
) -> Result<TypeCheckedExprKind, CompileError> {
    if let TypeCheckedExprKind::Const(Value::Int(val2), t2) = tcs2.kind.clone() {
        if let TypeCheckedExprKind::Const(Value::Int(val1), t1) = tcs1.kind.clone() {
            // both args are constants, so we can do the op at compile time
            match op {
                BinaryOp::GetBuffer256 | BinaryOp::GetBuffer64 | BinaryOp::GetBuffer8 => {}
                _ => {
                    return typecheck_binary_op_const(op, val1, t1, val2, t2, loc);
                }
            }
        } else {
            match op {
                BinaryOp::Plus
                | BinaryOp::Times
                | BinaryOp::Equal
                | BinaryOp::NotEqual
                | BinaryOp::BitwiseAnd
                | BinaryOp::BitwiseOr
                | BinaryOp::BitwiseXor => {
                    // swap the args, so code generator will be able to supply the constant as an immediate
                    std::mem::swap(&mut tcs1, &mut tcs2);
                }
                BinaryOp::LessThan => {
                    op = BinaryOp::GreaterThan;
                    std::mem::swap(&mut tcs1, &mut tcs2);
                }
                BinaryOp::GreaterThan => {
                    op = BinaryOp::LessThan;
                    std::mem::swap(&mut tcs1, &mut tcs2);
                }
                BinaryOp::LessEq => {
                    op = BinaryOp::GreaterEq;
                    std::mem::swap(&mut tcs1, &mut tcs2)
                }
                BinaryOp::GreaterEq => {
                    op = BinaryOp::LessEq;
                    std::mem::swap(&mut tcs1, &mut tcs2)
                }
                _ => {}
            }
        }
    }
    let subtype1 = tcs1.get_type().get_representation(type_tree)?;
    let subtype2 = tcs2.get_type().get_representation(type_tree)?;
    match op {
        BinaryOp::Plus | BinaryOp::Minus | BinaryOp::Times => match (subtype1, subtype2) {
            (Type::Uint, Type::Uint) => Ok(TypeCheckedExprKind::Binary(
                op,
                Box::new(tcs1),
                Box::new(tcs2),
                Type::Uint,
            )),
            (Type::Int, Type::Int) => Ok(TypeCheckedExprKind::Binary(
                op,
                Box::new(tcs1),
                Box::new(tcs2),
                Type::Int,
            )),
            (subtype1, subtype2) => Err(CompileError::new_type_error(
                format!(
                    "invalid argument types to binary op: \"{}\" and \"{}\"",
                    subtype1.display(),
                    subtype2.display()
                ),
                loc.into_iter().collect(),
            )),
        },
        BinaryOp::Div => match (subtype1, subtype2) {
            (Type::Uint, Type::Uint) => Ok(TypeCheckedExprKind::Binary(
                op,
                Box::new(tcs1),
                Box::new(tcs2),
                Type::Uint,
            )),
            (Type::Int, Type::Int) => Ok(TypeCheckedExprKind::Binary(
                BinaryOp::Sdiv,
                Box::new(tcs1),
                Box::new(tcs2),
                Type::Int,
            )),
            (subtype1, subtype2) => Err(CompileError::new_type_error(
                format!(
                    "invalid argument types to divide: \"{}\" and \"{}\"",
                    subtype1.display(),
                    subtype2.display()
                ),
                loc.into_iter().collect(),
            )),
        },
        BinaryOp::GetBuffer8 => match (subtype1, subtype2) {
            (Type::Uint, Type::Buffer) => Ok(TypeCheckedExprKind::Binary(
                op,
                Box::new(tcs1),
                Box::new(tcs2),
                Type::Uint,
            )),
            (subtype1, subtype2) => Err(CompileError::new_type_error(
                format!(
                    "invalid argument types to getbuffer8: \"{}\" and \"{}\"",
                    subtype1.display(),
                    subtype2.display()
                ),
                loc.into_iter().collect(),
            )),
        },
        BinaryOp::GetBuffer64 => match (subtype1, subtype2) {
            (Type::Uint, Type::Buffer) => Ok(TypeCheckedExprKind::Binary(
                op,
                Box::new(tcs1),
                Box::new(tcs2),
                Type::Uint,
            )),
            (subtype1, subtype2) => Err(CompileError::new_type_error(
                format!(
                    "invalid argument types to getbuffer64: \"{}\" and \"{}\"",
                    subtype1.display(),
                    subtype2.display()
                ),
                loc.into_iter().collect(),
            )),
        },
        BinaryOp::GetBuffer256 => match (subtype1, subtype2) {
            (Type::Uint, Type::Buffer) => Ok(TypeCheckedExprKind::Binary(
                op,
                Box::new(tcs1),
                Box::new(tcs2),
                Type::Uint,
            )),
            (subtype1, subtype2) => Err(CompileError::new_type_error(
                format!(
                    "invalid argument types to getbuffer256: \"{}\" and \"{}\"",
                    subtype1.display(),
                    subtype2.display()
                ),
                loc.into_iter().collect(),
            )),
        },
        BinaryOp::Mod => match (subtype1, subtype2) {
            (Type::Uint, Type::Uint) => Ok(TypeCheckedExprKind::Binary(
                op,
                Box::new(tcs1),
                Box::new(tcs2),
                Type::Uint,
            )),
            (Type::Int, Type::Int) => Ok(TypeCheckedExprKind::Binary(
                BinaryOp::Smod,
                Box::new(tcs1),
                Box::new(tcs2),
                Type::Int,
            )),
            (subtype1, subtype2) => Err(CompileError::new_type_error(
                format!(
                    "invalid argument types to mod: \"{}\" and \"{}\"",
                    subtype1.display(),
                    subtype2.display()
                ),
                loc.into_iter().collect(),
            )),
        },
        BinaryOp::LessThan => match (subtype1, subtype2) {
            (Type::Uint, Type::Uint) => Ok(TypeCheckedExprKind::Binary(
                op,
                Box::new(tcs1),
                Box::new(tcs2),
                Type::Bool,
            )),
            (Type::Int, Type::Int) => Ok(TypeCheckedExprKind::Binary(
                BinaryOp::SLessThan,
                Box::new(tcs1),
                Box::new(tcs2),
                Type::Bool,
            )),
            (subtype1, subtype2) => Err(CompileError::new_type_error(
                format!(
                    "invalid argument types to <: \"{}\" and \"{}\"",
                    subtype1.display(),
                    subtype2.display()
                ),
                loc.into_iter().collect(),
            )),
        },
        BinaryOp::GreaterThan => match (subtype1, subtype2) {
            (Type::Uint, Type::Uint) => Ok(TypeCheckedExprKind::Binary(
                op,
                Box::new(tcs1),
                Box::new(tcs2),
                Type::Bool,
            )),
            (Type::Int, Type::Int) => Ok(TypeCheckedExprKind::Binary(
                BinaryOp::SGreaterThan,
                Box::new(tcs1),
                Box::new(tcs2),
                Type::Bool,
            )),
            (subtype1, subtype2) => Err(CompileError::new_type_error(
                format!(
                    "invalid argument types to >: \"{}\" and \"{}\"",
                    subtype1.display(),
                    subtype2.display()
                ),
                loc.into_iter().collect(),
            )),
        },
        BinaryOp::LessEq => match (subtype1, subtype2) {
            (Type::Uint, Type::Uint) => Ok(TypeCheckedExprKind::Binary(
                op,
                Box::new(tcs1),
                Box::new(tcs2),
                Type::Bool,
            )),
            (Type::Int, Type::Int) => Ok(TypeCheckedExprKind::Binary(
                BinaryOp::SLessEq,
                Box::new(tcs1),
                Box::new(tcs2),
                Type::Bool,
            )),
            (subtype1, subtype2) => Err(CompileError::new_type_error(
                format!(
                    "invalid argument types to <=: \"{}\" and \"{}\"",
                    subtype1.display(),
                    subtype2.display()
                ),
                loc.into_iter().collect(),
            )),
        },
        BinaryOp::GreaterEq => match (subtype1, subtype2) {
            (Type::Uint, Type::Uint) => Ok(TypeCheckedExprKind::Binary(
                op,
                Box::new(tcs1),
                Box::new(tcs2),
                Type::Bool,
            )),
            (Type::Int, Type::Int) => Ok(TypeCheckedExprKind::Binary(
                BinaryOp::SGreaterEq,
                Box::new(tcs1),
                Box::new(tcs2),
                Type::Bool,
            )),
            (subtype1, subtype2) => Err(CompileError::new_type_error(
                format!(
                    "invalid argument types to >=: \"{}\" and \"{}\"",
                    subtype1.display(),
                    subtype2.display()
                ),
                loc.into_iter().collect(),
            )),
        },
        BinaryOp::Equal | BinaryOp::NotEqual => {
            if subtype1 != Type::Void
                && subtype2 != Type::Void
                && ((subtype1 == Type::Any) || (subtype2 == Type::Any) || (subtype1 == subtype2))
            {
                Ok(TypeCheckedExprKind::Binary(
                    op,
                    Box::new(tcs1),
                    Box::new(tcs2),
                    Type::Bool,
                ))
            } else {
                Err(CompileError::new_type_error(
                    format!(
                        "invalid argument types to equality comparison: \"{}\" and \"{}\"",
                        subtype1.display(),
                        subtype2.display()
                    ),
                    loc.into_iter().collect(),
                ))
            }
        }
        BinaryOp::BitwiseAnd
        | BinaryOp::BitwiseOr
        | BinaryOp::BitwiseXor
        | BinaryOp::ShiftLeft
        | BinaryOp::ShiftRight => match (subtype1, subtype2) {
            (Type::Uint, Type::Uint) => Ok(TypeCheckedExprKind::Binary(
                op,
                Box::new(tcs1),
                Box::new(tcs2),
                Type::Uint,
            )),
            (Type::Int, Type::Int) => Ok(TypeCheckedExprKind::Binary(
                op,
                Box::new(tcs1),
                Box::new(tcs2),
                Type::Int,
            )),
            (Type::Bytes32, Type::Bytes32) => Ok(TypeCheckedExprKind::Binary(
                op,
                Box::new(tcs1),
                Box::new(tcs2),
                Type::Bytes32,
            )),
            (subtype1, subtype2) => Err(CompileError::new_type_error(
                format!(
                    "invalid argument types to binary bitwise operator: \"{}\" and \"{}\"",
                    subtype1.display(),
                    subtype2.display()
                ),
                loc.into_iter().collect(),
            )),
        },
        BinaryOp::_LogicalAnd | BinaryOp::LogicalOr => match (subtype1, subtype2) {
            (Type::Bool, Type::Bool) => Ok(TypeCheckedExprKind::Binary(
                op,
                Box::new(tcs1),
                Box::new(tcs2),
                Type::Bool,
            )),
            (subtype1, subtype2) => Err(CompileError::new_type_error(
                format!(
                    "invalid argument types to binary logical operator: \"{}\" and \"{}\"",
                    subtype1.display(),
                    subtype2.display()
                ),
                loc.into_iter().collect(),
            )),
        },
        BinaryOp::Hash => match (subtype1, subtype2) {
            (Type::Bytes32, Type::Bytes32) => Ok(TypeCheckedExprKind::Binary(
                op,
                Box::new(tcs1),
                Box::new(tcs2),
                Type::Bytes32,
            )),
            (subtype1, subtype2) => Err(CompileError::new_type_error(
                format!(
                    "invalid argument types to binary hash operator: \"{}\" and \"{}\"",
                    subtype1.display(),
                    subtype2.display()
                ),
                loc.into_iter().collect(),
            )),
        },
        BinaryOp::Smod
        | BinaryOp::Sdiv
        | BinaryOp::SLessThan
        | BinaryOp::SGreaterThan
        | BinaryOp::SLessEq
        | BinaryOp::SGreaterEq => {
            panic!("unexpected op in typecheck_binary_op");
        }
    }
}

fn typecheck_trinary_op(
    op: TrinaryOp,
    tcs1: TypeCheckedExpr,
    tcs2: TypeCheckedExpr,
    tcs3: TypeCheckedExpr,
    type_tree: &TypeTree,
    loc: Option<Location>,
) -> Result<TypeCheckedExprKind, CompileError> {
    let subtype1 = tcs1.get_type().get_representation(type_tree)?;
    let subtype2 = tcs2.get_type().get_representation(type_tree)?;
    let subtype3 = tcs3.get_type().get_representation(type_tree)?;
    match op {
        TrinaryOp::SetBuffer8 | TrinaryOp::SetBuffer64 | TrinaryOp::SetBuffer256 => {
            match (subtype1, subtype2, subtype3) {
                (Type::Uint, Type::Uint, Type::Buffer) => Ok(TypeCheckedExprKind::Trinary(
                    op,
                    Box::new(tcs1),
                    Box::new(tcs2),
                    Box::new(tcs3),
                    Type::Buffer,
                )),
                (t1, t2, t3) => Err(CompileError::new_type_error(
                    format!(
                        "invalid argument types to 3-ary op: \"{}\", \"{}\" and \"{}\"",
                        t1.display(),
                        t2.display(),
                        t3.display()
                    ),
                    loc.into_iter().collect(),
                )),
            }
        }
    }
}

/// Version of `typecheck_binary_op` for when both sub expressions are constant integer types.
///
/// This is used internally by `typecheck_binary_op`, so this generally does not need to be called
/// directly.
///
/// The arguments val1, and t1 represent the value of the left subexpression, and its type, and val2
/// and t2 represent the value and type of the right subexpression, loc is used to format the
/// `CompileError` in case of failure.
fn typecheck_binary_op_const(
    op: BinaryOp,
    val1: Uint256,
    t1: Type,
    val2: Uint256,
    t2: Type,
    loc: Option<Location>,
) -> Result<TypeCheckedExprKind, CompileError> {
    match op {
        BinaryOp::Plus | BinaryOp::Minus | BinaryOp::Times => match (&t1, &t2) {
            (Type::Uint, Type::Uint) | (Type::Int, Type::Int) => Ok(TypeCheckedExprKind::Const(
                Value::Int(match op {
                    BinaryOp::Plus => val1.add(&val2),
                    BinaryOp::Minus => {
                        if let Some(val) = val1.sub(&val2) {
                            val
                        } else {
                            return Err(CompileError::new_type_error(
                                "underflow on substraction".to_string(),
                                loc.into_iter().collect(),
                            ));
                        }
                    }
                    BinaryOp::Times => val1.mul(&val2),
                    _ => {
                        panic!();
                    }
                }),
                t1,
            )),
            _ => Err(CompileError::new_type_error(
                format!(
                    "invalid argument types to binary op: \"{}\" and \"{}\"",
                    t1.display(),
                    t2.display()
                ),
                loc.into_iter().collect(),
            )),
        },
        BinaryOp::Div => match (&t1, &t2) {
            (Type::Uint, Type::Uint) => match val1.div(&val2) {
                Some(v) => Ok(TypeCheckedExprKind::Const(Value::Int(v), t1)),
                None => Err(CompileError::new_type_error(
                    "divide by constant zero".to_string(),
                    loc.into_iter().collect(),
                )),
            },
            (Type::Int, Type::Int) => match val1.sdiv(&val2) {
                Some(v) => Ok(TypeCheckedExprKind::Const(Value::Int(v), t1)),
                None => Err(CompileError::new_type_error(
                    "divide by constant zero".to_string(),
                    loc.into_iter().collect(),
                )),
            },
            _ => Err(CompileError::new_type_error(
                format!(
                    "invalid argument types to divide: \"{}\" and \"{}\"",
                    t1.display(),
                    t2.display()
                ),
                loc.into_iter().collect(),
            )),
        },
        BinaryOp::Mod => match (&t1, &t2) {
            (Type::Uint, Type::Uint) => match val1.modulo(&val2) {
                Some(v) => Ok(TypeCheckedExprKind::Const(Value::Int(v), t1)),
                None => Err(CompileError::new_type_error(
                    "divide by constant zero".to_string(),
                    loc.into_iter().collect(),
                )),
            },
            (Type::Int, Type::Int) => match val1.smodulo(&val2) {
                Some(v) => Ok(TypeCheckedExprKind::Const(Value::Int(v), t1)),
                None => Err(CompileError::new_type_error(
                    "divide by constant zero".to_string(),
                    loc.into_iter().collect(),
                )),
            },
            _ => Err(CompileError::new_type_error(
                format!(
                    "invalid argument types to mod: \"{}\" and \"{}\"",
                    t1.display(),
                    t2.display()
                ),
                loc.into_iter().collect(),
            )),
        },
        BinaryOp::LessThan => match (t1, t2) {
            (Type::Uint, Type::Uint) => Ok(TypeCheckedExprKind::Const(
                Value::Int(Uint256::from_bool(val1 < val2)),
                Type::Bool,
            )),
            (Type::Int, Type::Int) => Ok(TypeCheckedExprKind::Const(
                Value::Int(Uint256::from_bool(val1.s_less_than(&val2))),
                Type::Bool,
            )),
            (t1, t2) => Err(CompileError::new_type_error(
                format!(
                    "invalid argument types to <: \"{}\" and \"{}\"",
                    t1.display(),
                    t2.display()
                ),
                loc.into_iter().collect(),
            )),
        },
        BinaryOp::GreaterThan => match (t1, t2) {
            (Type::Uint, Type::Uint) => Ok(TypeCheckedExprKind::Const(
                Value::Int(Uint256::from_bool(val1 > val2)),
                Type::Bool,
            )),
            (Type::Int, Type::Int) => Ok(TypeCheckedExprKind::Const(
                Value::Int(Uint256::from_bool(val2.s_less_than(&val1))),
                Type::Bool,
            )),
            (t1, t2) => Err(CompileError::new_type_error(
                format!(
                    "invalid argument types to >: \"{}\" and \"{}\"",
                    t1.display(),
                    t2.display()
                ),
                loc.into_iter().collect(),
            )),
        },
        BinaryOp::LessEq => match (t1, t2) {
            (Type::Uint, Type::Uint) => Ok(TypeCheckedExprKind::Const(
                Value::Int(Uint256::from_bool(val1 <= val2)),
                Type::Bool,
            )),
            (Type::Int, Type::Int) => Ok(TypeCheckedExprKind::Const(
                Value::Int(Uint256::from_bool(!val2.s_less_than(&val1))),
                Type::Bool,
            )),
            (t1, t2) => Err(CompileError::new_type_error(
                format!(
                    "invalid argument types to <=: \"{}\" and \"{}\"",
                    t1.display(),
                    t2.display()
                ),
                loc.into_iter().collect(),
            )),
        },
        BinaryOp::GreaterEq => match (t1, t2) {
            (Type::Uint, Type::Uint) => Ok(TypeCheckedExprKind::Const(
                Value::Int(Uint256::from_bool(val1 >= val2)),
                Type::Bool,
            )),
            (Type::Int, Type::Int) => Ok(TypeCheckedExprKind::Const(
                Value::Int(Uint256::from_bool(!val1.s_less_than(&val2))),
                Type::Bool,
            )),
            (t1, t2) => Err(CompileError::new_type_error(
                format!(
                    "invalid argument types to >=: \"{}\" and \"{}\"",
                    t1.display(),
                    t2.display()
                ),
                loc.into_iter().collect(),
            )),
        },
        BinaryOp::Equal
        | BinaryOp::NotEqual
        | BinaryOp::BitwiseAnd
        | BinaryOp::BitwiseOr
        | BinaryOp::BitwiseXor
        | BinaryOp::Hash => {
            if t1 == t2 {
                Ok(TypeCheckedExprKind::Const(
                    Value::Int(match op {
                        BinaryOp::Equal => Uint256::from_bool(val1 == val2),
                        BinaryOp::NotEqual => Uint256::from_bool(val1 != val2),
                        BinaryOp::BitwiseAnd => val1.bitwise_and(&val2),
                        BinaryOp::BitwiseOr => val1.bitwise_or(&val2),
                        BinaryOp::BitwiseXor => val1.bitwise_xor(&val2),
                        BinaryOp::Hash => {
                            if let Type::Bytes32 = t1 {
                                return Ok(TypeCheckedExprKind::Const(
                                    Value::avm_hash2(&Value::Int(val1), &Value::Int(val2)),
                                    Type::Bool,
                                ));
                            } else {
                                return Err(CompileError::new_type_error(
                                    format!(
                                        "invalid argument types to binary op: \"{}\" and \"{}\"",
                                        t1.display(),
                                        t2.display()
                                    ),
                                    loc.into_iter().collect(),
                                ));
                            }
                        }
                        _ => {
                            panic!();
                        }
                    }),
                    Type::Bool,
                ))
            } else {
                Err(CompileError::new_type_error(
                    format!(
                        "invalid argument types to binary op: \"{}\" and \"{}\"",
                        t1.display(),
                        t2.display()
                    ),
                    loc.into_iter().collect(),
                ))
            }
        }
        BinaryOp::_LogicalAnd => {
            if (t1 == Type::Bool) && (t2 == Type::Bool) {
                Ok(TypeCheckedExprKind::Const(
                    Value::Int(Uint256::from_bool(!val1.is_zero() && !val2.is_zero())),
                    Type::Bool,
                ))
            } else {
                Err(CompileError::new_type_error(
                    format!(
                        "invalid argument types to logical and: \"{}\" and \"{}\"",
                        t1.display(),
                        t2.display()
                    ),
                    loc.into_iter().collect(),
                ))
            }
        }
        BinaryOp::LogicalOr => {
            if (t1 == Type::Bool) && (t2 == Type::Bool) {
                Ok(TypeCheckedExprKind::Const(
                    Value::Int(Uint256::from_bool(!val1.is_zero() || !val2.is_zero())),
                    Type::Bool,
                ))
            } else {
                Err(CompileError::new_type_error(
                    format!(
                        "invalid argument types to logical or: \"{}\" and \"{}\"",
                        t1.display(),
                        t2.display()
                    ),
                    loc.into_iter().collect(),
                ))
            }
        }
        BinaryOp::ShiftLeft | BinaryOp::ShiftRight => {
            if t1 == Type::Uint {
                Ok(TypeCheckedExprKind::Const(
                    Value::Int(match t2 {
                        Type::Uint | Type::Int | Type::Bytes32 => {
                            let x = val1.to_usize().ok_or_else(|| {
                                CompileError::new_type_error(
                                    format!(
                                        "Attempt to shift {} left by {}, causing overflow",
                                        val2, val1
                                    ),
                                    loc.into_iter().collect(),
                                )
                            })?;
                            if op == BinaryOp::ShiftLeft {
                                val2.shift_left(x)
                            } else {
                                val2.shift_right(x)
                            }
                        }
                        _ => {
                            return Err(CompileError::new_type_error(
                                format!(
                                    "Attempt to shift a {} by a {}, must shift an integer type by a uint",
                                    t2.display(),
                                    t1.display()
                                ),
                                loc.into_iter().collect(),
                            ))
                        }
                    }),
                    t1,
                ))
            } else {
                Err(CompileError::new_type_error(
                    format!(
                        "Attempt to shift a {} by a {}, must shift an integer type by a uint",
                        t2.display(),
                        t1.display()
                    ),
                    loc.into_iter().collect(),
                ))
            }
        }
        BinaryOp::Smod
        | BinaryOp::GetBuffer8
        | BinaryOp::GetBuffer64
        | BinaryOp::GetBuffer256
        | BinaryOp::Sdiv
        | BinaryOp::SLessThan
        | BinaryOp::SGreaterThan
        | BinaryOp::SLessEq
        | BinaryOp::SGreaterEq => {
            panic!("unexpected op in typecheck_binary_op");
        }
    }
}

#[derive(Debug, Clone, Eq, PartialEq)]
pub struct TypeCheckedCodeBlock {
    pub body: Vec<TypeCheckedStatement>,
    pub ret_expr: Option<Box<TypeCheckedExpr>>,
    pub scope: Option<String>,
}

impl TypeCheckedCodeBlock {
    fn new(
        body: Vec<TypeCheckedStatement>,
        ret_expr: Option<Box<TypeCheckedExpr>>,
        scope: Option<String>,
    ) -> Self {
        Self {
            body,
            ret_expr,
            scope,
        }
    }
    pub fn get_type(&self) -> Type {
        self.ret_expr
            .clone()
            .map(|r| r.get_type())
            .unwrap_or(Type::Void)
    }
}

impl AbstractSyntaxTree for TypeCheckedCodeBlock {
    fn child_nodes(&mut self) -> Vec<TypeCheckedNode> {
        self.body
            .iter_mut()
            .map(|stat| TypeCheckedNode::Statement(stat))
            .chain(
                self.ret_expr
                    .iter_mut()
                    .map(|exp| TypeCheckedNode::Expression(exp)),
            )
            .collect()
    }
    fn is_view(&mut self, type_tree: &TypeTree) -> bool {
        self.body
            .iter_mut()
            .any(|statement| statement.is_view(type_tree))
            || self
                .ret_expr
                .as_mut()
                .map(|expr| expr.is_view(type_tree))
                .unwrap_or(false)
    }
    fn is_write(&mut self, type_tree: &TypeTree) -> bool {
        self.body
            .iter_mut()
            .any(|statement| statement.is_write(type_tree))
            || self
                .ret_expr
                .as_mut()
                .map(|expr| expr.is_write(type_tree))
                .unwrap_or(false)
    }
}

fn typecheck_codeblock(
    block: &CodeBlock,
    type_table: &TypeTable,
    global_vars: &HashMap<StringId, (Type, usize)>,
    func_table: &TypeTable,
    return_type: &Type,
    type_tree: &TypeTree,
    string_table: &StringTable,
    undefinable_ids: &mut HashMap<StringId, Option<Location>>,
    closures: &mut BTreeMap<StringId, TypeCheckedFunc>,
    scopes: &mut Vec<(String, Option<Type>)>,
) -> Result<TypeCheckedCodeBlock, CompileError> {
    let mut output = Vec::new();
    let mut block_bindings = Vec::new();
    scopes.push(("_".to_string(), None));
    for statement in &block.body {
        let mut inner_type_table = type_table.clone();
        inner_type_table.extend(
            block_bindings
                .clone()
                .into_iter()
                .collect::<HashMap<_, _>>(),
        );
        let (statement, bindings) = typecheck_statement(
            &statement,
            return_type,
            &inner_type_table,
            global_vars,
            func_table,
            type_tree,
            string_table,
            undefinable_ids,
            closures,
            scopes,
        )?;
        output.push(statement);
        for (key, value) in bindings {
            block_bindings.push((key, value));
        }
    }
    let mut inner_type_table = type_table.clone();
    inner_type_table.extend(
        block_bindings
            .clone()
            .into_iter()
            .collect::<HashMap<_, _>>(),
    );
    Ok(TypeCheckedCodeBlock {
        body: output,
        ret_expr: block
            .ret_expr
            .clone()
            .map(|x| {
                typecheck_expr(
                    &*x,
                    &inner_type_table,
                    global_vars,
                    func_table,
                    return_type,
                    type_tree,
                    string_table,
                    undefinable_ids,
                    closures,
                    scopes,
                )
            })
            .transpose()?
            .map(Box::new),
        scope: None,
    })
}<|MERGE_RESOLUTION|>--- conflicted
+++ resolved
@@ -991,16 +991,10 @@
             | TypeCheckedExprKind::ClosureLoad(..)
             | TypeCheckedExprKind::Const(..)
             | TypeCheckedExprKind::NewBuffer
-<<<<<<< HEAD
             | TypeCheckedExprKind::Quote(..)
             | TypeCheckedExprKind::NewMap(..)
             | TypeCheckedExprKind::GetGas
             | TypeCheckedExprKind::Error => vec![],
-=======
-            | TypeCheckedExprKind::Quote(_)
-            | TypeCheckedExprKind::NewMap(_)
-            | TypeCheckedExprKind::Panic => vec![],
->>>>>>> 72ea5d7a
             TypeCheckedExprKind::UnaryOp(_, exp, _)
             | TypeCheckedExprKind::Variant(exp)
             | TypeCheckedExprKind::SetGas(exp)
@@ -1175,13 +1169,9 @@
         match &self.kind {
             TypeCheckedExprKind::NewBuffer => Type::Buffer,
             TypeCheckedExprKind::Quote(_) => Type::Tuple(vec![Type::Uint, Type::Buffer]),
-<<<<<<< HEAD
             TypeCheckedExprKind::Error => Type::Every,
             TypeCheckedExprKind::GetGas => Type::Uint,
             TypeCheckedExprKind::SetGas(_t) => Type::Void,
-=======
-            TypeCheckedExprKind::Panic => Type::Every,
->>>>>>> 72ea5d7a
             TypeCheckedExprKind::UnaryOp(_, _, t) => t.clone(),
             TypeCheckedExprKind::Binary(_, _, _, t) => t.clone(),
             TypeCheckedExprKind::Trinary(_, _, _, _, t) => t.clone(),
@@ -2072,11 +2062,7 @@
         kind: match &expr.kind {
             ExprKind::NewBuffer => Ok(TypeCheckedExprKind::NewBuffer),
             ExprKind::Quote(buf) => Ok(TypeCheckedExprKind::Quote(buf.clone())),
-<<<<<<< HEAD
             ExprKind::Error => Ok(TypeCheckedExprKind::Error),
-=======
-            ExprKind::Panic => Ok(TypeCheckedExprKind::Panic),
->>>>>>> 72ea5d7a
             ExprKind::UnaryOp(op, subexpr) => {
                 let tc_sub = typecheck_expr(
                     subexpr,
@@ -2407,13 +2393,7 @@
                                             "wrong argument type in function call, {}",
                                             resolved_arg_type
                                                 .mismatch_string(&tc_args[i].get_type(), type_tree)
-<<<<<<< HEAD
                                                 .unwrap_or("Compiler could not identify a specific mismatch".to_string())
-=======
-                                                .unwrap_or(
-                                                    "Did not find a mismatch".parse().unwrap()
-                                                )
->>>>>>> 72ea5d7a
                                         ),
                                         loc.into_iter().collect(),
                                     ));
