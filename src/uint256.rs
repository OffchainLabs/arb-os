/*
 * Copyright 2020, Offchain Labs, Inc. All rights reserved.
 */

use ethereum_types::{H160, U256};
use ethers_core::utils::keccak256;
use num_bigint::{BigInt, BigUint, Sign, ToBigInt};
use num_traits::cast::ToPrimitive;
use num_traits::identities::{One, Zero};
use num_traits::pow::Pow;
use num_traits::sign::Signed;
use num_traits::CheckedSub;
use serde::{Deserialize, Deserializer, Serialize, Serializer};
use std::cmp::Ordering;
use std::fmt;
use std::ops::{Add, BitAnd, BitOr, BitXor, Div, Mul, Neg, Rem, Sub};

#[derive(Debug, Clone, PartialEq, Eq, Ord, Hash)]
pub struct Uint256 {
    val: BigUint,
}

impl Uint256 {
    pub fn from_u64(x: u64) -> Self {
        Uint256 {
            val: BigUint::from(x),
        }
    }

    pub fn from_usize(x: usize) -> Self {
        Uint256 {
            val: BigUint::from(x),
        }
    }

    pub fn from_bool(b: bool) -> Self {
        if b {
            Uint256::one()
        } else {
            Uint256::zero()
        }
    }

    pub fn from_string(s: &str) -> Option<Self> {
        match BigUint::parse_bytes(s.as_bytes(), 10) {
            Some(bui) => match Uint256::trim(&bui) {
                (val, true) => Some(Uint256 { val }),
                (_, false) => None,
            },
            None => None,
        }
    }

    pub fn from_string_hex(s: &str) -> Option<Self> {
        match BigUint::parse_bytes(s.as_bytes(), 16) {
            Some(bui) => match Uint256::trim(&bui) {
                (val, true) => Some(Uint256 { val }),
                (_, false) => None,
            },
            None => None,
        }
    }

    pub fn from_signed_string(s: &str) -> Option<Self> {
        let s = s.replace("s", "");
        match BigInt::parse_bytes(s.as_bytes(), 10) {
            Some(bi) => match Uint256::trim(&Uint256::bigint_to_biguint(bi)) {
                (val, true) => Some(Uint256 { val }),
                (_, false) => None,
            },
            None => None,
        }
    }

    pub fn from_bytes(b: &[u8]) -> Self {
        Uint256 {
            val: BigUint::from_bytes_be(b),
        }
    }

    pub fn _from_u256(x: &U256) -> Self {
        let mut b: Vec<u8> = vec![0u8; 32];
        x.to_big_endian(&mut b);
        Uint256::from_bytes(&b)
    }

    pub fn to_usize(&self) -> Option<usize> {
        self.val.to_usize()
    }

    pub fn to_u64(&self) -> Option<u64> {
        self.val.to_u64()
    }

    pub fn to_bytes_be(&self) -> Vec<u8> {
        // always returns 32 bytes
        let raw = self.val.to_bytes_be();
        if raw.len() < 32 {
            let mut ret = vec![0u8; 32 - raw.len()];
            ret.extend(raw);
            ret
        } else {
            raw
        }
    }

    pub fn to_h160(&self) -> H160 {
<<<<<<< HEAD
        let raw = self.to_bytes_minimal();
        H160::from_slice(&if raw.len() < 20 {
            let mut ret = vec![0u8; 20 - raw.len()];
            ret.extend(raw);
            ret
        } else {
            raw
=======
        H160::from_slice(&{
            let raw = self.val.to_bytes_be();
            if raw.len() < 20 {
                let mut ret = vec![0u8; 20 - raw.len()];
                ret.extend(raw);
                ret
            } else {
                raw
            }
>>>>>>> 03a69dd9
        })
    }

    pub fn to_u256(&self) -> U256 {
        U256::from_big_endian(&self.to_bytes_minimal())
    }

    pub fn trim_to_u64(&self) -> u64 {
        self.val
            .clone()
            .bitand(BigUint::from(0xffffffffffffffffu64))
            .to_u64()
            .unwrap()
    }

    pub fn to_bytes_minimal(&self) -> Vec<u8> {
        if self.is_zero() {
            vec![]
        } else {
            self.val.to_bytes_be()
        }
    }

    #[cfg(test)]
    pub fn rlp_encode(&self) -> Vec<u8> {
        // RLP encode the minimal byte representation of self
        if (self.is_zero()) {
            vec![0x80u8]
        } else {
            rlp::encode(&self.to_bytes_minimal())
        }
    }

    pub fn zero() -> Self {
        Uint256 {
            val: BigUint::zero(),
        }
    }

    pub fn one() -> Self {
        Uint256 {
            val: BigUint::one(),
        }
    }

    pub fn max_int() -> Self {
        Uint256 {
            val: BigUint::new(vec![0xffff_ffff; 8]),
        }
    }

    pub fn _max_neg_int() -> Self {
        Uint256::one().exp(&Uint256::from_usize(255))
    }

    pub fn is_zero(&self) -> bool {
        self.val == BigUint::zero()
    }

    pub fn unary_minus(&self) -> Option<Self> {
        let s = self.to_signed();
        if s == BigInt::new(Sign::Minus, vec![0, 0, 0, 0, 0, 0, 0, 0x8000_0000]) {
            None
        } else {
            Some(Uint256 {
                val: Uint256::bigint_to_biguint(s.neg()),
            })
        }
    }

    pub fn bitwise_neg(&self) -> Self {
        let all_ones = BigUint::new(vec![0xffff_ffff; 8]);
        let val = self.val.clone().bitxor(all_ones);
        Uint256 { val }
    }

    pub fn bitwise_and(&self, other: &Self) -> Self {
        let val = self.val.clone().bitand(other.val.clone());
        Uint256 { val }
    }

    pub fn bitwise_or(&self, other: &Self) -> Self {
        let val = self.val.clone().bitor(other.val.clone());
        Uint256 { val }
    }

    pub fn bitwise_xor(&self, other: &Self) -> Self {
        let val = self.val.clone().bitxor(other.val.clone());
        Uint256 { val }
    }

    pub fn add(&self, other: &Self) -> Self {
        let res = self.val.clone().add(&other.val);
        let (val, _) = Uint256::trim(&res);
        Uint256 { val }
    }

    pub fn sub(&self, other: &Self) -> Option<Self> {
        let res = self.val.clone().checked_sub(&other.val)?;
        let (val, _) = Uint256::trim(&res);
        Some(Uint256 { val })
    }

    pub fn unchecked_sub(&self, other: &Self) -> Self {
        // subtraction mod 2**256
        if self < other {
            other.sub(self).unwrap().unary_minus().unwrap()
        } else {
            self.sub(other).unwrap()
        }
    }

    pub fn mul(&self, other: &Self) -> Self {
        let res = self.val.clone().mul(&other.val);
        let (val, _) = Uint256::trim(&res);
        Uint256 { val }
    }

    pub fn div(&self, other: &Self) -> Option<Self> {
        if other.val.is_zero() {
            None
        } else {
            let val = self.val.clone().div(&other.val);
            Some(Uint256 { val })
        }
    }

    pub fn modulo(&self, other: &Self) -> Option<Self> {
        if other.val.is_zero() {
            None
        } else {
            let val = self.val.clone().rem(&other.val);
            Some(Uint256 { val })
        }
    }

    pub fn sdiv(&self, other: &Self) -> Option<Self> {
        if other.val.is_zero() {
            None
        } else {
            let val = self.to_signed().div(&other.to_signed());
            Some(Uint256 {
                val: Uint256::bigint_to_biguint(val),
            })
        }
    }

    pub fn smodulo(&self, other: &Self) -> Option<Self> {
        //TODO: verify that semantics match AVM
        if other.val.is_zero() {
            None
        } else {
            let val = self.to_signed().rem(&other.to_signed());
            Some(Uint256 {
                val: Uint256::bigint_to_biguint(val),
            })
        }
    }

    pub fn add_mod(&self, denom: &Self, modulus: &Self) -> Option<Self> {
        if modulus.val.is_zero() {
            None
        } else {
            let val = self
                .val
                .clone()
                .add(denom.val.clone())
                .rem(modulus.val.clone());
            Some(Uint256 { val })
        }
    }

    pub fn mul_mod(&self, denom: &Self, modulus: &Self) -> Option<Self> {
        if modulus.val.is_zero() {
            None
        } else {
            let val = self
                .val
                .clone()
                .mul(denom.val.clone())
                .rem(modulus.val.clone());
            Some(Uint256 { val })
        }
    }

    pub fn exp(&self, other: &Self) -> Self {
        Uint256 {
            val: Uint256::trim(&self.val.pow(&other.val)).0,
        }
    }

    pub fn shift_left(&self, num: usize) -> Self {
        if num >= 256 {
            Uint256::zero()
        } else {
            Uint256 {
                val: Uint256::trim(&(self.val.clone() << num)).0,
            }
        }
    }

    pub fn shift_right(&self, num: usize) -> Self {
        Uint256 {
            val: (self.val.clone() >> num),
        }
    }

    pub fn shift_arith(&self, raw_num: usize) -> Self {
        let need_fill = self.val.bits() == 256;
        let num = if raw_num > 256 { 256 } else { raw_num };
        let mut val = (self.val.clone() >> num);
        if need_fill {
            val = val + (Uint256::max_int().val << (256 - num))
        }
        Uint256 {
            val: Uint256::trim(&val).0,
        }
    }

    pub fn s_less_than(&self, other: &Self) -> bool {
        self.to_signed() < other.to_signed()
    }

    fn trim(bui: &BigUint) -> (BigUint, bool) {
        if bui.bits() <= 256 {
            (bui.clone(), true)
        } else {
            let mask = BigUint::new(vec![0xffff_ffff; 8]);
            (bui.bitand(mask), false)
        }
    }

    fn to_signed(&self) -> BigInt {
        if self.val < BigUint::new(vec![0, 0, 0, 0, 0, 0, 0, 0x8000_0000]) {
            self.val.to_bigint().unwrap()
        } else {
            let unshifted = self.val.to_bigint().unwrap();
            let shift = BigInt::new(Sign::Plus, vec![0, 0, 0, 0, 0, 0, 0, 0, 1]);
            shift.sub(unshifted)
        }
    }

    fn bigint_to_biguint(bi: BigInt) -> BigUint {
        if bi.is_negative() {
            bi.add(BigInt::new(Sign::Plus, vec![0, 0, 0, 0, 0, 0, 0, 0, 1]))
                .to_biguint()
                .unwrap()
        } else {
            bi.to_biguint().unwrap()
        }
    }

    pub fn avm_hash(&self) -> Self {
        let bytes_buf = self.to_bytes_be();
        let hash_result = keccak256(&bytes_buf); // keccak
        Uint256::from_bytes(&hash_result)
    }

    pub fn avm_hash2(v1: &Self, v2: &Self) -> Self {
        let mut bytes1 = v1.to_bytes_be();
        let bytes2 = v2.to_bytes_be();
        bytes1.extend(bytes2);
        let hash_result = keccak256(&bytes1);
        Uint256::from_bytes(&hash_result)
    }
}

impl PartialOrd for Uint256 {
    fn partial_cmp(&self, other: &Self) -> Option<Ordering> {
        Some(self.val.cmp(&other.val))
    }
}

impl fmt::Display for Uint256 {
    fn fmt(&self, f: &mut fmt::Formatter) -> fmt::Result {
        let cutoff: usize = 1 << 32;
        if self.val < BigUint::from(cutoff) {
            write!(f, "{}", self.val)
        } else {
            write!(f, "{:#x}", self.val)
        }
    }
}

impl Serialize for Uint256 {
    fn serialize<S>(&self, serializer: S) -> Result<S::Ok, S::Error>
    where
        S: Serializer,
    {
        let mut s = String::new();
        s.push_str(&self.val.to_str_radix(16));
        s.serialize(serializer)
    }
}

impl<'de> Deserialize<'de> for Uint256 {
    fn deserialize<D>(deserializer: D) -> Result<Self, D::Error>
    where
        D: Deserializer<'de>,
    {
        let s = String::deserialize(deserializer)?;
        Ok(Uint256 {
            val: BigUint::parse_bytes(s.as_bytes(), 16).unwrap(),
        })
    }
}<|MERGE_RESOLUTION|>--- conflicted
+++ resolved
@@ -105,15 +105,6 @@
     }
 
     pub fn to_h160(&self) -> H160 {
-<<<<<<< HEAD
-        let raw = self.to_bytes_minimal();
-        H160::from_slice(&if raw.len() < 20 {
-            let mut ret = vec![0u8; 20 - raw.len()];
-            ret.extend(raw);
-            ret
-        } else {
-            raw
-=======
         H160::from_slice(&{
             let raw = self.val.to_bytes_be();
             if raw.len() < 20 {
@@ -123,7 +114,6 @@
             } else {
                 raw
             }
->>>>>>> 03a69dd9
         })
     }
 
