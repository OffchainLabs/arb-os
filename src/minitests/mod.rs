/*
 * Copyright 2020, Offchain Labs, Inc. All rights reserved.
 */

use crate::evm::preinstalled_contracts::{_ArbAggregator, _ArbOwner};
use crate::evm::{preinstalled_contracts::_ArbInfo, test_contract_path, AbiForContract};
use crate::mavm::Value;
use crate::run::{_bytestack_from_bytes, load_from_file, run, run_from_file, Machine};
use crate::uint256::Uint256;
use ethers_signers::Signer;
use num_bigint::{BigUint, RandBigInt};
use rlp::RlpStream;
use std::convert::TryInto;
use std::option::Option::None;
use std::path::Path;

mod integration;

fn test_from_file_with_args_and_return(
    path: &Path,
    args: Vec<Value>,
    ret: Value,
    coverage_filename: Option<String>,
) {
    let res = run_from_file(path, args, coverage_filename, false);
    match res {
        Ok(res) => {
            assert_eq!(res[0], ret);
        }
        Err(e) => {
            panic!("{:?}", e);
        }
    }
}

fn test_from_file(path: &Path) {
    test_from_file_with_args_and_return(
        path,
        vec![],
        Value::Int(Uint256::zero()),
        Some({
            let mut file = path.to_str().unwrap().to_string();
            let length = file.len();
            file.truncate(length - 5);
            file.replace("/", "-")
        }),
    );
}

#[test]
fn test_arraytest() {
    test_from_file(Path::new("builtin/arraytest.mexe"));
}

#[test]
fn test_kvstest() {
    test_from_file(Path::new("builtin/kvstest.mexe"));
}

#[test]
fn test_storage_map() {
    test_from_file(Path::new("stdlib/storageMapTest.mexe"));
}

#[test]
fn test_queuetest() {
    test_from_file(Path::new("stdlib/queuetest.mexe"));
}

#[test]
fn test_globaltest() {
    test_from_file(Path::new("builtin/globaltest.mexe"));
}

#[test]
fn test_pqtest() {
    test_from_file(Path::new("stdlib/priorityqtest.mexe"));
}

#[test]
fn test_bytearray() {
    test_from_file(Path::new("stdlib/bytearraytest.mexe"));
}

#[test]
fn test_map() {
    test_from_file(Path::new("builtin/maptest.mexe"));
}

#[test]
fn test_keccak() {
    test_from_file(Path::new("stdlib/keccaktest.mexe"));
}

#[test]
fn test_bls() {
    test_from_file(Path::new("stdlib/blstest.mexe"));
}

#[test]
fn test_sha256() {
    test_from_file(Path::new("stdlib/sha256test.mexe"));
}

#[test]
fn test_fixedpoint() {
    test_from_file(Path::new("stdlib/fixedpointtest.mexe"));
}

#[test]
fn test_ripemd160() {
    test_from_file(Path::new("stdlib/ripemd160test.mexe"));
}

#[test]
fn test_biguint() {
    test_from_file(Path::new("stdlib/biguinttest.mexe"));
}

#[test]
fn test_rlp() {
    let mut ui = Uint256::one();
    for _i in 0..100 {
        test_rlp_uint(ui.clone(), ui.rlp_encode(), None);
        let ui2 = ui.div(&Uint256::from_usize(2048)).unwrap(); // a valid address
        test_rlp_uint(ui2.clone(), ui2.rlp_encode(), None);
        ui = ui
            .mul(&Uint256::from_usize(19482103))
            .add(&Uint256::from_usize(91));
    }
    let ui = Uint256::from_usize(4313412);
    test_rlp_uint(ui.clone(), ui.rlp_encode(), None);

    let mut byte_testvecs = vec![
        vec![0u8],
        vec![13u8],
        vec![243u8],
        "Hello".as_bytes().to_vec(),
        "The quick brown fox jumped over the lazy dog."
            .as_bytes()
            .to_vec(),
        vec![77u8; 692],
    ];
    let mut new_test_vec: Vec<u8> = Vec::new();
    for i in 0u64..2198 {
        new_test_vec.push(((73 * i) % 256).try_into().unwrap());
    }
    byte_testvecs.push(new_test_vec.clone());
    for (i, testvec) in byte_testvecs.iter().enumerate() {
        let res = rlp::encode(&*testvec);
        test_rlp_bytearray(testvec.to_vec(), res, Some(format!("rlptest_bv_{}", i)));
    }

    let list3_testvecs = vec![
        (Uint256::zero(), vec![243u8], Uint256::one()),
        (
            Uint256::from_usize(9831498),
            vec![3u8],
            Uint256::from_usize(4313412),
        ),
        (
            Uint256::from_usize(9831498),
            new_test_vec,
            Uint256::from_usize(4313412),
        ),
    ];
    for (i, testvec) in list3_testvecs.iter().enumerate() {
        let res = encode_list3(testvec.clone());
        test_rlp_list3(testvec.clone(), res, Some(format!("rlptest_ls_{}", i)));
    }
}

fn encode_list3(testvec: (Uint256, Vec<u8>, Uint256)) -> Vec<u8> {
    let mut stream = RlpStream::new_list(3);
    stream
        .append(&testvec.0.to_bytes_minimal())
        .append(&testvec.1)
        .append(&testvec.2.to_bytes_minimal());
    stream.out()
}

fn test_rlp_uint(ui: Uint256, correct_result: Vec<u8>, coverage_filename: Option<String>) {
    test_from_file_with_args_and_return(
        Path::new("stdlib/rlptest.mexe"),
        vec![Value::Int(Uint256::zero()), Value::Int(ui)],
        _bytestack_from_bytes(&correct_result),
        coverage_filename,
    );
}

fn test_rlp_bytearray(input: Vec<u8>, correct_result: Vec<u8>, coverage_filename: Option<String>) {
    test_from_file_with_args_and_return(
        Path::new("stdlib/rlptest.mexe"),
        vec![Value::Int(Uint256::one()), _bytestack_from_bytes(&input)],
        _bytestack_from_bytes(&correct_result),
        coverage_filename,
    );
}

fn test_rlp_list3(
    testvec: (Uint256, Vec<u8>, Uint256),
    correct_result: Vec<u8>,
    coverage_file: Option<String>,
) {
    test_from_file_with_args_and_return(
        Path::new("stdlib/rlptest.mexe"),
        vec![
            Value::Int(Uint256::from_usize(2)),
            Value::new_tuple(vec![
                Value::Int(testvec.0),
                _bytestack_from_bytes(&testvec.1),
                Value::Int(testvec.2),
            ]),
        ],
        _bytestack_from_bytes(&correct_result),
        coverage_file,
    );
}

#[test]
fn test_codeload() {
    test_from_file(Path::new("minitests/codeloadtest.mexe"));
}

#[test]
fn test_direct_deploy_add() {
    crate::evm::evm_direct_deploy_add(None, false);
}

#[test]
fn test_extcodesize_of_constructor() {
    crate::evm::evm_test_extcodesize_of_constructor(None);
}

#[test]
fn test_sha256_precompile() {
    crate::evm::evm_eval_sha256(None, false);
}

#[test]
fn test_ecpairing_precompile() {
    crate::evm::_evm_ecpairing_precompile(None, false);
}

#[test]
fn test_ripemd160_precompile() {
    crate::evm::_evm_eval_ripemd160(None, false);
}

/*  Disabled this test because the format it uses is no longer supported. Aggregator testing
    will still exercise this functionality.
#[test]
fn test_non_eip155_signed_tx() {
    crate::evm::evm_deploy_using_non_eip159_signature(None, false).unwrap();
}
*/

#[test]
fn test_direct_deploy_and_call_add() {
    let _log = crate::evm::evm_direct_deploy_and_call_add(None, false);
}

#[test]
fn test_call_from_contract() {
    let _log = crate::evm::_evm_test_contract_call(None, false);
}

#[test]
fn test_direct_deploy_and_compressed_call_add() {
    let _log = crate::evm::evm_direct_deploy_and_compressed_call_add(None, false);
}

#[test]
fn test_payment_in_constructor() {
    crate::evm::_evm_test_payment_in_constructor(None, false);
}

#[test]
fn test_arbsys() {
    let _log = crate::evm::evm_test_arbsys(None, false);
}

#[test]
fn test_arbsys_direct() {
    crate::evm::evm_test_arbsys_direct(None, false).unwrap();
}

#[test]
fn test_rate_control() {
    //FIXME crate::evm::_evm_test_rate_control(None, false).unwrap();
}

#[test]
fn test_function_table_access() {
    crate::evm::evm_test_function_table_access(None, false).unwrap();
}

#[test]
fn test_l2_to_l1_call() {
    crate::evm::_evm_test_callback(None, false).unwrap();
}

#[test]
fn test_evm_add_code() {
    crate::evm::_basic_evm_add_test(None, false).unwrap();
}

#[test]
pub fn test_crosscontract_call_with_constructors() {
    match crate::evm::evm_xcontract_call_with_constructors(None, false, false) {
        Ok(result) => assert_eq!(result, true),
        Err(e) => panic!("error {}", e),
    }
}

#[test]
pub fn test_tx_with_deposit() {
    match crate::evm::_evm_tx_with_deposit(None, false, false) {
        Ok(result) => assert_eq!(result, true),
        Err(e) => panic!("error {}", e),
    }
}

#[test]
pub fn test_create_opcode() {
    match crate::evm::evm_test_create(None, false, false) {
        Ok(result) => assert_eq!(result, true),
        Err(e) => panic!("error {}", e),
    }
}

#[test]
pub fn test_crosscontract_call_using_batch() {
    match crate::evm::evm_xcontract_call_using_batch(None, false, false) {
        Ok(result) => assert_eq!(result, true),
        Err(e) => panic!("error {}", e),
    }
}

pub fn _test_crosscontract_call_using_compressed_batch() {
    match crate::evm::_evm_xcontract_call_using_compressed_batch(None, false, false) {
        Ok(result) => assert_eq!(result, true),
        Err(e) => panic!("error {}", e),
    }
}

#[test]
fn test_payment_to_empty_address() {
    crate::evm::evm_payment_to_empty_address(None, false);
}

#[test]
fn test_underfunded_nested_call() {
    assert!(crate::evm::_underfunded_nested_call_test(None, false).is_ok());
}

fn test_call_to_precompile5(
    machine: &mut Machine,
    sender_addr: &Uint256,
    b: BigUint,
    e: BigUint,
    m: BigUint,
) -> Result<BigUint, ethabi::Error> {
    let b_bytes = b.to_bytes_be();
    let e_bytes = e.to_bytes_be();
    let m_bytes = m.to_bytes_be();
    let mut calldata = Uint256::from_usize(b_bytes.len()).to_bytes_be();
    calldata.extend(Uint256::from_usize(e_bytes.len()).to_bytes_be());
    calldata.extend(Uint256::from_usize(m_bytes.len()).to_bytes_be());
    calldata.extend(b_bytes);
    calldata.extend(e_bytes);
    calldata.extend(m_bytes);

    let txid = machine.runtime_env.insert_tx_message(
        sender_addr.clone(),
        Uint256::from_u64(1_000_000_000),
        Uint256::zero(),
        Uint256::from_u64(5),
        Uint256::zero(),
        &calldata,
        false,
    );
    let num_logs_before = machine.runtime_env.get_all_receipt_logs().len();
    let _gas_used = machine.run(None);
    let logs = machine.runtime_env.get_all_receipt_logs();
    assert_eq!(logs.len(), num_logs_before + 1);
    let receipt = logs[num_logs_before].clone();

    assert_eq!(receipt.get_request_id(), txid);
    assert!(receipt.succeeded());

    Ok(BigUint::from_bytes_be(&receipt.get_return_data()))
}

#[test]
fn test_precompile5_small() {
    let mut machine = load_from_file(Path::new("arb_os/arbos.mexe"));
    machine.start_at_zero(true);
    let my_addr = Uint256::from_usize(1025);

    match test_call_to_precompile5(
        &mut machine,
        &my_addr,
        BigUint::from(2u64),
        BigUint::from(4u64),
        BigUint::from(9u64),
    ) {
        Ok(bi) => {
            assert_eq!(bi, BigUint::from(7u64));
        }
        Err(e) => {
            panic!("{}", e);
        }
    }

    machine.write_coverage("test_precompile5_small".to_string());
}

#[test]
fn test_precompile5_big() {
    let mut machine = load_from_file(Path::new("arb_os/arbos.mexe"));
    machine.start_at_zero(true);
    let my_addr = Uint256::from_usize(1025);

    let mut rng = rand::thread_rng();
    let b: BigUint = rng.gen_biguint(128);
    let e: BigUint = rng.gen_biguint(32);
    let m: BigUint = rng.gen_biguint(128);
    match test_call_to_precompile5(&mut machine, &my_addr, b.clone(), e.clone(), m.clone()) {
        Ok(actual) => {
            let expected = b.modpow(&e, &m);
            println!("actual   {}", actual);
            println!("expected {}", expected);
            assert_eq!(actual, expected);
        }
        Err(e) => {
            panic!("{}", e);
        }
    }

    machine.write_coverage("test_precompile5_big".to_string());
}

#[test]
fn reinterpret_register() {
    let mut old_machine = load_from_file(Path::new("upgradetests/regcopy_old.mexe"));
    let _ = run(&mut old_machine, vec![], false, None);
    let mut new_machine = load_from_file(Path::new("upgradetests/regcopy_new.mexe"));
    run(&mut new_machine, vec![old_machine.register], false, None).unwrap();
    assert_eq!(
        *new_machine.stack_top().unwrap(),
        Value::Int(Uint256::one())
    );
}

#[test]
fn small_upgrade() {
    use crate::upload::CodeUploader;
    let mut machine = load_from_file(Path::new("upgradetests/upgrade1_old.mexe"));
    let uploader = CodeUploader::_new_from_file(Path::new("upgradetests/upgrade1_new.mexe"));
    let code_bytes = uploader._to_flat_vec();
    let msg = Value::new_tuple(vec![
        Value::Int(Uint256::from_usize(code_bytes.len())),
        Value::new_buffer(code_bytes),
    ]);
    machine.start_coverage();
    machine.runtime_env.insert_full_inbox_contents(vec![msg]);
    let _ = run(&mut machine, vec![], false, None);

    //let mut new_machine = load_from_file(Path::new("upgradetests/regcopy_new.mexe"), rt_env);
    //run(&mut new_machine, vec![machine.register], false).unwrap();
    println!("Machine state after: {:?}", machine.state);
    assert_eq!(
        *machine.stack_top().unwrap(),
        Value::Int(Uint256::from_u64(42))
    );
    machine.write_coverage("small_upgrade".to_string());
}

#[test]
fn small_upgrade_auto_remap() {
    use crate::upload::CodeUploader;

    let mut machine = load_from_file(Path::new("upgradetests/upgrade2_old.mexe"));
    let uploader = CodeUploader::_new_from_file(Path::new("upgradetests/upgrade2_new.mexe"));
    let code_bytes = uploader._to_flat_vec();
    let msg = Value::new_tuple(vec![
        Value::Int(Uint256::from_usize(code_bytes.len())),
        Value::new_buffer(code_bytes),
    ]);
    machine.start_coverage();
    machine.runtime_env.insert_full_inbox_contents(vec![msg]);
    let _ = run(&mut machine, vec![], false, None);

    println!("Machine state after: {:?}", machine.state);
    assert_eq!(
        *machine.stack_top().unwrap(),
        Value::Int(Uint256::from_u64(42))
    );
<<<<<<< HEAD
}

#[test]
pub fn evm_test_memory_charges() {
    let small_memory_balance = balance_after_memory_usage(1000);
    let large_memory_balance = balance_after_memory_usage(1500);
    assert!(large_memory_balance < small_memory_balance);
}

#[cfg(test)]
fn balance_after_memory_usage(usage: u64) -> Uint256 {
    let mut machine = load_from_file(Path::new("arb_os/arbos.mexe"));
    machine.start_at_zero();
    let wallet = machine.runtime_env.new_wallet();
    let my_addr = Uint256::from_bytes(wallet.address().as_bytes());

    let contract = match AbiForContract::new_from_file(&test_contract_path("MemoryUsage")) {
        Ok(mut contract) => {
            let result = contract.deploy(&[], &mut machine, Uint256::zero(), None, false);
            if let Ok(contract_addr) = result {
                assert_ne!(contract_addr, Uint256::zero());
                contract
            } else {
                panic!("deploy failed");
            }
        }
        Err(e) => {
            panic!("error loading contract: {:?}", e);
        }
    };

    machine.runtime_env.insert_eth_deposit_message(
        contract.address.clone(),
        contract.address.clone(),
        Uint256::_from_eth(100),
    );
    machine.runtime_env.insert_eth_deposit_message(
        my_addr.clone(),
        my_addr.clone(),
        Uint256::_from_eth(100),
    );
    let _ = machine.run(None);

    let arbowner = _ArbOwner::_new(&wallet, false);
    arbowner
        ._set_fees_enabled(&mut machine, true, true)
        .unwrap();

    let (receipts, _) = contract
        .call_function(
            my_addr.clone(),
            "test",
            &[ethabi::Token::Uint(Uint256::from_u64(usage).to_u256())],
            &mut machine,
            Uint256::zero(),
            false,
        )
        .unwrap();
    assert_eq!(receipts.len(), 1);
    assert!(receipts[0].succeeded());

    arbowner
        ._set_fees_enabled(&mut machine, false, true)
        .unwrap();

    let arbinfo = _ArbInfo::_new(false);
    arbinfo._get_balance(&mut machine, &my_addr).unwrap()
}

#[test]
fn test_gas_estimation_non_preferred_aggregator() {
    test_gas_estimation(false);
}

#[test]
fn test_gas_estimation_preferred_aggregator() {
    test_gas_estimation(true);
}

#[cfg(test)]
fn test_gas_estimation(use_preferred_aggregator: bool) {
    let mut machine = load_from_file(Path::new("arb_os/arbos.mexe"));
    machine.start_at_zero();
    let wallet = machine.runtime_env.new_wallet();
    let my_addr = Uint256::from_bytes(wallet.address().as_bytes());

    let aggregator = Uint256::from_u64(341348);

    machine.runtime_env.insert_eth_deposit_message(
        Uint256::zero(),
        my_addr.clone(),
        Uint256::_from_eth(10000),
    );
    machine.runtime_env.insert_eth_deposit_message(
        Uint256::zero(),
        aggregator.clone(),
        Uint256::_from_eth(10000),
    );
    let _ = machine.run(None);

    let contract = match AbiForContract::new_from_file(&test_contract_path("Add")) {
        Ok(mut contract) => {
            let result = contract.deploy(&[], &mut machine, Uint256::zero(), None, false);
            if let Ok(contract_addr) = result {
                assert_ne!(contract_addr, Uint256::zero());
                contract
            } else {
                panic!("deploy failed");
            }
        }
        Err(e) => {
            panic!("error loading contract: {:?}", e);
        }
    };

    if use_preferred_aggregator {
        let arbaggregator = _ArbAggregator::_new(false);
        arbaggregator
            ._set_default_aggregator(&mut machine, aggregator.clone(), None)
            .unwrap();
    }

    let arbowner = _ArbOwner::_new(&wallet, false);
    arbowner
        ._set_fees_enabled(&mut machine, true, true)
        .unwrap();

    machine
        .runtime_env
        ._advance_time(Uint256::one(), None, true);
    let _ = machine.run(None);

    let (gas_estimate, estimate_fee_stats) = contract
        .estimate_gas_for_function_call(
            "add",
            &[
                ethabi::Token::Uint(Uint256::from_u64(1).to_u256()),
                ethabi::Token::Uint(Uint256::from_u64(1).to_u256()),
            ],
            &mut machine,
            Uint256::zero(),
            aggregator.clone(),
            &wallet,
            false,
        )
        .unwrap();

    for i in 0..4 {
        assert_eq!(
            estimate_fee_stats[0][i].mul(&estimate_fee_stats[1][i]),
            estimate_fee_stats[2][i]
        );
    }

    let mut batch = machine.runtime_env.new_batch();
    let _txid = contract
        ._add_function_call_to_compressed_batch(
            &mut batch,
            "add",
            &[
                ethabi::Token::Uint(Uint256::from_u64(1).to_u256()),
                ethabi::Token::Uint(Uint256::from_u64(1).to_u256()),
            ],
            &mut machine,
            Uint256::zero(),
            &wallet,
            Some(gas_estimate.add(&Uint256::from_u64(500))),
        )
        .unwrap();

    let num_receipts_before = machine.runtime_env.get_all_receipt_logs().len();

    machine
        .runtime_env
        .insert_batch_message(aggregator, &*batch);
    let _ = machine.run(None);

    let receipts = machine.runtime_env.get_all_receipt_logs();
    assert_eq!(receipts.len(), num_receipts_before + 1);
    let receipt = receipts[num_receipts_before].clone();
    assert!(receipt.succeeded());
    let fee_stats = receipt._get_fee_stats();
    for i in 0..4 {
        assert_eq!(fee_stats[0][i].mul(&fee_stats[1][i]), fee_stats[2][i]);
    }
=======
    machine.write_coverage("small_upgrade_auto_remap".to_string());
>>>>>>> 5f611cdf
}<|MERGE_RESOLUTION|>--- conflicted
+++ resolved
@@ -497,7 +497,7 @@
         *machine.stack_top().unwrap(),
         Value::Int(Uint256::from_u64(42))
     );
-<<<<<<< HEAD
+    machine.write_coverage("small_upgrade_auto_remap".to_string());
 }
 
 #[test]
@@ -510,7 +510,7 @@
 #[cfg(test)]
 fn balance_after_memory_usage(usage: u64) -> Uint256 {
     let mut machine = load_from_file(Path::new("arb_os/arbos.mexe"));
-    machine.start_at_zero();
+    machine.start_at_zero(true);
     let wallet = machine.runtime_env.new_wallet();
     let my_addr = Uint256::from_bytes(wallet.address().as_bytes());
 
@@ -564,7 +564,9 @@
         .unwrap();
 
     let arbinfo = _ArbInfo::_new(false);
-    arbinfo._get_balance(&mut machine, &my_addr).unwrap()
+    let balance = arbinfo._get_balance(&mut machine, &my_addr).unwrap();
+    machine.write_coverage("balance_after_memory_usage".to_string());
+    balance
 }
 
 #[test]
@@ -580,7 +582,7 @@
 #[cfg(test)]
 fn test_gas_estimation(use_preferred_aggregator: bool) {
     let mut machine = load_from_file(Path::new("arb_os/arbos.mexe"));
-    machine.start_at_zero();
+    machine.start_at_zero(true);
     let wallet = machine.runtime_env.new_wallet();
     let my_addr = Uint256::from_bytes(wallet.address().as_bytes());
 
@@ -683,7 +685,5 @@
     for i in 0..4 {
         assert_eq!(fee_stats[0][i].mul(&fee_stats[1][i]), fee_stats[2][i]);
     }
-=======
-    machine.write_coverage("small_upgrade_auto_remap".to_string());
->>>>>>> 5f611cdf
+    machine.write_coverage("test_gas_estimation".to_string());
 }