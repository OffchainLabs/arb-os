use crate::compile::{CompileError, CompileStruct, FileInfo};
use crate::mavm::Value;
use crate::run::{run, Machine, RuntimeEnvironment};
use crate::uint256::Uint256;
<<<<<<< HEAD
use std::option::Option::None;
use std::rc::Rc;
=======
use std::collections::{BTreeMap, BTreeSet};
use std::sync::Arc;
>>>>>>> 031d6026

fn compile_run_cycle(input: String) -> Machine {
    let mut compile = CompileStruct::default();
    compile.input = vec![input.clone()];
    compile.test_mode = true;
    compile.consts_file = Some(format!("arb_os/constants.json"));
<<<<<<< HEAD
    let mexe = compile.invoke().unwrap();
    let mut machine = Machine::new(
        mexe,
        RuntimeEnvironment::new(Uint256::from_usize(1111), None),
    );
    machine.start_coverage();
    run(&mut machine, vec![], false, None).unwrap();
    machine.write_coverage(input.replace("/", "-").replace(".mini", ""));
=======
    let mexe = match compile.invoke() {
        Ok((mexe, _error_system)) => mexe,
        Err(_error_system) => panic!("failed to compile"),
    };
    let mut machine = Machine::new(mexe, RuntimeEnvironment::new(None));
    run(&mut machine, vec![], false).unwrap();
>>>>>>> 031d6026
    machine
}

#[test]
fn test_basic() {
    let machine = compile_run_cycle("test-programs/basic.mini".to_string());
    assert_eq!(machine.stack_top(), None);
}

#[test]
fn test_xif_else() {
    let machine = compile_run_cycle("test-programs/xif-else.mini".to_string());
    assert_eq!(machine.stack_top(), Some(&Value::Int(Uint256::zero())));
}

#[test]
fn test_codeblocks() {
    let machine = compile_run_cycle("test-programs/codeblocks.mini".to_string());
    assert_eq!(
        machine.stack_top(),
        Some(&Value::Tuple(Arc::new(vec![
            Value::Int(Uint256::zero()),
            Value::Int(Uint256::from_u64(25))
        ])))
    );
}

#[test]
fn test_error_system() {
    fn check_correctness(
        issues: Vec<CompileError>,
        correct: &[&[usize]],
        file_info_chart: &BTreeMap<u64, FileInfo>,
        file_path: &str,
        sources: &BTreeSet<String>,
        issue_type: &str,
    ) {
        let mut issues: Vec<CompileError> = issues
            .into_iter()
            .filter(|x| x.locations.len() > 0)
            .collect();

        issues.sort_by(|a, b| {
            a.locations
                .last()
                .unwrap()
                .line
                .to_usize()
                .cmp(&b.locations.last().unwrap().line.to_usize())
        });

        let issues: Vec<Vec<usize>> = issues
            .into_iter()
            .map(|issue| {
                issue
                    .locations
                    .into_iter()
                    .filter(|loc| {
                        sources.contains(&file_info_chart.get(&loc.file_id).unwrap().name)
                    })
                    .map(|loc| loc.line.to_usize() + 1)
                    .collect::<Vec<usize>>()
            })
            .filter(|vec| !vec.is_empty())
            .collect();

        let pairs = issues.iter().zip(correct.iter());

        for (issue_lines, correct_lines) in pairs {
            let mut found_issue = issue_lines.len() != correct_lines.len();

            for (issue_line, correct_line) in issue_lines.iter().zip(correct_lines.iter()) {
                found_issue = found_issue || issue_line != correct_line;
            }

            if found_issue {
                let last_warning = issue_lines.last().unwrap();
                let last_correct = correct_lines.last().unwrap();

                if last_warning < last_correct {
                    panic!(
                        "Unexpected {} on line {} in file {}",
                        issue_type, last_warning, file_path
                    );
                } else if last_warning > last_correct {
                    panic!(
                        "Missing {} on line {} in file {}",
                        issue_type, last_correct, file_path
                    );
                } else {
                    panic!(
                        "{} mismatch on line {} in file {}",
                        issue_type, last_correct, file_path
                    );
                }
            }
        }

        if issues.len() != correct.len() {
            panic!(
                "Found {} {}s when {} are expected in {}",
                issues.len(),
                issue_type,
                correct.len(),
                file_path
            );
        }
    }

    fn check_issues(
        file_path: &str,
        sources: BTreeSet<String>,
        correct_warnings: &[&[usize]],
        correct_errors: &[&[usize]],
    ) {
        let mut compile = CompileStruct::default();
        compile.input = vec![file_path.to_string()];
        compile.warnings_are_errors = true;
        compile.consts_file = Some("minitests/constants.json".to_string());

        let (warnings, errors, file_info_chart) = match compile.invoke() {
            Ok(_) => panic!("No compile error was emitted despite the -w flag."),
            Err(error_system) => {
                error_system.print();
                (
                    error_system.warnings,
                    error_system.errors,
                    error_system.file_info_chart,
                )
            }
        };

        check_correctness(
            warnings,
            correct_warnings,
            &file_info_chart,
            file_path,
            &sources,
            "warning",
        );
        check_correctness(
            errors,
            correct_errors,
            &file_info_chart,
            file_path,
            &sources,
            "error",
        );
    }

    // check single-file warnings
    check_issues(
        "minitests/error-system-test.mini",
        vec!["error-system-test".to_string()].into_iter().collect(),
        &[
            &[7],
            &[8],
            &[10, 11],
            &[12, 13],
            &[18],
            &[19],
            &[20],
            &[32],
            &[45],
            &[51],
            &[51],
            &[53],
            &[61],
            &[62],
            &[66],
            &[70],
            &[72],
            &[73],
            &[76],
            &[76],
            &[87],
            &[89],
            &[94],
            &[94],
            &[96],
            &[84, 86, 100],
            &[104],
            &[109],
            &[116],
            &[102, 104, 119],
            &[122],
            &[127],
            &[135],
            &[147],
            &[152],
            &[155],
            &[159],
            &[179],
            &[184],
            &[190],
            &[190],
            &[193],
            &[194],
            &[196],
            &[197],
        ],
        &[&[7], &[45], &[105], &[187]],
    );

    // check directory callgraph warnings
    check_issues(
        "minitests/callgraph",
        vec!["main".to_string(), "other".to_string()]
            .into_iter()
            .collect(),
        &[
            &[15],
            &[17], // special warning from other.mini
            &[19],
            &[20],
            &[21],
            &[26],
        ],
        &[],
    );
}<|MERGE_RESOLUTION|>--- conflicted
+++ resolved
@@ -2,36 +2,23 @@
 use crate::mavm::Value;
 use crate::run::{run, Machine, RuntimeEnvironment};
 use crate::uint256::Uint256;
-<<<<<<< HEAD
-use std::option::Option::None;
-use std::rc::Rc;
-=======
 use std::collections::{BTreeMap, BTreeSet};
 use std::sync::Arc;
->>>>>>> 031d6026
 
 fn compile_run_cycle(input: String) -> Machine {
     let mut compile = CompileStruct::default();
     compile.input = vec![input.clone()];
     compile.test_mode = true;
     compile.consts_file = Some(format!("arb_os/constants.json"));
-<<<<<<< HEAD
-    let mexe = compile.invoke().unwrap();
-    let mut machine = Machine::new(
-        mexe,
-        RuntimeEnvironment::new(Uint256::from_usize(1111), None),
-    );
-    machine.start_coverage();
-    run(&mut machine, vec![], false, None).unwrap();
-    machine.write_coverage(input.replace("/", "-").replace(".mini", ""));
-=======
+
     let mexe = match compile.invoke() {
         Ok((mexe, _error_system)) => mexe,
         Err(_error_system) => panic!("failed to compile"),
     };
     let mut machine = Machine::new(mexe, RuntimeEnvironment::new(None));
-    run(&mut machine, vec![], false).unwrap();
->>>>>>> 031d6026
+    machine.start_coverage();
+    run(&mut machine, vec![], false, None).unwrap();
+    machine.write_coverage(input.replace("/", "-").replace(".mini", ""));
     machine
 }
 
