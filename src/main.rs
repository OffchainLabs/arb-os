/*
 * Copyright 2020, Offchain Labs, Inc.
 *
 * Licensed under the Apache License, Version 2.0 (the "License");
 * you may not use this file except in compliance with the License.
 * You may obtain a copy of the License at
 *
 *    http://www.apache.org/licenses/LICENSE-2.0
 *
 * Unless required by applicable law or agreed to in writing, software
 * distributed under the License is distributed on an "AS IS" BASIS,
 * WITHOUT WARRANTIES OR CONDITIONS OF ANY KIND, either express or implied.
 * See the License for the specific language governing permissions and
 * limitations under the License.
 */

#![allow(unused_parens)]

use compile::compile_from_file;
use evm::compile_evm_file;
use link::{link, postlink_compile};
use run::run_from_file;
use std::fs::File;
use std::io;
use std::path::Path;

use clap::{App, Arg, SubCommand};

mod build_builtins;
pub mod compile;
pub mod evm;
pub mod link;
pub mod mavm;
#[cfg(test)]
pub mod minitests;
pub mod pos;
pub mod run;
pub mod stringtable;
pub mod uint256;

fn main() {
    let matches = App::new("Mini compiler")
        .version("0.1")
        .author("Ed Felten <ed@offchainlabs.com")
        .about("compiles the Mini language")
        .subcommand(
            SubCommand::with_name("compile")
                .about("compile a source file")
                .arg(
                    Arg::with_name("INPUT")
                        .help("sets the file name to compile")
                        .required(true)
                        .multiple(true)
                        .index(1),
                )
                .arg(
                    Arg::with_name("output")
                        .help("sets the output file name")
                        .short("o")
                        .takes_value(true)
                        .value_name("output"),
                )
                .arg(
                    Arg::with_name("format")
                        .help("sets the output format")
                        .short("f")
                        .takes_value(true)
                        .value_name("format"),
                )
                .arg(
                    Arg::with_name("compileonly")
                        .help("compile only not link")
                        .short("c")
                        .takes_value(false),
                )
                .arg(
                    Arg::with_name("debug")
                        .help("provide debug output")
                        .short("d")
                        .takes_value(false),
                ),
        )
        .subcommand(
            SubCommand::with_name("run")
                .about("run a compiled source file")
                .arg(
                    Arg::with_name("INPUT")
                        .help("sets the file name to run")
                        .required(true)
                        .index(1),
                ),
        )
        .subcommand(
            SubCommand::with_name("evm")
                .about("compile an EVM/Truffle file")
                .arg(
                    Arg::with_name("INPUT")
                        .help("sets the file name to compile")
                        .required(true)
                        .index(1),
                )
                .arg(
                    Arg::with_name("format")
                        .help("sets the output format")
                        .short("f")
                        .takes_value(true)
                        .value_name("format"),
                )
                .arg(
                    Arg::with_name("output")
                        .help("sets the output file name")
                        .short("o")
                        .takes_value(true)
                        .value_name("output"),
                ),
        )
        .get_matches();

    if let Some(matches) = matches.subcommand_matches("compile") {
        let debug_mode = matches.is_present("debug");
        let mut output = get_output(matches.value_of("output")).unwrap();
        let filenames: Vec<_> = matches.values_of("INPUT").unwrap().collect();
        if matches.is_present("compileonly") {
            let filename = filenames[0];
            let path = Path::new(filename);
            match compile_from_file(path, debug_mode) {
                Ok(compiled_program) => {
                    compiled_program.to_output(&mut *output, matches.value_of("format"));
                }
                Err(e) => {
                    println!("Compilation error: {:?}", e);
                }
            }
        } else {
            let mut compiled_progs = Vec::new();
            for filename in filenames {
                let path = Path::new(filename);
                match compile_from_file(path, debug_mode) {
                    Ok(compiled_program) => {
                        compiled_progs.push(compiled_program);
                    }
                    Err(e) => {
                        println!("Compilation error: {}", e);
                        return;
                    }
                }
            }

<<<<<<< HEAD
            match link(&compiled_progs, false) {
                Ok(linked_prog) => match postlink_compile(linked_prog, false, debug_mode) {
                    Ok(completed_program) => { 
                        completed_program.to_output(&mut *output, matches.value_of("format")); 
=======
            match link(&compiled_progs) {
                Ok(linked_prog) => match postlink_compile(linked_prog, debug_mode) {
                    Ok(completed_program) => {
                        completed_program.to_output(&mut *output, matches.value_of("format"));
>>>>>>> 65a9e91d
                    }
                    Err(e) => {
                        println!("Linking error: {}", e);
                        return;
                    }
                },
                Err(e) => {
                    println!("Linking error: {}", e);
                }
            }
        }
    }

    if let Some(matches) = matches.subcommand_matches("run") {
        let filename = matches.value_of("INPUT").unwrap();
        let path = Path::new(filename);
        match run_from_file(path, Vec::new()) {
            Ok(val) => {
                println!("Result: {}", val);
            }
            Err(e) => {
                println!("{:?}", e);
            }
        }
    }

    if let Some(matches) = matches.subcommand_matches("evm") {
        let debug_mode = matches.is_present("debug");  
        let mut output = get_output(matches.value_of("output")).unwrap();
        let filename = matches.value_of("INPUT").unwrap();
        let path = Path::new(filename);
<<<<<<< HEAD
        match compile_evm_file(path, debug_mode) {
            Ok(compiled_contracts) => { 
                for contract in compiled_contracts {
                    contract.to_output(&mut *output, matches.value_of("format")); 
                }
            }
            Err(e) => { panic!("Compilation error: {:?}", e); }
=======
        match compile_evm_file(path) {
            Ok(compiled_program) => {
                compiled_program.to_output(&mut *output, matches.value_of("format"));
            }
            Err(e) => {
                panic!("Compilation error: {}", e);
            }
>>>>>>> 65a9e91d
        }
    }
}

fn get_output(output_filename: Option<&str>) -> Result<Box<dyn io::Write>, io::Error> {
    match output_filename {
        Some(ref path) => File::create(path).map(|f| Box::new(f) as Box<dyn io::Write>),
        None => Ok(Box::new(io::stdout())),
    }
}<|MERGE_RESOLUTION|>--- conflicted
+++ resolved
@@ -146,17 +146,10 @@
                 }
             }
 
-<<<<<<< HEAD
-            match link(&compiled_progs, false) {
+            match link(&compiled_progs) {
                 Ok(linked_prog) => match postlink_compile(linked_prog, false, debug_mode) {
-                    Ok(completed_program) => { 
-                        completed_program.to_output(&mut *output, matches.value_of("format")); 
-=======
-            match link(&compiled_progs) {
-                Ok(linked_prog) => match postlink_compile(linked_prog, debug_mode) {
                     Ok(completed_program) => {
                         completed_program.to_output(&mut *output, matches.value_of("format"));
->>>>>>> 65a9e91d
                     }
                     Err(e) => {
                         println!("Linking error: {}", e);
@@ -188,23 +181,15 @@
         let mut output = get_output(matches.value_of("output")).unwrap();
         let filename = matches.value_of("INPUT").unwrap();
         let path = Path::new(filename);
-<<<<<<< HEAD
         match compile_evm_file(path, debug_mode) {
-            Ok(compiled_contracts) => { 
+           Ok(compiled_contracts) => { 
                 for contract in compiled_contracts {
                     contract.to_output(&mut *output, matches.value_of("format")); 
                 }
-            }
-            Err(e) => { panic!("Compilation error: {:?}", e); }
-=======
-        match compile_evm_file(path) {
-            Ok(compiled_program) => {
-                compiled_program.to_output(&mut *output, matches.value_of("format"));
-            }
+            } 
             Err(e) => {
                 panic!("Compilation error: {}", e);
             }
->>>>>>> 65a9e91d
         }
     }
 }
