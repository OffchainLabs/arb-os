/*
 * Copyright 2020, Offchain Labs, Inc. All rights reserved.
 */

#![allow(unused_parens)]

use crate::link::LinkedProgram;
use clap::Clap;
use compile::{compile_from_file, CompileError};
use contracttemplates::generate_contract_template_file_or_die;
use link::{link, postlink_compile};
use pos::try_display_location;
use run::{
    profile_gen_from_file, replay_from_testlog_file, run_from_file, ProfilerMode,
    RuntimeEnvironment,
};
use std::collections::BTreeMap;
use std::fs::File;
use std::io;
use std::io::Read;
use std::path::Path;
use std::time::Instant;
use uint256::Uint256;

#[cfg(test)]
mod buffertests;
mod compile;
mod contracttemplates;
mod evm;
mod link;
mod mavm;
#[cfg(test)]
mod minitests;
pub mod pos;
mod run;
mod stringtable;
mod uint256;

///Command line options for compile subcommand.
#[derive(Clap, Debug)]
struct CompileStruct {
    input: Vec<String>,
    #[clap(short, long)]
    debug_mode: bool,
    #[clap(short, long)]
    test_mode: bool,
    #[clap(short, long)]
    output: Option<String>,
    #[clap(short, long)]
    compile_only: bool,
    #[clap(short, long)]
    format: Option<String>,
    #[clap(short, long)]
    inline: bool,
}

///Command line options for run subcommand.
#[derive(Clap, Debug)]
struct RunStruct {
    input: String,
    #[clap(short, long)]
    debug: bool,
}

///Command line options for EvmDebug subcommand.
#[derive(Clap, Debug)]
struct EvmDebug {
    #[clap(short, long)]
    debug: bool,
    #[clap(short, long)]
    profiler: bool,
}

///Command line options for replay subcommand.
#[derive(Clap, Debug)]
struct Replay {
    input: String,
    #[clap(short, long)]
    debug: bool,
    #[clap(short, long)]
    profiler: ProfilerMode,
    #[clap(short, long)]
    trace: Option<String>,
}

///Command line options for profiler subcommand.
#[derive(Clap, Debug)]
struct Profiler {
    input: String,
    #[clap(short, long)]
    mode: ProfilerMode,
}

///Command line options for reformat subcommand.
#[derive(Clap, Debug)]
struct Reformat {
    input: String,
    output: Option<String>,
    #[clap(short, long)]
    format: Option<String>,
}

///Command line options for evm-tests subcommand.
#[derive(Clap, Debug)]
struct EvmTests {
    input: Vec<String>,
    #[clap(short, long)]
    savelogs: bool,
}

///Main enum for command line arguments.
#[derive(Clap, Debug)]
enum Args {
    Compile(CompileStruct),
    Run(RunStruct),
    EvmDebug(EvmDebug),
    Profiler(Profiler),
    Replay(Replay),
    MakeTestLogs,
    MakeBenchmarks,
    MakeTemplates,
    Reformat(Reformat),
    EvmTests(EvmTests),
}

fn main() -> Result<(), CompileError> {
    let start_time = Instant::now();
    let matches = Args::parse();

    match matches {
        Args::Compile(compile) => {
            let debug_mode = compile.debug_mode;
<<<<<<< HEAD
            let test_mode = compile.test_mode;
            let mut output = get_output(compile.output.as_deref()).unwrap();
=======
            let mut output = get_output(compile.output.clone()).unwrap();
>>>>>>> 3fed04a4
            let filenames: Vec<_> = compile.input.clone();
            let mut file_name_chart = BTreeMap::new();
            if compile.compile_only {
                let filename = &filenames[0];
                let path = Path::new(filename);
                match compile_from_file(path, &mut file_name_chart, debug_mode, compile.inline) {
                    Ok(mut compiled_program) => {
                        compiled_program.iter_mut().for_each(|prog| {
                            prog.file_name_chart.extend(file_name_chart.clone());
                            prog.to_output(&mut *output, compile.format.as_deref());
                        });
                    }
                    Err(e) => {
                        println!(
                            "Compilation error: {}\n{}",
                            e,
                            try_display_location(e.location, &file_name_chart, true)
                        );
                        return Err(e);
                    }
                }
            } else {
                let mut compiled_progs = Vec::new();
                for filename in &filenames {
                    let path = Path::new(filename);
                    match compile_from_file(path, &mut file_name_chart, debug_mode, compile.inline)
                    {
                        Ok(compiled_program) => {
                            compiled_program.into_iter().for_each(|prog| {
                                file_name_chart.extend(prog.file_name_chart.clone());
                                compiled_progs.push(prog)
                            });
                        }
                        Err(e) => {
                            println!(
                                "Compilation error: {}\n{}",
                                e,
                                try_display_location(e.location, &file_name_chart, true)
                            );
                            return Err(e);
                        }
                    }
                }

                match link(&compiled_progs, test_mode) {
                    Ok(linked_prog) => {
                        match postlink_compile(
                            linked_prog,
                            file_name_chart.clone(),
                            test_mode,
                            debug_mode,
                        ) {
                            Ok(completed_program) => {
                                completed_program
                                    .to_output(&mut *output, compile.format.as_deref());
                            }
                            Err(e) => {
                                println!(
                                    "Linking error: {}\n{}",
                                    e,
                                    try_display_location(e.location, &file_name_chart, true)
                                );
                                return Err(e);
                            }
                        }
                    }
                    Err(e) => {
                        println!(
                            "Linking error: {}\n{}",
                            e,
                            try_display_location(e.location, &file_name_chart, true)
                        );
                        return Err(e);
                    }
                }
            }
        }

        Args::Run(run) => {
            let filename = run.input;
            let debug = run.debug;
            let path = Path::new(&filename);
            let env = RuntimeEnvironment::new(Uint256::from_usize(1111), None);
            match run_from_file(path, Vec::new(), env, debug) {
                Ok(logs) => {
                    println!("Logs: {:?}", logs);
                }
                Err(e) => {
                    println!("{:?}", e);
                }
            }
        }

        Args::EvmDebug(evm_debug) => {
            let debug = evm_debug.debug;
            let profile = evm_debug.profiler;
            //let _ = evm::evm_xcontract_call_with_constructors(None, debug, profile);
            let _ = evm::evm_xcontract_call_using_batch(None, debug, profile);
        }

        Args::Profiler(path) => {
            let input = path.input;
            profile_gen_from_file(
                input.as_ref(),
                Vec::new(),
                RuntimeEnvironment::new(Uint256::from_usize(1111), None),
                path.mode,
            );
        }

        Args::Replay(replay) => {
            let path = replay.input.as_str();
            let debug = replay.debug;
            let profiler = replay.profiler;
            let trace_file = replay.trace.as_deref();

            if let Err(e) = replay_from_testlog_file(path, true, debug, profiler, trace_file) {
                panic!("Error reading from {}: {}", path, e);
            }
        }

        Args::MakeTestLogs => {
            evm::make_logs_for_all_arbos_tests();
        }

        Args::MakeBenchmarks => {
            evm::benchmarks::make_benchmarks();
        }

        Args::MakeTemplates => {
            let path = Path::new("arb_os/contractTemplates.mini");
            generate_contract_template_file_or_die(path);
        }

        Args::Reformat(reformat) => {
            let path = Path::new(&reformat.input);
            let mut file = File::open(path).map_err(|_| {
                CompileError::new(
                    format!(
                        "Could not open file: \"{}\"",
                        path.to_str().unwrap_or("non-utf8")
                    ),
                    None,
                )
            })?;
            let mut s = String::new();
            file.read_to_string(&mut s).map_err(|_| {
                CompileError::new(
                    format!("Failed to read input file \"{}\" to string", reformat.input),
                    None,
                )
            })?;
            let result: LinkedProgram = serde_json::from_str(&s).map_err(|_| {
                CompileError::new(
                    format!("Could not parse input file \"{}\" as json", reformat.input),
                    None,
                )
            })?;

            result.to_output(
                &mut get_output(reformat.output).unwrap(),
                reformat.format.as_deref(),
            );
        }

        Args::EvmTests(options) => {
            let mut paths = options.input;
            if paths.len() == 0 {
                paths = [
                    "evm-tests/tests/VMTests/vmArithmeticTest",
                    "evm-tests/tests/VMTests/vmPushDupSwapTest",
                    "evm-tests/tests/VMTests/vmBitwiseLogicOperation",
                    "evm-tests/tests/VMTests/vmIOandFlowOperations",
                    "evm-tests/tests/VMTests/vmSha3Test",
                    "evm-tests/tests/VMTests/vmRandomTest",
                    "evm-tests/tests/VMTests/vmSystemOperations",
                    "evm-tests/tests/VMTests/vmEnvironmentalInfo",
                    "evm-tests/tests/VMTests/vmLogTest",
                ]
                .iter()
                .map(|a| a.to_string())
                .collect()
            }
            let mut num_successes = 0u64;
            let mut num_failures = 0u64;
            for path_name in paths.iter() {
                let path = Path::new(path_name);
                let (ns, nf) = evm::evmtest::run_evm_tests(
                    path,
                    if options.savelogs {
                        Some(Path::new("evm-test-logs/"))
                    } else {
                        None
                    },
                )
                .unwrap();
                num_successes = num_successes + ns;
                num_failures = num_failures + nf;
            }
            println!("{} successes, {} failures", num_successes, num_failures);
        }
    }
    let total_time = Instant::now() - start_time;
    println!(
        "Finished in {}.{:0>3} seconds.",
        total_time.as_secs(),
        total_time.subsec_millis()
    );

    Ok(())
}

///Creates a `dyn Write` from an optional filename, if a filename is specified, creates a file
/// handle, otherwise gives stdout.
fn get_output(output_filename: Option<String>) -> Result<Box<dyn io::Write>, io::Error> {
    match output_filename {
        Some(ref path) => File::create(path).map(|f| Box::new(f) as Box<dyn io::Write>),
        None => Ok(Box::new(io::stdout())),
    }
}<|MERGE_RESOLUTION|>--- conflicted
+++ resolved
@@ -130,12 +130,8 @@
     match matches {
         Args::Compile(compile) => {
             let debug_mode = compile.debug_mode;
-<<<<<<< HEAD
             let test_mode = compile.test_mode;
-            let mut output = get_output(compile.output.as_deref()).unwrap();
-=======
             let mut output = get_output(compile.output.clone()).unwrap();
->>>>>>> 3fed04a4
             let filenames: Vec<_> = compile.input.clone();
             let mut file_name_chart = BTreeMap::new();
             if compile.compile_only {
