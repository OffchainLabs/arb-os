/*
 * Copyright 2020, Offchain Labs, Inc. All rights reserved.
 */

//! Provides types and utilities for linking together compiled mini programs

use crate::compile::{
    comma_list, CompileError, CompiledProgram, DebugInfo, ErrorSystem, FileInfo, GlobalVar,
    SourceFileMap, Type, TypeTree,
};
use crate::console::Color;
use crate::mavm::{AVMOpcode, Instruction, LabelId, Opcode, Value};
use crate::pos::{try_display_location, Location};
use crate::stringtable::StringId;
use petgraph::dot::{Config, Dot};
use petgraph::graph::{DiGraph, NodeIndex};
use petgraph::visit::DfsPostOrder;
use serde::{Deserialize, Serialize};
use std::collections::hash_map::{DefaultHasher, HashMap};
use std::collections::{BTreeMap, HashSet};
use std::fs::File;
use std::hash::{Hash, Hasher};
use std::io;
use std::io::Write;

use crate::compile::miniconstants::init_constant_table;
use std::path::Path;
pub use xformcode::{TupleTree, TUPLE_SIZE};

mod optimize;
mod striplabels;
mod xformcode;

#[derive(Clone, Serialize, Deserialize)]
pub struct SerializableTypeTree {
    inner: BTreeMap<String, (Type, String)>,
}

impl SerializableTypeTree {
    pub fn from_type_tree(tree: TypeTree) -> Self {
        let mut inner = BTreeMap::new();
        for ((path, id), tipe) in tree.into_iter() {
            inner.insert(format!("{}, {}", comma_list(&path), id), tipe);
        }
        Self { inner }
    }
    pub fn into_type_tree(self) -> TypeTree {
        let mut type_tree = HashMap::new();
        for (path, tipe) in self.inner.into_iter() {
            let mut x: Vec<_> = path.split(", ").map(|val| val.to_string()).collect();
            let id = x
                .pop()
                .map(|id| id.parse::<usize>())
                .expect("empty list")
                .expect("failed to parse");
            type_tree.insert((x, id), tipe);
        }
        type_tree
    }
}

/// Represents a mini program that has gone through the post-link compilation step.
///
/// This is typically constructed via the `postlink_compile` function.
#[derive(Serialize, Deserialize)]
pub struct LinkedProgram {
    #[serde(default)]
    pub arbos_version: u64,
    pub code: Vec<Instruction<AVMOpcode>>,
    pub static_val: Value,
    pub globals: Vec<GlobalVar>,
    // #[serde(default)]
    pub file_info_chart: BTreeMap<u64, FileInfo>,
    pub type_tree: SerializableTypeTree,
}

impl LinkedProgram {
    /// Serializes self to the format specified by the format argument, with a default of json for
    /// None. The output is written to a dynamically dispatched implementor of `std::io::Write`,
    /// specified by the output argument.
    pub fn to_output(&self, output: &mut dyn io::Write, format: Option<&str>) {
        match format {
            Some("pretty") => {
                writeln!(output, "static: {}", self.static_val).unwrap();
                for (idx, insn) in self.code.iter().enumerate() {
                    writeln!(
                        output,
                        "{:05}:  {} \t\t {}",
                        idx,
                        insn,
                        try_display_location(
                            insn.debug_info.location,
                            &self.file_info_chart,
                            false
                        )
                    )
                    .unwrap();
                }
            }
            None | Some("json") => match serde_json::to_string(self) {
                Ok(prog_str) => {
                    writeln!(output, "{}", prog_str).unwrap();
                }
                Err(e) => {
                    eprintln!("failure");
                    writeln!(output, "json serialization error: {:?}", e).unwrap();
                }
            },
            Some("bincode") => match bincode::serialize(self) {
                Ok(encoded) => {
                    if let Err(e) = output.write_all(&encoded) {
                        writeln!(output, "bincode write error: {:?}", e).unwrap();
                    }
                }
                Err(e) => {
                    writeln!(output, "bincode serialization error: {:?}", e).unwrap();
                }
            },
            Some(weird_value) => {
                writeln!(output, "invalid format: {}", weird_value).unwrap();
            }
        }
    }
}

/// Represents an import generated by a `use` statement.
#[derive(Clone, Debug, Serialize, Deserialize, PartialEq, Eq)]
pub struct Import {
    /// Module path, relative to logical program root.
    pub path: Vec<String>,
    /// Name of `Type` or function to be imported.
    pub name: String,
    /// Unique global id this import refers to
    pub unique_id: LabelId,
    /// `StringId` of the use-statement from parsing according to the containing module's `StringTable`
    pub id: Option<StringId>,
    /// Location of the use-statement in code
    pub location: Option<Location>,
}

impl Import {
    pub fn new(
        path: Vec<String>,
        name: String,
        id: Option<StringId>,
        location: Option<Location>,
    ) -> Self {
        let unique_id = Import::unique_id(&path, &name);
        Import {
            path,
            name,
            unique_id,
            id,
            location,
        }
    }

    pub fn loc(&self) -> Vec<Location> {
        self.location.into_iter().collect()
    }

    pub fn new_builtin(virtual_file: &str, name: &str) -> Self {
        let path = vec!["core".to_string(), virtual_file.to_string()];
        let name = name.to_string();
        let unique_id = Import::unique_id(&path, &name);
        Import {
            path,
            name,
            unique_id,
            id: None,
            location: None,
        }
    }

    pub fn unique_id(path: &Vec<String>, name: &String) -> LabelId {
        let mut hasher = DefaultHasher::new();
        path.hash(&mut hasher);
        name.hash(&mut hasher);
        hasher.finish()
    }
}

pub type ProgGraph = DiGraph<CompiledProgram, usize>;

/// Creates a graph of the `CompiledProgram`s and then combines them into a single
/// `CompiledProgram` in such a way as to reduce the number of backward jumps.
pub fn link(
    progs: Vec<CompiledProgram>,
    globals: Vec<GlobalVar>,
    error_system: &mut ErrorSystem,
    test_mode: bool,
) -> CompiledProgram {
    let mut merged_source_file_map = SourceFileMap::new_empty();
    let mut merged_file_info_chart = HashMap::new();
    let type_tree = progs[0].type_tree.clone();

    let mut graph = ProgGraph::new();
    let mut id_to_node = HashMap::new();

    for prog in progs {
        merged_source_file_map.push(
            prog.code.len(),
            match &prog.source_file_map {
                Some(sfm) => sfm.get(0),
                None => "".to_string(),
            },
        );
        merged_file_info_chart.extend(prog.file_info_chart.clone());
        let func_id = prog.unique_id;
        let node = graph.add_node(prog);
        id_to_node.insert(func_id, node);
    }

    for node in graph.node_indices() {
        let prog = &graph[node];

        let uniques = prog.code.iter().flat_map(|insn| insn.get_uniques());

        let mut usages = BTreeMap::new();
        for unique in uniques {
            *usages.entry(unique).or_insert(0) += 1;
        }

        for (unique, count) in usages {
            let dest = *id_to_node.get(&unique).unwrap();
            if node != dest {
                graph.add_edge(node, dest, count);
            }
        }
    }

    let mut debug_info = DebugInfo::default();
    debug_info.attributes.codegen_print = globals
        .iter()
        .any(|x| x.debug_info.attributes.codegen_print);

    // Initialize globals or allow jump table retrieval
    let mut linked_code = if test_mode {
        vec![
            Instruction::from_opcode_imm(
                Opcode::AVMOpcode(AVMOpcode::Noop),
                Value::none(),
                debug_info,
            ),
            Instruction::from_opcode_imm(
                Opcode::AVMOpcode(AVMOpcode::Rset),
                Value::none(), // gets hardcoded later
                debug_info,
            ),
        ]
    } else {
        vec![
            Instruction::from_opcode(Opcode::AVMOpcode(AVMOpcode::Rpush), debug_info),
            Instruction::from_opcode_imm(
                Opcode::AVMOpcode(AVMOpcode::Noop),
                Value::none(),
                debug_info,
            ),
            Instruction::from_opcode_imm(
                Opcode::AVMOpcode(AVMOpcode::Rset),
                Value::none(), // gets hardcoded later
                debug_info,
            ),
        ]
    };

    let main = NodeIndex::from(0);
    let mut dfs = DfsPostOrder::new(&graph, main);
    let mut traversal = vec![];
    while let Some(node) = dfs.next(&graph) {
        traversal.push(node);
    }
    traversal.reverse();

    let mut unvisited: HashSet<_> = graph.node_indices().collect();
    for node in traversal {
        unvisited.remove(&node);
        let prog = &graph[node];
        linked_code.append(&mut prog.code.clone());
    }

    for node in graph.node_indices() {
        let name = &graph[node].name;
        let path = &graph[node].path;
        let debug_info = &graph[node].debug_info;

        if ["core", "std", "meta"].contains(&path[0].as_str()) {
            continue;
        }

        if unvisited.contains(&node) && !name.starts_with('_') {
            error_system.warnings.push(CompileError::new_warning(
                String::from("Compile warning"),
                format!(
                    "func {} is unreachable",
                    Color::color(error_system.warn_color, name)
                ),
                debug_info.locs(),
            ));
        }
    }

    let graph = graph.map(|_, prog| prog.name.clone(), |_, e| e);

    let mut file = File::create("callgraph.dot").expect("failed to open file");
    let dot = Dot::with_config(&graph, &[Config::EdgeNoLabel]);
    writeln!(&mut file, "{:?}", dot).expect("failed to write .dot file");

    // check for unvisited

    CompiledProgram::new(
        String::from("entry_point"),
        vec![String::from("meta"), String::from("link")],
        linked_code,
        globals,
        Some(merged_source_file_map),
        merged_file_info_chart,
        type_tree,
        DebugInfo::default(),
    )
}

/// Converts a linked `CompiledProgram` into a `LinkedProgram` by fixing non-forward jumps,
/// converting wide tuples to nested tuples, performing code optimizations, converting the jump
/// table to a static value, and combining the file info chart with the associated argument.
pub fn postlink_compile(
    program: CompiledProgram,
    mut file_info_chart: BTreeMap<u64, FileInfo>,
    _error_system: &mut ErrorSystem,
    test_mode: bool,
    debug: bool,
) -> Result<LinkedProgram, CompileError> {
    let consider_debug_printing = |code: &Vec<Instruction>, did_print: bool, phase: &str| {
        if debug {
            println!("========== {} ==========", phase);
            for (idx, insn) in code.iter().enumerate() {
                println!(
                    "{}  {}",
                    Color::grey(format!("{:04}", idx)),
                    insn.pretty_print(Color::PINK)
                );
            }
        } else if did_print {
            println!("========== {} ==========", phase);
            for (idx, insn) in code.iter().enumerate() {
                if insn.debug_info.attributes.codegen_print {
                    println!(
                        "{}  {}",
                        Color::grey(format!("{:04}", idx)),
                        insn.pretty_print(Color::PINK)
                    );
                }
            }
        }
    };

    let mut did_print = false;

    if debug {
        println!("========== after initial linking ===========");
        for (idx, insn) in program.code.iter().enumerate() {
            println!(
                "{}  {}",
                Color::grey(format!("{:04}", idx)),
                insn.pretty_print(Color::PINK)
            );
        }
    } else {
        for (idx, insn) in program.code.iter().enumerate() {
            if insn.debug_info.attributes.codegen_print {
                println!(
                    "{}  {}",
                    Color::grey(format!("{:04}", idx)),
                    insn.pretty_print(Color::PINK)
                );
                did_print = true;
            }
        }
    }
<<<<<<< HEAD
    let (code_2, jump_table) =
        striplabels::fix_backward_labels(&program.code, program.globals.len() - 1);
    //consider_debug_printing(&code_2, did_print, "after fix_backward_labels");

    let code_3 = xformcode::fix_tuple_size(&code_2, program.globals.len())?;
    //consider_debug_printing(&code_3, did_print, "after fix_tuple_size");

    let code_4 = optimize::peephole(&code_3);
    //consider_debug_printing(&code_4, did_print, "after peephole optimization");
=======
    let (code, jump_table) =
        striplabels::fix_nonforward_labels(&program.code, program.globals.len() - 1);
    consider_debug_printing(&code, did_print, "after fix_backward_labels");

    let code = xformcode::fix_tuple_size(&code, program.globals.len())?;
    consider_debug_printing(&code, did_print, "after fix_tuple_size");

    let code = optimize::peephole(&code);
    consider_debug_printing(&code, did_print, "after peephole optimization");
>>>>>>> bde2c758

    let (mut code, jump_table_final) = striplabels::strip_labels(code, &jump_table)?;
    let jump_table_len = jump_table_final.len();
    let jump_table_value = xformcode::jump_table_to_value(jump_table_final);

    // hardcode globals & set error codepoints
    let globals =
        xformcode::make_globals_tuple(&program.globals, &jump_table_value, &program.type_tree);
    let write_offset = if test_mode { 1 } else { 2 };
    code[write_offset].immediate = Some(globals.clone());
    code = xformcode::set_error_codepoints(code);

    let code_final: Vec<_> = code
        .into_iter()
        .map(|insn| {
            if let Opcode::AVMOpcode(inner) = insn.opcode {
                Ok(Instruction::new(inner, insn.immediate, insn.debug_info))
            } else {
                Err(CompileError::new(
                    String::from("Postlink error"),
                    format!("In final output encountered virtual opcode {}", insn.opcode),
                    insn.debug_info.location.into_iter().collect(),
                ))
            }
        })
        .collect::<Result<Vec<_>, CompileError>>()?;

    if debug {
        println!("============ after strip_labels =============");
        println!("static: {}", jump_table_value);
        for (idx, insn) in code_final.iter().enumerate() {
            println!("{:04}  {}", idx, insn.pretty_print(Color::PINK));
        }
        println!("============ after full compile/link =============");
    }

    if debug {
        let globals_shape = xformcode::make_uninitialized_tuple(program.globals.len());
        let globals_index = xformcode::make_numbered_tuple(program.globals.len());
        let globals_names = xformcode::make_named_tuple(&program.globals);

        println!("\nGlobal Vars {}\n", program.globals.len());
        println!("shape {}\n", globals_shape.pretty_print(Color::PINK));
        println!("names {}\n", globals_names.pretty_print(Color::MINT));
        println!("index {}\n\n", globals_index.pretty_print(Color::MINT));
        println!("Globals Tuple\n{}\n", globals.pretty_print(Color::GREY));

        println!(
            "Globals Tuple Debug\n{}\n",
            xformcode::make_globals_tuple_debug(&program.globals, &program.type_tree)
                .replace_last_none(&jump_table_value)
                .pretty_print(Color::GREY)
        );

        let jump_shape = xformcode::make_uninitialized_tuple(jump_table_len);
        println!(
            "Jump Table {}\n{}\n",
            jump_table_len,
            jump_shape.pretty_print(Color::PINK)
        );

        let size = code_final.iter().count() as f64;
        println!("Total Instructions {}", size);
    }

    file_info_chart.extend(program.file_info_chart.clone());

    Ok(LinkedProgram {
        arbos_version: init_constant_table(Some(Path::new("arb_os/constants.json")))
            .unwrap()
            .get("ArbosVersionNumber")
            .unwrap()
            .clone()
            .trim_to_u64(),
        code: code_final,
        static_val: Value::none(),
        globals: program.globals.clone(),
        file_info_chart,
        type_tree: SerializableTypeTree::from_type_tree(program.type_tree),
    })
}<|MERGE_RESOLUTION|>--- conflicted
+++ resolved
@@ -377,19 +377,9 @@
             }
         }
     }
-<<<<<<< HEAD
-    let (code_2, jump_table) =
+
+    let (code, jump_table) =
         striplabels::fix_backward_labels(&program.code, program.globals.len() - 1);
-    //consider_debug_printing(&code_2, did_print, "after fix_backward_labels");
-
-    let code_3 = xformcode::fix_tuple_size(&code_2, program.globals.len())?;
-    //consider_debug_printing(&code_3, did_print, "after fix_tuple_size");
-
-    let code_4 = optimize::peephole(&code_3);
-    //consider_debug_printing(&code_4, did_print, "after peephole optimization");
-=======
-    let (code, jump_table) =
-        striplabels::fix_nonforward_labels(&program.code, program.globals.len() - 1);
     consider_debug_printing(&code, did_print, "after fix_backward_labels");
 
     let code = xformcode::fix_tuple_size(&code, program.globals.len())?;
@@ -397,7 +387,6 @@
 
     let code = optimize::peephole(&code);
     consider_debug_printing(&code, did_print, "after peephole optimization");
->>>>>>> bde2c758
 
     let (mut code, jump_table_final) = striplabels::strip_labels(code, &jump_table)?;
     let jump_table_len = jump_table_final.len();
