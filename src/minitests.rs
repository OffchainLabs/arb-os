--- conflicted
+++ resolved
@@ -188,16 +188,16 @@
 }
 
 #[test]
-<<<<<<< HEAD
 pub fn test_crosscontract_call_with_constructors() {
     match crate::evm::evm_xcontract_call_with_constructors(None, false, false) {
         Ok(result) => assert_eq!(result, true),
         Err(e) => panic!("error {}", e),
     }
-=======
+}
+
+#[test]
 fn test_erc20() {
     crate::evm::mint_erc20_and_get_balance(false);
->>>>>>> 08d9eb32
 }
 
 pub fn make_logs_for_all_arbos_tests() {
@@ -232,8 +232,3 @@
         false,
     );
 }
-
-#[test]
-fn test_erc20() {
-    crate::evm::mint_erc20_and_get_balance(false);
-}