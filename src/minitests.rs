--- conflicted
+++ resolved
@@ -153,15 +153,11 @@
     test_globaltest(4, Value::Int(Uint256::from_usize(7)));
 }
 
-<<<<<<< HEAD
-=======
 #[test]
 fn testglobal5() {
     test_globaltest(5, Value::Int(Uint256::from_usize(13)));
 }
 
-#[allow(dead_code)]
->>>>>>> 6842e96e
 fn test_globaltest(test_num: usize, expected_result: Value) {
     let path = Path::new("builtin/globaltest.mexe"); 
     let res = run_from_file(path, vec![Value::Int(Uint256::from_usize(test_num))]);
