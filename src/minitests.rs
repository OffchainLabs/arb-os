--- conflicted
+++ resolved
@@ -434,13 +434,12 @@
 }
 
 #[test]
-<<<<<<< HEAD
 fn test_ecpairing_precompile() {
     crate::evm::_evm_ecpairing_precompile(None, false);
-=======
+}
+
 fn test_ripemd160_precompile() {
     crate::evm::_evm_eval_ripemd160(None, false);
->>>>>>> ae0add33
 }
 
 #[test]
@@ -612,13 +611,12 @@
 }
 
 #[test]
-<<<<<<< HEAD
 fn test_bls_registry() {
     crate::evm::bls::_evm_test_bls_registry(None, false);
-=======
+}
+
 fn test_rollup_tracker() {
     crate::run::rolluptest::_test_rollup_tracker();
->>>>>>> ae0add33
 }
 
 fn test_call_to_precompile5(
