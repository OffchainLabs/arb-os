--- conflicted
+++ resolved
@@ -396,13 +396,12 @@
 }
 
 #[test]
-<<<<<<< HEAD
 fn test_evm_add_code() {
     crate::evm::_basic_evm_add_test(None, false).unwrap();
-=======
+}
+
 fn test_same_address_deploy() {
     crate::evm::_evm_test_same_address_deploy(None, false);
->>>>>>> ba9752ce
 }
 
 #[test]
