--- conflicted
+++ resolved
@@ -279,10 +279,9 @@
 }
 
 Expr14: Expr = {
-<<<<<<< HEAD
-	<lno: @L> "struct" "{" <fi: FieldInitializer+> "}" => Expr::StructInitializer(fi, file_info.location(BytePos::from(lno))),
-	"(" <e: Expr> ")" => <>,
-	<lno: @L> "(" <c: CommaedExprs> "," ")" => Expr::Tuple(c, file_info.location(BytePos::from(lno))),
+	<lno: @L> "struct" "{" <fi: FieldInitializers> "}" => Expr::StructInitializer(fi, file_info.location(BytePos::from(lno))),
+    "(" <e: Expr> ")" => <>,
+	<lno: @L> "(" <c: CommaedExprs> ")" => Expr::Tuple(c, file_info.location(BytePos::from(lno))),
 	<lno: @L> <i: Ident> => Expr::VariableRef(i, file_info.location(BytePos::from(lno))),
 }
 
@@ -294,21 +293,10 @@
 	"false" => Constant::Bool(false),
 	"true" => Constant::Bool(true),
 	"null" => Constant::Null,
-=======
-	<lno: @L> "struct" "{" <fi: FieldInitializers> "}" => Expr::StructInitializer(fi, file_info.location(BytePos::from(lno))),
-	<lno: @L> <u: UnsignedInteger> => Expr::ConstUint(u, file_info.location(BytePos::from(lno))),
-	<lno: @L> <s: SignedInteger> => Expr::ConstInt(s, file_info.location(BytePos::from(lno))),
-	"(" <e: Expr> ")" => <>,
-	<lno: @L> "(" <c: CommaedExprs> ")" => Expr::Tuple(c, file_info.location(BytePos::from(lno))),
-	<lno: @L> "false" => Expr::ConstBool(false, file_info.location(BytePos::from(lno))),
-	<lno: @L> "true" => Expr::ConstBool(true, file_info.location(BytePos::from(lno))),
-	<lno: @L> "null" => Expr::Null(file_info.location(BytePos::from(lno))),
-	<lno: @L> <i: Ident> => Expr::VariableRef(i, file_info.location(BytePos::from(lno))),
 }
 
 FieldInitializers: Vec<FieldInitializer> = {
 	<mut l: (<FieldInitializer> ",")*> <f: FieldInitializer> ","? => {l.push(f);l},
->>>>>>> 58fb7734
 }
 
 FieldInitializer: FieldInitializer = {
