--- conflicted
+++ resolved
@@ -1867,11 +1867,7 @@
         "L2 tx {}, L1 calldata {}, L2 storage {}, base gas {}, congestion gas {}, total gas {}",
         l2tx, l1calldata, storage, basegas, conggas, totalgas
     );
-<<<<<<< HEAD
-    assert_eq!(l2tx, Uint256::from_u64(8625000000000000));
-=======
     assert_eq!(l2tx, Uint256::from_u64(600000000000000));
->>>>>>> 1362904c
     assert_eq!(l1calldata, Uint256::from_u64(172500000000));
     assert_eq!(storage, Uint256::from_u64(300000000000000));
     assert_eq!(basegas, Uint256::from_u64(1500000000));
@@ -1884,11 +1880,7 @@
         "L2 tx / ag {}, L1 calldata / ag {}, L2 storage / ag {}",
         l2tx, l1calldata, storage
     );
-<<<<<<< HEAD
-    assert_eq!(l2tx, Uint256::from_u64(5750000));
-=======
     assert_eq!(l2tx, Uint256::from_u64(400000));
->>>>>>> 1362904c
     assert_eq!(l1calldata, Uint256::from_u64(115));
     assert_eq!(storage, Uint256::from_u64(200000));
 
