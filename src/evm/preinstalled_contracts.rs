use super::*;
use crate::compile::miniconstants::init_constant_table;
use crate::evm::live_code::ArbosTest;
use crate::run::{load_from_file, Machine, RuntimeEnvironment};
use crate::uint256::Uint256;
use crate::upload::CodeUploader;
use ethers_core::utils::keccak256;
use ethers_signers::{Signer, Wallet};
use std::collections::hash_map::DefaultHasher;
use std::fs::File;
use std::hash::{Hash, Hasher};
use std::io::Read;
use std::option::Option::None;
use std::path::Path;

pub struct ArbOwner<'a> {
    pub contract_abi: AbiForContract,
    wallet: &'a Wallet,
    my_address: Uint256,
    debug: bool,
}

impl<'a> ArbOwner<'a> {
    pub fn new(wallet: &'a Wallet, debug: bool) -> Self {
        let mut contract_abi =
            AbiForContract::new_from_file(&builtin_contract_path("ArbOwner")).unwrap();
        contract_abi.bind_interface_to_address(Uint256::from_u64(107));
        ArbOwner {
            contract_abi,
            wallet,
            my_address: Uint256::from_bytes(wallet.address().as_bytes()),
            debug,
        }
    }

    pub fn set_chain_parameter(
        &self,
        machine: &mut Machine,
        param_name: &str,
        value: Uint256,
        force_owner: bool, // force the message to come from address zero, which is an owner
    ) -> Result<(), ethabi::Error> {
        let param_id = param_id_from_name(param_name);
        let (receipts, _sends) = self.contract_abi.call_function_from_contract(
            if force_owner {
                Uint256::zero()
            } else {
                Uint256::from_u64(42894528) // any old address
            },
            "setChainParameter",
            &[
                ethabi::Token::Uint(param_id.to_u256()),
                ethabi::Token::Uint(value.to_u256()),
            ],
            machine,
            Uint256::zero(),
            self.debug,
        )?;

        if receipts.len() != 1 {
            return Err(ethabi::Error::from("wrong number of receipts"));
        }

        if receipts[0].succeeded() {
            Ok(())
        } else {
            Err(ethabi::Error::from(format!(
                "tx failed: {}",
                receipts[0]._get_return_code_text()
            )))
        }
    }

    pub fn set_gas_accounting_params(
        &self,
        machine: &mut Machine,
        speed_limit: Uint256,
        gas_pool_max: Uint256,
        tx_gas_limit: Uint256,
    ) -> Result<(), ethabi::Error> {
        self.set_chain_parameter(machine, "SpeedLimitPerSecond", speed_limit, true)?;
        self.set_chain_parameter(machine, "GasPoolMax", gas_pool_max, true)?;
        self.set_chain_parameter(machine, "TxGasLimit", tx_gas_limit, true)
    }

    pub fn give_ownership(
        &self,
        machine: &mut Machine,
        new_owner: Uint256,
        force_owner: bool,
    ) -> Result<(), ethabi::Error> {
        self.set_chain_parameter(machine, "ChainOwner", new_owner, force_owner)
    }

    pub fn add_to_reserve_funds(
        &self,
        machine: &mut Machine,
        amount: Uint256,
    ) -> Result<(), ethabi::Error> {
        let (receipts, _sends) = self.contract_abi.call_function(
            self.my_address.clone(),
            "addToReserveFunds",
            &[],
            machine,
            amount,
            self.debug,
        )?;

        if receipts.len() != 1 {
            return Err(ethabi::Error::from("wrong number of receipts"));
        }

        if receipts[0].succeeded() {
            Ok(())
        } else {
            Err(ethabi::Error::from("reverted"))
        }
    }

    pub fn set_fees_enabled(
        &self,
        machine: &mut Machine,
        enabled: bool,
        force_owner: bool, // force the message to come from address zero, which is an owner
    ) -> Result<(), ethabi::Error> {
        self.set_chain_parameter(
            machine,
            "FeesEnabled",
            if enabled {
                Uint256::one()
            } else {
                Uint256::zero()
            },
            force_owner,
        )
    }

    pub fn get_fee_recipients(
        &self,
        machine: &mut Machine,
    ) -> Result<(Uint256, Uint256), ethabi::Error> {
        let (receipts, _sends) = self.contract_abi.call_function(
            self.my_address.clone(),
            "getFeeRecipient",
            &[],
            machine,
            Uint256::zero(),
            self.debug,
        )?;

        if receipts.len() != 1 {
            return Err(ethabi::Error::from("wrong number of receipts"));
        }

        if !receipts[0].succeeded() {
            return Err(ethabi::Error::from("reverted"));
        }

        let return_vals = ethabi::decode(
            &[ethabi::ParamType::Address, ethabi::ParamType::Address],
            &receipts[0].get_return_data(),
        )?;

        match (&return_vals[0], &return_vals[1]) {
            (ethabi::Token::Address(addr1), ethabi::Token::Address(addr2)) => Ok((
                Uint256::from_bytes(addr1.as_bytes()),
                Uint256::from_bytes(addr2.as_bytes()),
            )),
            _ => panic!(),
        }
    }

    pub fn set_fee_recipients(
        &self,
        machine: &mut Machine,
        recipient1: Uint256,
        recipient2: Uint256,
    ) -> Result<(), ethabi::Error> {
        let (receipts, _sends) = self.contract_abi.call_function(
            self.my_address.clone(),
            "setFeeRecipient",
            &[
                ethabi::Token::Address(recipient1.to_h160()),
                ethabi::Token::Address(recipient2.to_h160()),
            ],
            machine,
            Uint256::zero(),
            self.debug,
        )?;

        if receipts.len() != 1 {
            return Err(ethabi::Error::from("wrong number of receipts"));
        }

        if receipts[0].succeeded() {
            Ok(())
        } else {
            Err(ethabi::Error::from("reverted"))
        }
    }

    pub fn set_seconds_per_send(
        &self,
        machine: &mut Machine,
        seconds_per_send: Uint256,
    ) -> Result<(), ethabi::Error> {
        self.set_chain_parameter(machine, "SecondsPerSend", seconds_per_send, true)
    }

    pub fn start_code_upload(
        &self,
        machine: &mut Machine,
        last_upgrade_hash: Option<Uint256>,
        with_check: bool,
    ) -> Result<(), ethabi::Error> {
        let arg = &[ethabi::Token::FixedBytes(
            last_upgrade_hash.unwrap_or(Uint256::zero()).to_bytes_be(),
        )];
        let (receipts, _sends) = self.contract_abi.call_function_compressed(
            self.my_address.clone(),
            if with_check {
                "startCodeUploadWithCheck"
            } else {
                "startCodeUpload"
            },
            if with_check { arg } else { &[] },
            machine,
            Uint256::zero(),
            self.wallet,
            self.debug,
        )?;

        if receipts.len() != 1 {
            return Err(ethabi::Error::from("wrong number of receipts"));
        }

        if receipts[0].succeeded() {
            Ok(())
        } else {
            Err(ethabi::Error::from("reverted"))
        }
    }

    pub fn continue_code_upload(
        &self,
        machine: &mut Machine,
        marshalled_code: Vec<u8>,
    ) -> Result<(), ethabi::Error> {
        let (receipts, _sends) = self.contract_abi.call_function(
            self.my_address.clone(),
            "continueCodeUpload",
            &[ethabi::Token::Bytes(marshalled_code)],
            machine,
            Uint256::zero(),
            self.debug,
        )?;

        if receipts.len() != 1 {
            return Err(ethabi::Error::from("wrong number of receipts"));
        }

        if receipts[0].succeeded() {
            Ok(())
        } else {
            Err(ethabi::Error::from("reverted"))
        }
    }

    pub fn get_uploaded_code_hash(&self, machine: &mut Machine) -> Result<Uint256, ethabi::Error> {
        let (receipts, _) = self.contract_abi.call_function(
            self.my_address.clone(),
            "getUploadedCodeHash",
            &[],
            machine,
            Uint256::zero(),
            self.debug,
        )?;
        Ok(Uint256::from_bytes(
            &receipts[receipts.len() - 1].get_return_data(),
        ))
    }

    pub fn finish_code_upload_as_arbos_upgrade(
        &self,
        machine: &mut Machine,
        new_code_hash: Uint256,
        previous_upgrade_code_hash: Uint256,
    ) -> Result<bool, ethabi::Error> {
        let (receipts, _) = self.contract_abi.call_function(
            self.my_address.clone(),
            "finishCodeUploadAsArbosUpgrade",
            &[
                ethabi::Token::FixedBytes(new_code_hash.to_bytes_be()),
                ethabi::Token::FixedBytes(previous_upgrade_code_hash.to_bytes_be()),
            ],
            machine,
            Uint256::zero(),
            self.debug,
        )?;

        assert_eq!(receipts.len(), 1);

        Ok(receipts[0].succeeded())
    }

    pub fn deploy_contract(
        &self,
        machine: &mut Machine,
        constructor_data: &[u8],
        deemed_address: Uint256,
        deemed_nonce: Uint256,
    ) -> Result<Uint256, ethabi::Error> {
        let (receipts, _sends) = self.contract_abi.call_function(
            Uint256::zero(),
            "deployContract",
            &[
                ethabi::Token::Bytes(constructor_data.to_vec()),
                ethabi::Token::Address(deemed_address.to_h160()),
                ethabi::Token::Uint(deemed_nonce.to_u256()),
            ],
            machine,
            Uint256::zero(),
            self.debug,
        )?;

        if receipts.len() != 1 {
            return Err(ethabi::Error::from("wrong number of receipts"));
        }

        if receipts[0].succeeded() {
            Ok(Uint256::from_bytes(&receipts[0].get_return_data()))
        } else {
            Err(ethabi::Error::from("reverted"))
        }
    }

    pub fn set_fair_gas_price_sender(
        &self,
        machine: &mut Machine,
        addr: Uint256,
        set_to: bool,
    ) -> Result<(), ethabi::Error> {
        let (receipts, _sends) = self.contract_abi.call_function(
            Uint256::zero(),
            "setFairGasPriceSender",
            &[
                ethabi::Token::Address(addr.to_h160()),
                ethabi::Token::Bool(set_to),
            ],
            machine,
            Uint256::zero(),
            self.debug,
        )?;

        if receipts.len() != 1 {
            return Err(ethabi::Error::from("wrong number of receipts"));
        }

        if receipts[0].succeeded() {
            Ok(())
        } else {
            Err(ethabi::Error::from("reverted"))
        }
    }

    pub fn is_fair_gas_price_sender(
        &self,
        machine: &mut Machine,
        addr: Uint256,
    ) -> Result<bool, ethabi::Error> {
        let (receipts, _sends) = self.contract_abi.call_function(
            Uint256::zero(),
            "isFairGasPriceSender",
            &[ethabi::Token::Address(addr.to_h160())],
            machine,
            Uint256::zero(),
            self.debug,
        )?;

        if receipts.len() != 1 {
            return Err(ethabi::Error::from("wrong number of receipts"));
        }

        if receipts[0].succeeded() {
            Ok(!Uint256::from_bytes(&receipts[0].get_return_data()).is_zero())
        } else {
            Err(ethabi::Error::from("reverted"))
        }
    }

    pub fn get_all_fair_gas_price_senders(
        &self,
        machine: &mut Machine,
    ) -> Result<Vec<Uint256>, ethabi::Error> {
        let (receipts, _sends) = self.contract_abi.call_function(
            Uint256::zero(),
            "getAllFairGasPriceSenders",
            &[],
            machine,
            Uint256::zero(),
            self.debug,
        )?;

        if receipts.len() != 1 {
            return Err(ethabi::Error::from("wrong number of receipts"));
        }

        if receipts[0].succeeded() {
            let ret_data = receipts[0].get_return_data();
            let mut ret = vec![];
            let mut offset = 64;
            while (offset < ret_data.len()) {
                ret.push(Uint256::from_bytes(&ret_data[offset..offset + 32]));
                offset += 32;
            }
            Ok(ret)
        } else {
            Err(ethabi::Error::from("reverted"))
        }
    }

    pub fn allow_all_senders(&self, machine: &mut Machine) -> Result<(), ethabi::Error> {
        let (receipts, _sends) = self.contract_abi.call_function(
            Uint256::zero(),
            "allowAllSenders",
            &[],
            machine,
            Uint256::zero(),
            self.debug,
        )?;

        if receipts.len() != 1 {
            return Err(ethabi::Error::from("wrong number of receipts"));
        }

        if receipts[0].succeeded() {
            Ok(())
        } else {
            Err(ethabi::Error::from("reverted"))
        }
    }

    pub fn allow_only_owner_to_send(&self, machine: &mut Machine) -> Result<(), ethabi::Error> {
        let (receipts, _sends) = self.contract_abi.call_function(
            Uint256::zero(),
            "allowOnlyOwnerToSend",
            &[],
            machine,
            Uint256::zero(),
            self.debug,
        )?;

        if receipts.len() != 1 {
            return Err(ethabi::Error::from("wrong number of receipts"));
        }

        if receipts[0].succeeded() {
            Ok(())
        } else {
            Err(ethabi::Error::from("reverted"))
        }
    }

    pub fn is_allowed_sender(
        &self,
        machine: &mut Machine,
        addr: Uint256,
    ) -> Result<bool, ethabi::Error> {
        let (receipts, _sends) = self.contract_abi.call_function(
            Uint256::zero(),
            "isAllowedSender",
            &[ethabi::Token::Address(addr.to_h160())],
            machine,
            Uint256::zero(),
            self.debug,
        )?;

        if receipts.len() != 1 {
            return Err(ethabi::Error::from("wrong number of receipts"));
        }

        if receipts[0].succeeded() {
            Ok(!Uint256::from_bytes(&receipts[0].get_return_data()).is_zero())
        } else {
            Err(ethabi::Error::from("reverted"))
        }
    }

    pub fn add_allowed_sender(
        &self,
        machine: &mut Machine,
        addr: Uint256,
    ) -> Result<bool, ethabi::Error> {
        let (receipts, _sends) = self.contract_abi.call_function(
            Uint256::zero(),
            "addAllowedSender",
            &[ethabi::Token::Address(addr.to_h160())],
            machine,
            Uint256::zero(),
            self.debug,
        )?;

        if receipts.len() != 1 {
            return Err(ethabi::Error::from("wrong number of receipts"));
        }

        if receipts[0].succeeded() {
            Ok(Uint256::from_bytes(&receipts[0].get_return_data()) != Uint256::zero())
        } else {
            Err(ethabi::Error::from("reverted"))
        }
    }

    pub fn remove_allowed_sender(
        &self,
        machine: &mut Machine,
        addr: Uint256,
    ) -> Result<bool, ethabi::Error> {
        let (receipts, _sends) = self.contract_abi.call_function(
            Uint256::zero(),
            "removeAllowedSender",
            &[ethabi::Token::Address(addr.to_h160())],
            machine,
            Uint256::zero(),
            self.debug,
        )?;

        if receipts.len() != 1 {
            return Err(ethabi::Error::from("wrong number of receipts"));
        }

        if receipts[0].succeeded() {
            Ok(Uint256::from_bytes(&receipts[0].get_return_data()) != Uint256::zero())
        } else {
            Err(ethabi::Error::from("reverted"))
        }
    }

    pub fn get_all_allowed_senders(
        &self,
        machine: &mut Machine,
    ) -> Result<Vec<Uint256>, ethabi::Error> {
        let (receipts, _sends) = self.contract_abi.call_function(
            Uint256::zero(),
            "getAllAllowedSenders",
            &[],
            machine,
            Uint256::zero(),
            self.debug,
        )?;

        if receipts.len() != 1 {
            return Err(ethabi::Error::from("wrong number of receipts"));
        }

        if receipts[0].succeeded() {
            let decoded =
                ethabi::decode(&[ethabi::ParamType::Bytes], &*receipts[0].get_return_data())?;

            match &decoded[0] {
                ethabi::Token::Bytes(ret_data) => {
                    let mut ret = vec![];
                    let mut offset = 0;
                    while (offset < ret_data.len()) {
                        ret.push(Uint256::from_bytes(&ret_data[offset..offset + 32]));
                        offset += 32;
                    }
                    Ok(ret)
                }
                _ => Err(ethabi::Error::from("invalid returndata encoding")),
            }
        } else {
            Err(ethabi::Error::from("reverted"))
        }
    }

    pub fn set_l1_gas_price_estimate(
        &self,
        machine: &mut Machine,
        price_in_gwei: Uint256,
    ) -> Result<(), ethabi::Error> {
        let (receipts, _sends) = self.contract_abi.call_function(
            Uint256::zero(),
            "setL1GasPriceEstimate",
            &[ethabi::Token::Uint(price_in_gwei.to_u256())],
            machine,
            Uint256::zero(),
            self.debug,
        )?;

        if receipts.len() != 1 {
            return Err(ethabi::Error::from("wrong number of receipts"));
        }

        if receipts[0].succeeded() {
            Ok(())
        } else {
            Err(ethabi::Error::from(format!(
                "tx failed: {}",
                receipts[0]._get_return_code_text()
            )))
        }
    }
}

fn param_id_from_name(name: &str) -> Uint256 {
    Uint256::from_bytes(&keccak256(name.as_bytes()))
}

pub struct ArbGasInfo<'a> {
    pub contract_abi: AbiForContract,
    //TODO: Check why this isnt used
    _wallet: &'a Wallet,
    my_address: Uint256,
    debug: bool,
}

impl<'a> ArbGasInfo<'a> {
    pub fn new(wallet: &'a Wallet, debug: bool) -> Self {
        let mut contract_abi =
            AbiForContract::new_from_file(&builtin_contract_path("ArbGasInfo")).unwrap();
        contract_abi.bind_interface_to_address(Uint256::from_u64(108));
        ArbGasInfo {
            contract_abi,
            _wallet: wallet,
            my_address: Uint256::from_bytes(wallet.address().as_bytes()),
            debug,
        }
    }

    pub fn get_prices_in_wei_with_aggregator(
        &self,
        machine: &mut Machine,
        aggregator: Uint256,
    ) -> Result<(Uint256, Uint256, Uint256, Uint256, Uint256, Uint256), ethabi::Error> {
        let (receipts, _sends) = self.contract_abi.call_function(
            self.my_address.clone(),
            "getPricesInWeiWithAggregator",
            &[ethabi::Token::Address(aggregator.to_h160())],
            machine,
            Uint256::zero(),
            self.debug,
        )?;

        if receipts.len() != 1 {
            return Err(ethabi::Error::from("wrong number of receipts"));
        }

        if receipts[0].succeeded() {
            let return_vals = ethabi::decode(
                &[
                    ethabi::ParamType::Uint(256),
                    ethabi::ParamType::Uint(256),
                    ethabi::ParamType::Uint(256),
                    ethabi::ParamType::Uint(256),
                    ethabi::ParamType::Uint(256),
                    ethabi::ParamType::Uint(256),
                ],
                &receipts[0].get_return_data(),
            )?;

            match (
                &return_vals[0],
                &return_vals[1],
                &return_vals[2],
                &return_vals[3],
                &return_vals[4],
                &return_vals[5],
            ) {
                (
                    ethabi::Token::Uint(ui0),
                    ethabi::Token::Uint(ui1),
                    ethabi::Token::Uint(ui2),
                    ethabi::Token::Uint(ui3),
                    ethabi::Token::Uint(ui4),
                    ethabi::Token::Uint(ui5),
                ) => Ok((
                    Uint256::from_u256(&ui0),
                    Uint256::from_u256(&ui1),
                    Uint256::from_u256(&ui2),
                    Uint256::from_u256(&ui3),
                    Uint256::from_u256(&ui4),
                    Uint256::from_u256(&ui5),
                )),
                _ => panic!(),
            }
        } else {
            Err(ethabi::Error::from(format!(
                "tx failed: {}",
                receipts[0]._get_return_code_text()
            )))
        }
    }

    pub fn get_prices_in_arbgas_with_aggregator(
        &self,
        machine: &mut Machine,
        aggregator: Uint256,
    ) -> Result<(Uint256, Uint256, Uint256), ethabi::Error> {
        let (receipts, _sends) = self.contract_abi.call_function(
            self.my_address.clone(),
            "getPricesInArbGasWithAggregator",
            &[ethabi::Token::Address(aggregator.to_h160())],
            machine,
            Uint256::zero(),
            self.debug,
        )?;

        if receipts.len() != 1 {
            return Err(ethabi::Error::from("wrong number of receipts"));
        }

        if receipts[0].succeeded() {
            let return_vals = ethabi::decode(
                &[
                    ethabi::ParamType::Uint(256),
                    ethabi::ParamType::Uint(256),
                    ethabi::ParamType::Uint(256),
                ],
                &receipts[0].get_return_data(),
            )?;

            match (&return_vals[0], &return_vals[1], &return_vals[2]) {
                (ethabi::Token::Uint(ui0), ethabi::Token::Uint(ui1), ethabi::Token::Uint(ui2)) => {
                    Ok((
                        Uint256::from_u256(&ui0),
                        Uint256::from_u256(&ui1),
                        Uint256::from_u256(&ui2),
                    ))
                }
                _ => panic!(),
            }
        } else {
            Err(ethabi::Error::from(format!(
                "tx failed: {}",
                receipts[0]._get_return_code_text()
            )))
        }
    }

    pub fn get_gas_accounting_params(
        &self,
        machine: &mut Machine,
    ) -> Result<(Uint256, Uint256, Uint256), ethabi::Error> {
        let (receipts, _sends) = self.contract_abi.call_function(
            self.my_address.clone(),
            "getGasAccountingParams",
            &[],
            machine,
            Uint256::zero(),
            self.debug,
        )?;

        if receipts.len() != 1 {
            return Err(ethabi::Error::from("wrong number of receipts"));
        }

        if receipts[0].succeeded() {
            let return_vals = ethabi::decode(
                &[
                    ethabi::ParamType::Uint(256),
                    ethabi::ParamType::Uint(256),
                    ethabi::ParamType::Uint(256),
                ],
                &receipts[0].get_return_data(),
            )?;

            match (&return_vals[0], &return_vals[1], &return_vals[2]) {
                (ethabi::Token::Uint(ui0), ethabi::Token::Uint(ui1), ethabi::Token::Uint(ui2)) => {
                    Ok((
                        Uint256::from_u256(&ui0),
                        Uint256::from_u256(&ui1),
                        Uint256::from_u256(&ui2),
                    ))
                }
                _ => panic!(),
            }
        } else {
            Err(ethabi::Error::from(format!(
                "tx failed: {}",
                receipts[0]._get_return_code_text()
            )))
        }
    }

    pub fn get_l1_gas_price_estimate(
        &self,
        machine: &mut Machine,
    ) -> Result<Uint256, ethabi::Error> {
        let (receipts, _sends) = self.contract_abi.call_function(
            self.my_address.clone(),
            "getL1GasPriceEstimate",
            &[],
            machine,
            Uint256::zero(),
            self.debug,
        )?;

        if receipts.len() != 1 {
            return Err(ethabi::Error::from("wrong number of receipts"));
        }

        if receipts[0].succeeded() {
            Ok(Uint256::from_bytes(&receipts[0].get_return_data()))
        } else {
            Err(ethabi::Error::from(format!(
                "tx failed: {}",
                receipts[0]._get_return_code_text()
            )))
        }
    }

    pub fn set_l1_gas_price_estimate(
        &self,
        machine: &mut Machine,
        price_wei: Uint256,
        caller: Uint256,
    ) -> Result<(), ethabi::Error> {
        let (receipts, _sends) = self.contract_abi.call_function(
            caller,
            "setL1GasPriceEstimate",
            &[ethabi::Token::Uint(price_wei.to_u256())],
            machine,
            Uint256::zero(),
            self.debug,
        )?;

        if receipts.len() != 1 {
            return Err(ethabi::Error::from("wrong number of receipts"));
        }

        if receipts[0].succeeded() {
            Ok(())
        } else {
            Err(ethabi::Error::from(format!(
                "tx failed: {}",
                receipts[0]._get_return_code_text()
            )))
        }
    }
}

pub struct ArbAggregator {
    pub contract_abi: AbiForContract,
    debug: bool,
}

impl ArbAggregator {
    pub fn new(debug: bool) -> Self {
        let mut contract_abi =
            AbiForContract::new_from_file(&builtin_contract_path("ArbAggregator")).unwrap();
        contract_abi.bind_interface_to_address(Uint256::from_u64(109));
        ArbAggregator {
            contract_abi,
            debug,
        }
    }

    pub fn get_preferred_aggregator(
        &self,
        machine: &mut Machine,
        addr: Uint256,
    ) -> Result<(Uint256, bool), ethabi::Error> {
        let (receipts, sends) = self.contract_abi.call_function(
            Uint256::zero(), // send from address zero
            "getPreferredAggregator",
            &[ethabi::Token::Address(addr.to_h160())],
            machine,
            Uint256::zero(),
            self.debug,
        )?;

        if (receipts.len() != 1) || (sends.len() != 0) {
            Err(ethabi::Error::from("wrong number of receipts or sends"))
        } else if receipts[0].succeeded() {
            let return_vals = ethabi::decode(
                &[ethabi::ParamType::Address, ethabi::ParamType::Bool],
                &receipts[0].get_return_data(),
            )?;

            match (&return_vals[0], &return_vals[1]) {
                (ethabi::Token::Address(r1), ethabi::Token::Bool(r2)) => {
                    Ok((Uint256::from_bytes(r1.as_bytes()), *r2))
                }
                _ => panic!(),
            }
        } else {
            Err(ethabi::Error::from("reverted"))
        }
    }

    pub fn set_preferred_aggregator(
        &self,
        machine: &mut Machine,
        addr: Uint256,
        sender: Uint256,
    ) -> Result<(), ethabi::Error> {
        let (receipts, sends) = self.contract_abi.call_function(
            sender,
            "setPreferredAggregator",
            &[ethabi::Token::Address(addr.to_h160())],
            machine,
            Uint256::zero(),
            self.debug,
        )?;

        if (receipts.len() != 1) || (sends.len() != 0) {
            Err(ethabi::Error::from("wrong number of receipts or sends"))
        } else if receipts[0].succeeded() {
            Ok(())
        } else {
            Err(ethabi::Error::from("reverted"))
        }
    }

    pub fn get_default_aggregator(&self, machine: &mut Machine) -> Result<Uint256, ethabi::Error> {
        let (receipts, sends) = self.contract_abi.call_function(
            Uint256::zero(), // send from address zero
            "getDefaultAggregator",
            &[],
            machine,
            Uint256::zero(),
            self.debug,
        )?;

        if (receipts.len() != 1) || (sends.len() != 0) {
            Err(ethabi::Error::from("wrong number of receipts or sends"))
        } else if receipts[0].succeeded() {
            let return_vals = ethabi::decode(
                &[ethabi::ParamType::Address],
                &receipts[0].get_return_data(),
            )?;

            match &return_vals[0] {
                ethabi::Token::Address(r1) => Ok(Uint256::from_bytes(r1.as_bytes())),
                _ => panic!(),
            }
        } else {
            Err(ethabi::Error::from("reverted"))
        }
    }

    pub fn set_default_aggregator(
        &self,
        machine: &mut Machine,
        addr: Uint256,
        sender: Option<Uint256>, // default sender is address zero
    ) -> Result<(), ethabi::Error> {
        let (receipts, sends) = self.contract_abi.call_function(
            if let Some(s) = sender {
                s
            } else {
                Uint256::zero()
            },
            "setDefaultAggregator",
            &[ethabi::Token::Address(addr.to_h160())],
            machine,
            Uint256::zero(),
            self.debug,
        )?;

        if (receipts.len() != 1) || (sends.len() != 0) {
            Err(ethabi::Error::from("wrong number of receipts or sends"))
        } else if receipts[0].succeeded() {
            Ok(())
        } else {
            Err(ethabi::Error::from("reverted"))
        }
    }

    pub fn get_fee_collector(
        &self,
        machine: &mut Machine,
        addr: Uint256,
    ) -> Result<Uint256, ethabi::Error> {
        let (receipts, sends) = self.contract_abi.call_function(
            Uint256::from_u64(10892),
            "getFeeCollector",
            &[ethabi::Token::Address(addr.to_h160())],
            machine,
            Uint256::zero(),
            self.debug,
        )?;

        if (receipts.len() != 1) || (sends.len() != 0) {
            Err(ethabi::Error::from("wrong number of receipts or sends"))
        } else if receipts[0].succeeded() {
            Ok(Uint256::from_bytes(&receipts[0].get_return_data()))
        } else {
            Err(ethabi::Error::from("reverted"))
        }
    }

    pub fn set_fee_collector(
        &self,
        machine: &mut Machine,
        agg_addr: Uint256,
        new_collector: Uint256,
        sender: Uint256,
    ) -> Result<(), ethabi::Error> {
        let (receipts, sends) = self.contract_abi.call_function(
            sender,
            "setFeeCollector",
            &[
                ethabi::Token::Address(agg_addr.to_h160()),
                ethabi::Token::Address(new_collector.to_h160()),
            ],
            machine,
            Uint256::zero(),
            self.debug,
        )?;

        if (receipts.len() != 1) || (sends.len() != 0) {
            Err(ethabi::Error::from("wrong number of receipts or sends"))
        } else if receipts[0].succeeded() {
            Ok(())
        } else {
            Err(ethabi::Error::from("reverted"))
        }
    }

    pub fn get_tx_base_fee(
        &self,
        machine: &mut Machine,
        agg_addr: Uint256,
    ) -> Result<Uint256, ethabi::Error> {
        let (receipts, sends) = self.contract_abi.call_function(
            Uint256::zero(),
            "getTxBaseFee",
            &[ethabi::Token::Address(agg_addr.to_h160())],
            machine,
            Uint256::zero(),
            self.debug,
        )?;

        if (receipts.len() != 1) || (sends.len() != 0) {
            Err(ethabi::Error::from("wrong number of receipts or sends"))
        } else if receipts[0].succeeded() {
            Ok(Uint256::from_bytes(&receipts[0].get_return_data()))
        } else {
            Err(ethabi::Error::from("reverted"))
        }
    }

    pub fn set_tx_base_fee(
        &self,
        machine: &mut Machine,
        agg_addr: Uint256,
        fee: Uint256,
    ) -> Result<(), ethabi::Error> {
        let (receipts, sends) = self.contract_abi.call_function(
            Uint256::zero(),
            "setTxBaseFee",
            &[
                ethabi::Token::Address(agg_addr.to_h160()),
                ethabi::Token::Uint(fee.to_u256()),
            ],
            machine,
            Uint256::zero(),
            self.debug,
        )?;

        if (receipts.len() != 1) || (sends.len() != 0) {
            Err(ethabi::Error::from("wrong number of receipts or sends"))
        } else if receipts[0].succeeded() {
            Ok(())
        } else {
            Err(ethabi::Error::from("reverted"))
        }
    }
}

pub struct ArbReplayableTx {
    pub contract_abi: AbiForContract,
    debug: bool,
}

impl ArbReplayableTx {
    pub fn new(debug: bool) -> Self {
        let mut contract_abi =
            AbiForContract::new_from_file(&builtin_contract_path("ArbRetryableTx")).unwrap();
        contract_abi.bind_interface_to_address(Uint256::from_u64(110));
        ArbReplayableTx {
            contract_abi,
            debug,
        }
    }

    pub fn redeem(&self, machine: &mut Machine, txid: Uint256) -> Result<(), ethabi::Error> {
        let (receipts, sends) = self.contract_abi.call_function(
            Uint256::zero(), // send from address zero
            "redeem",
            &[ethabi::Token::FixedBytes(txid.to_bytes_be())],
            machine,
            Uint256::zero(),
            self.debug,
        )?;

        if (receipts.len() < 1) || (receipts.len() > 2) || (sends.len() != 0) {
            println!("{} receipts, {} sends", receipts.len(), sends.len());
            Err(ethabi::Error::from("wrong number of receipts or sends"))
        } else if receipts[receipts.len() - 1].succeeded() {
            Ok(())
        } else {
            Err(ethabi::Error::from("reverted"))
        }
    }

    pub fn get_timeout(
        &self,
        machine: &mut Machine,
        txid: Uint256,
    ) -> Result<Uint256, ethabi::Error> {
        let (receipts, sends) = self.contract_abi.call_function(
            Uint256::zero(), // send from address zero
            "getTimeout",
            &[ethabi::Token::FixedBytes(txid.to_bytes_be())],
            machine,
            Uint256::zero(),
            self.debug,
        )?;

        if (receipts.len() != 1) || (sends.len() != 0) {
            Err(ethabi::Error::from("wrong number of receipts or sends"))
        } else if receipts[0].succeeded() {
            Ok(Uint256::from_bytes(&receipts[0].get_return_data()))
        } else {
            Err(ethabi::Error::from("reverted"))
        }
    }

    pub fn get_keepalive_price(
        &self,
        machine: &mut Machine,
        txid: Uint256,
    ) -> Result<(Uint256, Uint256), ethabi::Error> {
        let (receipts, sends) = self.contract_abi.call_function(
            Uint256::zero(), // send from address zero
            "getKeepalivePrice",
            &[ethabi::Token::FixedBytes(txid.to_bytes_be())],
            machine,
            Uint256::zero(),
            self.debug,
        )?;

        if (receipts.len() != 1) || (sends.len() != 0) {
            Err(ethabi::Error::from("wrong number of receipts or sends"))
        } else if receipts[0].succeeded() {
            let return_data = receipts[0].get_return_data();
            Ok((
                Uint256::from_bytes(&return_data[0..32]),
                Uint256::from_bytes(&return_data[32..64]),
            ))
        } else {
            Err(ethabi::Error::from("reverted"))
        }
    }

    pub fn keepalive(
        &self,
        machine: &mut Machine,
        txid: Uint256,
        payment: Uint256,
    ) -> Result<Uint256, ethabi::Error> {
        let (receipts, sends) = self.contract_abi.call_function(
            Uint256::zero(), // send from address zero
            "keepalive",
            &[ethabi::Token::FixedBytes(txid.to_bytes_be())],
            machine,
            payment,
            self.debug,
        )?;

        if (receipts.len() != 1) || (sends.len() != 0) {
            Err(ethabi::Error::from("wrong number of receipts or sends"))
        } else if receipts[0].succeeded() {
            Ok(Uint256::from_bytes(&receipts[0].get_return_data()))
        } else {
            Err(ethabi::Error::from("reverted"))
        }
    }

    pub fn get_beneficiary(
        &self,
        machine: &mut Machine,
        txid: Uint256,
    ) -> Result<Uint256, ethabi::Error> {
        let (receipts, sends) = self.contract_abi.call_function(
            Uint256::zero(), // send from address zero
            "getBeneficiary",
            &[ethabi::Token::FixedBytes(txid.to_bytes_be())],
            machine,
            Uint256::zero(),
            self.debug,
        )?;

        if (receipts.len() != 1) || (sends.len() != 0) {
            Err(ethabi::Error::from("wrong number of receipts or sends"))
        } else if receipts[0].succeeded() {
            Ok(Uint256::from_bytes(&receipts[0].get_return_data()))
        } else {
            Err(ethabi::Error::from("reverted"))
        }
    }

    pub fn cancel(
        &self,
        machine: &mut Machine,
        txid: Uint256,
        sender: Uint256,
    ) -> Result<(), ethabi::Error> {
        let (receipts, sends) = self.contract_abi.call_function(
            sender,
            "cancel",
            &[ethabi::Token::FixedBytes(txid.to_bytes_be())],
            machine,
            Uint256::zero(),
            self.debug,
        )?;

        if (receipts.len() != 1) || (sends.len() != 0) {
            Err(ethabi::Error::from("wrong number of receipts or sends"))
        } else if receipts[0].succeeded() {
            Ok(())
        } else {
            Err(ethabi::Error::from("reverted"))
        }
    }
}

pub struct ArbStatistics {
    pub contract_abi: AbiForContract,
    debug: bool,
}

impl ArbStatistics {
    pub fn new(debug: bool) -> Self {
        let mut contract_abi =
            AbiForContract::new_from_file(&builtin_contract_path("ArbStatistics")).unwrap();
        contract_abi.bind_interface_to_address(Uint256::from_u64(111));
        ArbStatistics {
            contract_abi,
            debug,
        }
    }

    pub fn get_stats(
        &self,
        machine: &mut Machine,
    ) -> Result<(Uint256, Uint256, Uint256, Uint256, Uint256, Uint256), ethabi::Error> {
        let (receipts, sends) = self.contract_abi.call_function(
            Uint256::zero(), // send from address zero
            "getStats",
            &[],
            machine,
            Uint256::zero(),
            self.debug,
        )?;

        if (receipts.len() != 1) || (sends.len() != 0) {
            println!("{} receipts, {} sends", receipts.len(), sends.len());
            Err(ethabi::Error::from("wrong number of receipts or sends"))
        } else if receipts[0].succeeded() {
            let retdata = receipts[0].get_return_data();
            Ok((
                Uint256::from_bytes(&retdata[0..32]),
                Uint256::from_bytes(&retdata[32..64]),
                Uint256::from_bytes(&retdata[64..96]),
                Uint256::from_bytes(&retdata[96..128]),
                Uint256::from_bytes(&retdata[128..160]),
                Uint256::from_bytes(&retdata[160..192]),
            ))
        } else {
            Err(ethabi::Error::from("reverted"))
        }
    }
}

#[test]
fn test_payment_to_self() {
    let _ = evm_payment_to_self(None, false).unwrap();
}

pub fn evm_payment_to_self(log_to: Option<&Path>, debug: bool) -> Result<(), ethabi::Error> {
    let mut machine = load_from_file(Path::new("arb_os/arbos.mexe"));
    machine.start_at_zero(true);

    let my_addr = Uint256::from_u64(1025);

    machine.runtime_env.insert_eth_deposit_message(
        my_addr.clone(),
        my_addr.clone(),
        Uint256::from_u64(20000),
    );
    let _ = if debug {
        machine.debug(None)
    } else {
        machine.run(None)
    };

    let arbinfo = ArbInfo::new(false);
    let balance = arbinfo.get_balance(&mut machine, &my_addr)?;
    assert_eq!(balance, Uint256::from_u64(20000));

    let tx_id = machine.runtime_env.insert_tx_message(
        my_addr.clone(),
        Uint256::from_u64(1000000000),
        None,
        my_addr.clone(),
        Uint256::from_u64(10000),
        &vec![],
        false,
    );

    let _ = if debug {
        machine.debug(None)
    } else {
        machine.run(None)
    };

    let receipts = machine.runtime_env.get_all_receipt_logs();
    let last_rcpt = receipts.len() - 1;
    assert_eq!(receipts[last_rcpt].get_request_id(), tx_id);
    assert!(receipts[last_rcpt].succeeded());

    let new_balance = arbinfo.get_balance(&mut machine, &my_addr)?;
    assert_eq!(new_balance, Uint256::from_u64(20000));

    if let Some(path) = log_to {
        machine
            .runtime_env
            .recorder
            .to_file(path, machine.get_total_gas_usage().to_u64().unwrap())
            .unwrap();
    }

    machine.write_coverage("test_payment_to_self".to_string());
    Ok(())
}

#[test]
fn test_upgrade_arbos_to_different_version() {
    test_upgrade_arbos_over_itself_impl().unwrap();
}

fn test_upgrade_arbos_over_itself_impl() -> Result<(), ethabi::Error> {
    let mut machine = load_from_file(Path::new("arb_os/arbos_before.mexe"));
    machine.start_at_zero(true);

    let wallet = machine.runtime_env.new_wallet();
    let my_addr = Uint256::from_bytes(wallet.address().as_bytes());

    machine.runtime_env.insert_eth_deposit_message(
        Uint256::zero(),
        Uint256::zero(),
        Uint256::_from_eth(100000),
    );
    machine.runtime_env.insert_eth_deposit_message(
        my_addr.clone(),
        my_addr.clone(),
        Uint256::_from_eth(100000),
    );
    let deployer_addr = Uint256::from_u64(1025);
    machine.runtime_env.insert_eth_deposit_message(
        deployer_addr.clone(),
        deployer_addr.clone(),
        Uint256::_from_eth(100000),
    );
    let _ = machine.run(None);

    let mut add_contract = AbiForContract::new_from_file(&test_contract_path("Add"))?;
    if add_contract
        .deploy(&[], &mut machine, Uint256::zero(), None, false)
        .is_err()
    {
        panic!("failed to deploy Add contract");
    }

    let arbowner = ArbOwner::new(&wallet, false);

    let arbsys_orig_binding = ArbSys::new(&wallet, false);
    assert_eq!(
<<<<<<< HEAD
        arbsys_orig_binding._arbos_version(&mut machine)?,
        Uint256::from_u64(36),
=======
        arbsys_orig_binding.arbos_version(&mut machine)?,
        Uint256::from_u64(35),
>>>>>>> 6a911f4d
    );

    arbowner.give_ownership(&mut machine, my_addr, true)?;

    let mexe_path = Path::new("arb_os/arbos-upgrade.mexe");
    let _previous_upgrade_hash =
        try_upgrade(&arbowner, &mut machine, &mexe_path, None, false)?.unwrap();

    let wallet2 = machine.runtime_env.new_wallet();
    let arbsys = ArbSys::new(&wallet2, false);
    let arbos_version = arbsys.arbos_version(&mut machine)?;
    assert_eq!(
        arbos_version,
        *init_constant_table(Some(Path::new("arb_os/constants.json")))
            .unwrap()
            .get("ArbosVersionNumber")
            .unwrap()
    );
    let arbos_version_orig = arbsys_orig_binding.arbos_version(&mut machine)?;
    assert_eq!(arbos_version, arbos_version_orig);

    machine.write_coverage("test_upgrade_arbos_to_different_version".to_string());
    Ok(())
}

fn try_upgrade(
    arbowner: &ArbOwner,
    machine: &mut Machine,
    mexe_path: &Path,
    previous_upgrade_hash: Option<Uint256>,
    with_check: bool,
) -> Result<Option<Uint256>, ethabi::Error> {
    let uploader = CodeUploader::_new_from_file(mexe_path);
    arbowner.start_code_upload(machine, None, with_check)?;

    let mut accum = vec![];
    for buf in uploader.instructions {
        accum.extend(buf);
        if (accum.len() > 3000) {
            arbowner.continue_code_upload(machine, accum)?;
            accum = vec![];
        }
    }
    if (accum.len() > 0) {
        arbowner.continue_code_upload(machine, accum)?;
    }

    let expected_code_hash = arbowner.get_uploaded_code_hash(machine)?;
    Ok(
        if arbowner.finish_code_upload_as_arbos_upgrade(
            machine,
            expected_code_hash.clone(),
            previous_upgrade_hash.unwrap_or(Uint256::zero()),
        )? {
            Some(expected_code_hash)
        } else {
            None
        },
    )
}

#[test]
pub fn test_gas_charging_underfunded() {
    match evm_run_with_gas_charging(None, Uint256::_from_gwei(20), false) {
        Ok(result) => assert_eq!(result, 3),
        Err(e) => panic!("error {}", e),
    }
}

#[test]
pub fn test_gas_charging_fully_funded() {
    match evm_run_with_gas_charging(None, Uint256::_from_eth(1000), false) {
        Ok(result) => assert_eq!(result, 0),
        Err(e) => panic!("error {}", e),
    }
}

pub fn evm_run_with_gas_charging(
    log_to: Option<&Path>,
    funding: Uint256,
    debug: bool,
) -> Result<u64, ethabi::Error> {
    // returns Ok(true) if success, Ok(false) if insufficient gas money, Err otherwise
    use std::convert::TryFrom;
    let mut machine = load_from_file(Path::new("arb_os/arbos.mexe"));
    machine.start_at_zero(true);

    let wallet = machine.runtime_env.new_wallet();
    let my_addr = Uint256::from_bytes(wallet.address().as_bytes());

    machine.runtime_env.insert_eth_deposit_message(
        my_addr.clone(),
        my_addr.clone(),
        funding.clone(),
    );
    let _gas_used = if debug {
        machine.debug(None)
    } else {
        machine.run(None)
    }; // handle these ETH deposit messages

    println!("First deploy ...");
    let mut fib_contract = AbiForContract::new_from_file(&test_contract_path("Fibonacci"))?;
    if let Err(receipt) = fib_contract.deploy(&[], &mut machine, Uint256::zero(), None, debug) {
        if receipt.unwrap().get_return_code() == Uint256::from_u64(3) {
            return Ok(3);
        } else {
            panic!("unexpected failure deploying Fibonacci contract");
        }
    }

    println!("Second deploy ...");
    let mut pc_contract = AbiForContract::new_from_file(&test_contract_path("PaymentChannel"))?;
    if let Err(receipt) = pc_contract.deploy(
        &[ethabi::Token::Address(ethereum_types::H160::from_slice(
            &fib_contract.address.to_bytes_be()[12..],
        ))],
        &mut machine,
        Uint256::zero(),
        None,
        debug,
    ) {
        if receipt.unwrap().get_return_code() == Uint256::from_u64(3) {
            machine.write_coverage(format!("test_gas_charging_{}", funding));
            return Ok(3);
        } else {
            panic!("unexpected failure deploying PaymentChannel contract");
        }
    }

    // turn on gas charging
    let arbowner = ArbOwner::new(&wallet, false);
    arbowner.set_fees_enabled(&mut machine, true, true)?;
    machine
        .runtime_env
        ._advance_time(Uint256::one(), None, false);

    println!("Function call ...");
    let (logs, sends) = pc_contract.call_function(
        my_addr.clone(),
        "deposit",
        &[],
        &mut machine,
        Uint256::_from_eth(1),
        debug,
    )?;
    assert_eq!(logs.len(), 1);
    assert_eq!(sends.len(), 0);

    if !logs[0].succeeded() {
        if logs[0].get_return_code() == Uint256::from_u64(3) {
            machine.write_coverage(format!("test_gas_charging_{}", funding));
            return Ok(3);
        } else {
            panic!();
        }
    }

    let (logs, sends) = pc_contract.call_function(
        my_addr,
        "transferFib",
        &[
            ethabi::Token::Address(ethabi::Address::from_low_u64_be(1025)),
            ethabi::Token::Uint(ethabi::Uint::try_from(1).unwrap()),
        ],
        &mut machine,
        Uint256::zero(),
        debug,
    )?;
    assert_eq!(logs.len(), 1);
    assert_eq!(sends.len(), 0);

    let result_code = logs[0].get_return_code().to_u64().unwrap();

    if let Some(path) = log_to {
        machine
            .runtime_env
            .recorder
            .to_file(path, machine.get_total_gas_usage().to_u64().unwrap())
            .unwrap();
    }

    machine.write_coverage(format!("test_gas_charging_{}", funding));
    Ok(result_code)
}

#[test]
pub fn test_overuse_compute_gas() {
    let mut machine = load_from_file(Path::new("arb_os/arbos.mexe"));
    machine.start_at_zero(true);

    let wallet = machine.runtime_env.new_wallet();
    let my_addr = Uint256::from_bytes(wallet.address().as_bytes());

    machine.runtime_env.insert_eth_deposit_message(
        my_addr.clone(),
        my_addr.clone(),
        Uint256::_from_eth(1000),
    );
    let _ = machine.run(None);

    // turn on gas charging
    let arbowner = ArbOwner::new(&wallet, false);
    let arbostest = ArbosTest::new(false);
    arbowner.set_fees_enabled(&mut machine, true, true).unwrap();
    machine
        .runtime_env
        ._advance_time(Uint256::one(), None, false);

    let res = arbostest
        .burn_arb_gas(&mut machine, my_addr, Uint256::from_u64(100_000_000))
        .unwrap();
    assert_eq!(res, 16);

    machine.write_coverage(format!("test_overuse_compute_gas"));
}

#[test]
fn test_arbowner() {
    match evm_test_arbowner(None, false) {
        Ok(()) => {}
        Err(e) => panic!("{:?}", e),
    }
}

pub fn evm_test_arbowner(log_to: Option<&Path>, debug: bool) -> Result<(), ethabi::Error> {
    let mut machine = load_from_file(Path::new("arb_os/arbos.mexe"));
    machine.start_at_zero(true);

    let wallet = machine.runtime_env.new_wallet();
    let my_addr = Uint256::from_bytes(wallet.address().as_bytes());

    let arbowner = ArbOwner::new(&wallet, debug);

    arbowner.give_ownership(&mut machine, my_addr, true)?;

    arbowner.start_code_upload(&mut machine, None, true)?;

    let mcode = vec![0x90u8, 1u8, 0u8, 42u8]; // debugprint(42)
    arbowner.continue_code_upload(&mut machine, mcode)?;

    let expected_code_hash = arbowner.get_uploaded_code_hash(&mut machine)?;
    assert!(arbowner.finish_code_upload_as_arbos_upgrade(
        &mut machine,
        expected_code_hash,
        Uint256::zero(),
    )?);

    arbowner.set_seconds_per_send(&mut machine, Uint256::from_u64(10))?;

    arbowner.set_gas_accounting_params(
        &mut machine,
        Uint256::from_u64(100_000_000),
        Uint256::from_u64(6_000_000_000),
        Uint256::from_u64(1_000_000_000),
    )?;

    if let Some(path) = log_to {
        machine
            .runtime_env
            .recorder
            .to_file(path, machine.get_total_gas_usage().to_u64().unwrap())
            .unwrap();
    }

    machine.write_coverage("test_arbowner".to_string());
    Ok(())
}

#[test]
fn test_arb_fair_gas_price_list() {
    evm_test_arb_fair_gas_price_list();
}

fn evm_test_arb_fair_gas_price_list() {
    let mut machine = load_from_file(Path::new("arb_os/arbos.mexe"));
    machine.start_at_zero(true);

    let wallet = machine.runtime_env.new_wallet();
    let _my_addr = Uint256::from_bytes(wallet.address().as_bytes());

    let arbowner = ArbOwner::new(&wallet, false);

    let addr1 = Uint256::from_u64(13853);
    let addr2 = Uint256::from_u64(813915);
    let addr3 = Uint256::from_u64(88);

    assert_eq!(
        arbowner
            .get_all_fair_gas_price_senders(&mut machine)
            .unwrap()
            .len(),
        0
    );
    assert!(!arbowner
        .is_fair_gas_price_sender(&mut machine, addr2.clone())
        .unwrap());
    arbowner
        .set_fair_gas_price_sender(&mut machine, addr1.clone(), true)
        .unwrap();
    assert!(arbowner
        .is_fair_gas_price_sender(&mut machine, addr1.clone())
        .unwrap());
    assert!(!arbowner
        .is_fair_gas_price_sender(&mut machine, addr2.clone())
        .unwrap());
    arbowner
        .set_fair_gas_price_sender(&mut machine, addr3.clone(), true)
        .unwrap();
    assert!(arbowner
        .is_fair_gas_price_sender(&mut machine, addr3.clone())
        .unwrap());

    let lis = arbowner
        .get_all_fair_gas_price_senders(&mut machine)
        .unwrap();
    assert_eq!(lis.len(), 2);
    assert!(
        ((lis[0] == addr1.clone()) && (lis[1] == addr3.clone()))
            || ((lis[0] == addr3.clone()) && (lis[1] == addr1.clone()))
    );

    machine.write_coverage("test_arb_fair_gas_price_list".to_string());
}

#[test]
fn test_run_tx_with_extra_gas() {
    match evm_test_tx_with_extra_gas(None, false) {
        Ok(()) => {}
        Err(e) => panic!("{:?}", e),
    }
}

pub fn evm_test_tx_with_extra_gas(log_to: Option<&Path>, debug: bool) -> Result<(), ethabi::Error> {
    let mut machine = load_from_file(Path::new("arb_os/arbos.mexe"));
    machine.start_at_zero(true);

    let wallet = machine.runtime_env.new_wallet();
    let my_addr = Uint256::from_bytes(wallet.address().as_bytes());

    let arbowner = ArbOwner::new(&wallet, debug);

    let mut add_contract = AbiForContract::new_from_file(&test_contract_path("Add"))?;
    let constructor_data = if let Some(constructor) = add_contract.contract.constructor() {
        match constructor.encode_input(add_contract.code_bytes.clone(), &[]) {
            Ok(aug_code) => aug_code,
            Err(e) => {
                panic!("couldn't encode data for constructor: {:?}", e);
            }
        }
    } else {
        add_contract.code_bytes.clone()
    };

    let deploy_addr = arbowner.deploy_contract(
        &mut machine,
        &constructor_data,
        Uint256::from_u64(41389147891),
        Uint256::from_u64(417813478913111),
    )?;

    add_contract.bind_interface_to_address(deploy_addr.clone());

    let (receipts, _) = add_contract.call_function(
        my_addr.clone(),
        "add",
        &[
            ethabi::Token::Uint(Uint256::one().to_u256()),
            ethabi::Token::Uint(Uint256::one().to_u256()),
        ],
        &mut machine,
        Uint256::zero(),
        debug,
    )?;
    assert_eq!(receipts.len(), 1);
    assert!(receipts[0].succeeded());
    assert_eq!(
        receipts[0].get_return_data(),
        Uint256::from_u64(2).to_bytes_be()
    );

    if let Some(path) = log_to {
        machine
            .runtime_env
            .recorder
            .to_file(path, machine.get_total_gas_usage().to_u64().unwrap())
            .unwrap();
    }

    machine.write_coverage("test_run_tx_with_extra_gas".to_string());
    Ok(())
}

#[test]
fn test_arbgasinfo() {
    match evm_test_arbgasinfo(None, false) {
        Ok(()) => {}
        Err(e) => panic!("{:?}", e),
    }
}

pub fn evm_test_arbgasinfo(log_to: Option<&Path>, debug: bool) -> Result<(), ethabi::Error> {
    let mut machine = load_from_file(Path::new("arb_os/arbos.mexe"));
    machine.start_at_zero(true);

    let wallet = machine.runtime_env.new_wallet();
    let my_addr = Uint256::from_bytes(wallet.address().as_bytes());

    let arbowner = ArbOwner::new(&wallet, debug);
    let arbgasinfo = ArbGasInfo::new(&wallet, debug);
    let arbaggregator = ArbAggregator::new(debug);

    machine.runtime_env.insert_eth_deposit_message(
        my_addr.clone(),
        my_addr.clone(),
        Uint256::_from_eth(100),
    );
    let _ = if debug {
        machine.debug(None)
    } else {
        machine.run(None)
    };

    let (l2tx, l1calldata, storage, basegas, conggas, totalgas) =
        arbgasinfo.get_prices_in_wei_with_aggregator(&mut machine, Uint256::zero())?;
    assert!(l2tx.is_zero());
    assert!(l1calldata.is_zero());
    assert!(storage.is_zero());
    assert!(basegas.is_zero());
    assert!(conggas.is_zero());
    assert_eq!(basegas.add(&conggas), totalgas);

    arbowner.set_fees_enabled(&mut machine, true, true)?;
    machine
        .runtime_env
        ._advance_time(Uint256::one(), None, true);

    let (l2tx, l1calldata, storage, basegas, conggas, totalgas) =
        arbgasinfo.get_prices_in_wei_with_aggregator(&mut machine, Uint256::zero())?;
    println!(
        "L2 tx {}, L1 calldata {}, L2 storage {}, base gas {}, congestion gas {}, total gas {}",
        l2tx, l1calldata, storage, basegas, conggas, totalgas
    );
    assert_eq!(l2tx, Uint256::from_u64(690000000000000));
    assert_eq!(l1calldata, Uint256::from_u64(172500000000));
    assert_eq!(storage, Uint256::from_u64(300000000000000));
    assert_eq!(basegas, Uint256::from_u64(1500000000));
    assert!(conggas.is_zero());
    assert_eq!(basegas.add(&conggas), totalgas);

    let (l2tx, l1calldata, storage) =
        arbgasinfo.get_prices_in_arbgas_with_aggregator(&mut machine, Uint256::zero())?;
    println!(
        "L2 tx / ag {}, L1 calldata / ag {}, L2 storage / ag {}",
        l2tx, l1calldata, storage
    );
    assert_eq!(l2tx, Uint256::from_u64(460000));
    assert_eq!(l1calldata, Uint256::from_u64(115));
    assert_eq!(storage, Uint256::from_u64(200000));

    let (speed_limit, gas_pool_max, tx_gas_limit) =
        arbgasinfo.get_gas_accounting_params(&mut machine)?;
    println!(
        "speed limit {}, pool max {}, tx gas limit {}",
        speed_limit, gas_pool_max, tx_gas_limit
    );
    assert_eq!(speed_limit, Uint256::from_u64(400_000));
    assert_eq!(gas_pool_max, Uint256::from_u64(288_000_000));
    assert_eq!(tx_gas_limit, Uint256::from_u64(8_000_000));

    let agg_addr = Uint256::from_u64(777);
    let fee = arbaggregator
        .get_tx_base_fee(&mut machine, agg_addr.clone())
        .unwrap();
    assert_eq!(fee, Uint256::from_u64(4000));

    let new_fee = Uint256::from_u64(8913);
    arbaggregator
        .set_tx_base_fee(&mut machine, agg_addr.clone(), new_fee.clone())
        .unwrap();

    let fee = arbaggregator
        .get_tx_base_fee(&mut machine, agg_addr.clone())
        .unwrap();
    assert_eq!(fee, new_fee);

    if let Some(path) = log_to {
        machine
            .runtime_env
            .recorder
            .to_file(path, machine.get_total_gas_usage().to_u64().unwrap())
            .unwrap();
    }

    machine.write_coverage("test_arbgasinfo".to_string());
    Ok(())
}

#[test]
fn test_arbgas_oracle() {
    let mut machine = load_from_file(Path::new("arb_os/arbos.mexe"));
    machine.start_at_zero(true);

    let wallet = machine.runtime_env.new_wallet();
    let my_addr = Uint256::from_bytes(wallet.address().as_bytes());

    let arbowner = ArbOwner::new(&wallet, false);
    let arbgasinfo = ArbGasInfo::new(&wallet, false);

    arbowner
        .set_chain_parameter(&mut machine, "GasPriceOracle", my_addr.clone(), true)
        .unwrap();

    let gpest = Uint256::_from_gwei(73);
    arbgasinfo
        .set_l1_gas_price_estimate(&mut machine, gpest.clone(), my_addr.clone())
        .unwrap();

    let gasprice = arbgasinfo.get_l1_gas_price_estimate(&mut machine).unwrap();
    assert_eq!(gpest, gasprice);
    machine.write_coverage("test_arbgas_oracle".to_string());
}

pub fn evm_test_rate_control(log_to: Option<&Path>, debug: bool) -> Result<(), ethabi::Error> {
    let mut machine = load_from_file(Path::new("arb_os/arbos.mexe"));
    machine.start_at_zero(true);

    let wallet = machine.runtime_env.new_wallet();
    let my_addr = Uint256::from_bytes(wallet.address().as_bytes());
    let arbowner = ArbOwner::new(&wallet, debug);

    arbowner.give_ownership(&mut machine, my_addr, true)?;

    let const_table = init_constant_table(Some(Path::new("arb_os/constants.json"))).unwrap();

    let (r1, r2) = arbowner.get_fee_recipients(&mut machine)?;
    assert_eq!(&r1, const_table.get("NetFee_defaultRecipient").unwrap());
    assert_eq!(
        &r2,
        const_table.get("CongestionFee_defaultRecipient").unwrap()
    );

    let new_r1 = r1.add(&Uint256::one());
    let new_r2 = r2.add(&Uint256::one());
    arbowner.set_fee_recipients(&mut machine, new_r1.clone(), new_r2.clone())?;
    let (updated_r1, updated_r2) = arbowner.get_fee_recipients(&mut machine)?;
    assert_eq!(new_r1, updated_r1);
    assert_eq!(new_r2, updated_r2);

    if let Some(path) = log_to {
        machine
            .runtime_env
            .recorder
            .to_file(path, machine.get_total_gas_usage().to_u64().unwrap())
            .unwrap();
    }

    machine.write_coverage("evm_test_rate_control".to_string());
    Ok(())
}

#[test]
fn test_rollup_tracker() {
    do_rollup_tracker_ops();
}

pub fn do_rollup_tracker_ops() {
    let mut machine = load_from_file(Path::new("arb_os/arbos.mexe"));
    machine.start_at_zero(true);

    let wallet = machine.runtime_env.new_wallet();
    let owner = Uint256::from_bytes(wallet.address().as_bytes());
    let arbowner = ArbOwner::new(&wallet, false);
    arbowner
        .give_ownership(&mut machine, owner.clone(), true)
        .unwrap();

    let my_addr = Uint256::from_u64(11025);
    let claimer = Uint256::from_u64(4242);

    machine.runtime_env.insert_eth_deposit_message(
        owner.clone(),
        owner.clone(),
        Uint256::_from_eth(1),
    );
    machine.runtime_env.insert_eth_deposit_message(
        claimer.clone(),
        claimer.clone(),
        Uint256::_from_eth(1),
    );
    let _ = machine.run(None);

    arbowner
        .add_to_reserve_funds(&mut machine, Uint256::_from_eth(1))
        .unwrap();

    insert_create_node(
        &mut machine.runtime_env,
        &Uint256::one(),
        &Uint256::zero(),
        None,
        &Uint256::from_u64(10),
        my_addr.clone(),
    );
    insert_create_node(
        &mut machine.runtime_env,
        &Uint256::from_u64(2),
        &Uint256::one(),
        None,
        &Uint256::from_u64(10),
        my_addr.clone(),
    );

    insert_claim_node(&mut machine.runtime_env, &Uint256::from_u64(2), &claimer);

    insert_create_node(
        &mut machine.runtime_env,
        &Uint256::from_u64(3),
        &Uint256::one(),
        None,
        &Uint256::from_u64(10),
        my_addr.clone(),
    );

    insert_create_node(
        &mut machine.runtime_env,
        &Uint256::from_u64(4),
        &Uint256::from_u64(2),
        None,
        &Uint256::from_u64(10),
        my_addr.clone(),
    );

    insert_new_stake(
        &mut machine.runtime_env,
        &Uint256::from_u64(4),
        &claimer,
        None,
    );

    insert_rollup_debug(&mut machine.runtime_env);
    let _ = machine.run(None);

    insert_confirm_node(&mut machine.runtime_env, &Uint256::zero());
    insert_confirm_node(&mut machine.runtime_env, &Uint256::one());
    insert_confirm_node(&mut machine.runtime_env, &Uint256::from_u64(2));
    insert_reject_node(&mut machine.runtime_env, &Uint256::from_u64(3));
    insert_confirm_node(&mut machine.runtime_env, &Uint256::from_u64(4));

    machine
        .runtime_env
        ._advance_time(Uint256::from_u64(100), None, true);

    insert_create_node(
        &mut machine.runtime_env,
        &Uint256::from_u64(5),
        &Uint256::from_u64(4),
        None,
        &Uint256::from_u64(10),
        my_addr.clone(),
    );

    let _ = machine.run(None);

    machine.write_coverage("test_rollup_tracker".to_string());
    // There isn't really a result we can check here, so this test just confirms that nothing crashes.
}

pub fn insert_create_node(
    rt_env: &mut RuntimeEnvironment,
    height_l2: &Uint256,
    prev: &Uint256,
    height_l1: Option<&Uint256>,
    deadline_l1_delta: &Uint256,
    asserter: Uint256,
) {
    let height_l1 = &height_l1.unwrap_or(&rt_env.current_block_num);
    let mut buf = vec![0u8];
    buf.extend(height_l2.to_bytes_be());
    buf.extend(prev.to_bytes_be());
    buf.extend(height_l1.to_bytes_be());
    buf.extend(height_l1.add(deadline_l1_delta).to_bytes_be());
    buf.extend(asserter.to_bytes_be());
    rt_env.insert_l1_message(8u8, Uint256::zero(), &buf, None, None);
}

pub fn insert_confirm_node(rt_env: &mut RuntimeEnvironment, height_l2: &Uint256) {
    let mut buf = vec![1u8];
    buf.extend(height_l2.to_bytes_be());
    rt_env.insert_l1_message(8u8, Uint256::zero(), &buf, None, None);
}

pub fn insert_reject_node(rt_env: &mut RuntimeEnvironment, height_l2: &Uint256) {
    let mut buf = vec![2u8];
    buf.extend(height_l2.to_bytes_be());
    rt_env.insert_l1_message(8u8, Uint256::zero(), &buf, None, None);
}

pub fn insert_new_stake(
    rt_env: &mut RuntimeEnvironment,
    height_l2: &Uint256,
    staker: &Uint256,
    stake_time: Option<Uint256>,
) {
    let mut buf = vec![3u8];
    buf.extend(height_l2.to_bytes_be());
    buf.extend(staker.to_bytes_be());
    buf.extend(
        stake_time
            .unwrap_or(rt_env.current_block_num.clone())
            .to_bytes_be(),
    );
    rt_env.insert_l1_message(8u8, Uint256::zero(), &buf, None, None);
}

pub fn insert_claim_node(rt_env: &mut RuntimeEnvironment, height_l2: &Uint256, claimer: &Uint256) {
    let mut buf = vec![4u8];
    buf.extend(height_l2.to_bytes_be());
    buf.extend(claimer.to_bytes_be());
    rt_env.insert_l1_message(8u8, Uint256::zero(), &buf, None, None);
}

pub fn insert_rollup_debug(rt_env: &mut RuntimeEnvironment) {
    rt_env.insert_l1_message(8u8, Uint256::zero(), &[255u8], None, None);
}

#[test]
fn test_arbaggregator() {
    match evm_test_arbaggregator(None, false) {
        Ok(()) => {}
        Err(e) => panic!("{:?}", e),
    }
}

pub fn evm_test_arbaggregator(log_to: Option<&Path>, debug: bool) -> Result<(), ethabi::Error> {
    let mut machine = load_from_file(Path::new("arb_os/arbos.mexe"));
    machine.start_at_zero(true);

    let wallet = machine.runtime_env.new_wallet();
    let my_addr = Uint256::from_bytes(wallet.address().as_bytes());

    let arbagg = ArbAggregator::new(debug);

    assert_eq!(
        arbagg.get_fee_collector(&mut machine, my_addr.clone())?,
        my_addr.clone()
    );

    let pref_agg = arbagg.get_preferred_aggregator(&mut machine, my_addr.clone())?;
    assert_eq!(pref_agg, (Uint256::zero(), true));

    let new_pref_agg = Uint256::from_u64(4242);
    arbagg.set_preferred_aggregator(&mut machine, new_pref_agg.clone(), my_addr.clone())?;
    let pref_agg = arbagg.get_preferred_aggregator(&mut machine, my_addr.clone())?;
    assert_eq!(pref_agg, (new_pref_agg, false));

    let def_agg = arbagg.get_default_aggregator(&mut machine)?;
    assert_eq!(def_agg, Uint256::zero());

    let new_def_agg = Uint256::from_u64(9696);
    arbagg.set_default_aggregator(&mut machine, new_def_agg.clone(), None)?;
    let def_agg = arbagg.get_default_aggregator(&mut machine)?;
    assert_eq!(def_agg, new_def_agg);

    assert!(arbagg
        .set_default_aggregator(
            &mut machine,
            Uint256::from_u64(12345),
            Some(my_addr.clone())
        )
        .is_err());

    assert_eq!(
        arbagg.get_fee_collector(&mut machine, my_addr.clone())?,
        my_addr.clone()
    );

    let new_collector = Uint256::from_u64(1298031);

    assert!(arbagg
        .set_fee_collector(
            &mut machine,
            my_addr.clone(),
            new_collector.clone(),
            new_collector.clone()
        )
        .is_err());
    assert_eq!(
        arbagg.get_fee_collector(&mut machine, my_addr.clone())?,
        my_addr.clone()
    );

    assert!(arbagg
        .set_fee_collector(
            &mut machine,
            my_addr.clone(),
            new_collector.clone(),
            my_addr.clone()
        )
        .is_ok());
    assert_eq!(
        arbagg.get_fee_collector(&mut machine, my_addr.clone())?,
        new_collector.clone()
    );

    let newer_collector = Uint256::from_u64(589713578913);
    assert!(arbagg
        .set_fee_collector(
            &mut machine,
            my_addr.clone(),
            newer_collector.clone(),
            my_addr.clone()
        )
        .is_err());
    assert!(arbagg
        .set_fee_collector(
            &mut machine,
            my_addr.clone(),
            newer_collector.clone(),
            new_collector.clone()
        )
        .is_ok());
    assert_eq!(
        arbagg.get_fee_collector(&mut machine, my_addr.clone())?,
        newer_collector.clone()
    );

    if let Some(path) = log_to {
        machine
            .runtime_env
            .recorder
            .to_file(path, machine.get_total_gas_usage().to_u64().unwrap())
            .unwrap();
    }

    machine.write_coverage("test_arbaggregator".to_string());
    Ok(())
}

#[test]
fn test_retryable() {
    match test_retryable_impl(None, false) {
        Ok(()) => {}
        Err(e) => panic!("{}", e),
    }
}

pub fn test_retryable_impl(log_to: Option<&Path>, debug: bool) -> Result<(), ethabi::Error> {
    let mut machine = load_from_file(Path::new("arb_os/arbos.mexe"));
    machine.start_at_zero(true);

    let my_addr = Uint256::from_u64(1234);

    let mut add_contract = AbiForContract::new_from_file(&test_contract_path("Add"))?;
    if add_contract
        .deploy(&[], &mut machine, Uint256::zero(), None, debug)
        .is_err()
    {
        panic!("failed to deploy Add contract");
    }

    let beneficiary = Uint256::from_u64(9185);

    let (_, txid, _) = add_contract.send_retryable_tx(
        my_addr.clone(),
        "add",
        &[
            ethabi::Token::Uint(Uint256::one().to_u256()),
            ethabi::Token::Uint(Uint256::one().to_u256()),
        ],
        &mut machine,
        Uint256::zero(),
        Uint256::zero(),
        Uint256::zero(),
        None,
        Some(beneficiary.clone()),
        None,
        None,
    )?;
    assert!(txid != Uint256::zero());
    let _gas_used = if debug {
        machine.debug(None)
    } else {
        machine.run(None)
    };

    let arb_replayable = ArbReplayableTx::new(debug);
    let timeout = arb_replayable.get_timeout(&mut machine, txid.clone())?;
    assert!(timeout > machine.runtime_env.current_timestamp);

    let (keepalive_price, reprice_time) =
        arb_replayable.get_keepalive_price(&mut machine, txid.clone())?;
    assert_eq!(keepalive_price, Uint256::zero());
    assert!(reprice_time > machine.runtime_env.current_timestamp);

    let keepalive_ret = arb_replayable.keepalive(&mut machine, txid.clone(), keepalive_price)?;

    let new_timeout = arb_replayable.get_timeout(&mut machine, txid.clone())?;
    assert_eq!(keepalive_ret, new_timeout);
    assert!(new_timeout > timeout);

    arb_replayable.redeem(&mut machine, txid.clone())?;

    let new_timeout = arb_replayable.get_timeout(&mut machine, txid.clone())?;
    assert_eq!(new_timeout, Uint256::zero()); // verify that txid has been removed

    // make another one, and have the beneficiary cancel it
    let (_, txid, _) = add_contract.send_retryable_tx(
        my_addr.clone(),
        "add",
        &[
            ethabi::Token::Uint(Uint256::one().to_u256()),
            ethabi::Token::Uint(Uint256::one().to_u256()),
        ],
        &mut machine,
        Uint256::zero(),
        Uint256::zero(),
        Uint256::zero(),
        None,
        Some(beneficiary.clone()),
        None,
        None,
    )?;
    assert!(txid != Uint256::zero());
    let _gas_used = if debug {
        machine.debug(None)
    } else {
        machine.run(None)
    };

    let out_beneficiary = arb_replayable.get_beneficiary(&mut machine, txid.clone())?;
    assert_eq!(out_beneficiary, beneficiary);

    arb_replayable.cancel(&mut machine, txid.clone(), beneficiary.clone())?;

    assert_eq!(
        arb_replayable.get_timeout(&mut machine, txid)?,
        Uint256::zero()
    ); // verify txid no longer exists

    let amount_to_pay = Uint256::from_u64(1_000_000);
    let _txid = machine.runtime_env._insert_retryable_tx_message(
        my_addr.clone(),
        Uint256::from_u64(7890245789245), // random non-contract address
        amount_to_pay.clone(),
        amount_to_pay.clone(),
        Uint256::zero(),
        my_addr.clone(),
        my_addr.clone(),
        Uint256::zero(),
        Uint256::zero(),
        &[],
    );
    let _gas_used = if debug {
        machine.debug(None)
    } else {
        machine.run(None)
    };
    let all_logs = machine.runtime_env.get_all_receipt_logs();
    let last_log = &all_logs[all_logs.len() - 1];
    assert!(last_log.succeeded());

    let (_submitid, txid, maybe_redeemid) = add_contract.send_retryable_tx(
        my_addr.clone(),
        "add",
        &[
            ethabi::Token::Uint(Uint256::one().to_u256()),
            ethabi::Token::Uint(Uint256::one().to_u256()),
        ],
        &mut machine,
        Uint256::zero(),
        Uint256::_from_eth(100),
        Uint256::zero(),
        None,
        Some(beneficiary.clone()),
        Some(Uint256::from_u64(1_000_000)),
        Some(Uint256::_from_gwei(5)),
    )?;
    assert!(txid != Uint256::zero());
    assert!(maybe_redeemid.is_some());
    let redeemid = maybe_redeemid.unwrap();

    let _gas_used = if debug {
        machine.debug(None)
    } else {
        machine.run(None)
    };

    let receipts = machine.runtime_env.get_all_receipt_logs();
    let last_receipt = receipts[receipts.len() - 1].clone();
    assert_eq!(last_receipt.get_return_code(), Uint256::zero());
    assert_eq!(last_receipt.get_request_id(), redeemid);

    let second_to_last = receipts[receipts.len() - 2].clone();
    assert!(second_to_last.succeeded());
    assert_eq!(second_to_last.get_request_id(), txid);

    if let Some(path) = log_to {
        machine
            .runtime_env
            .recorder
            .to_file(path, machine.get_total_gas_usage().to_u64().unwrap())
            .unwrap();
    }

    machine.write_coverage("test_retryable".to_string());
    Ok(())
}

#[test]
fn test_arb_statistics() {
    assert!(test_arb_stats().is_ok());
}

fn test_arb_stats() -> Result<(), ethabi::Error> {
    let mut machine = load_from_file(Path::new("arb_os/arbos.mexe"));
    machine.start_at_zero(true);

    let arbstats = ArbStatistics::new(false);

    let (arb_blocknum, num_accounts, storage, _arbgas, txs, contracts) =
        arbstats.get_stats(&mut machine)?;

    assert_eq!(arb_blocknum, Uint256::from_u64(1));
    assert_eq!(num_accounts, Uint256::from_u64(22));
    assert_eq!(storage, Uint256::from_u64(0));
    // assert_eq!(_arbgas, Uint256::from_u64(1_490_972));  // disable this because it will vary over versions
    assert_eq!(txs, Uint256::from_u64(0));
    assert_eq!(contracts, Uint256::from_u64(20));
    machine.write_coverage("test_arb_statistics".to_string());
    Ok(())
}

#[test]
fn test_allowed_senders() {
    evm_test_allowed_senders();
}

fn evm_test_allowed_senders() {
    let mut machine = load_from_file(Path::new("arb_os/arbos.mexe"));
    machine.start_at_zero(true);

    let wallet = machine.runtime_env.new_wallet();

    let arbowner = ArbOwner::new(&wallet, false);

    let addr1 = Uint256::from_u64(123489121);
    let addr2 = Uint256::from_u64(1348098777777);

    assert!(arbowner
        .is_allowed_sender(&mut machine, addr1.clone())
        .unwrap());

    assert!(arbowner.allow_only_owner_to_send(&mut machine).is_ok());
    assert!(!arbowner
        .is_allowed_sender(&mut machine, addr1.clone())
        .unwrap());
    assert!(arbowner
        .is_allowed_sender(&mut machine, Uint256::zero())
        .unwrap());

    assert!(arbowner.allow_all_senders(&mut machine).is_ok());
    assert!(arbowner
        .is_allowed_sender(&mut machine, addr1.clone())
        .unwrap());

    assert!(arbowner.allow_only_owner_to_send(&mut machine).is_ok());
    assert!(arbowner
        .add_allowed_sender(&mut machine, addr1.clone())
        .is_ok());
    assert!(arbowner
        .is_allowed_sender(&mut machine, addr1.clone())
        .unwrap());
    assert!(!arbowner
        .is_allowed_sender(&mut machine, addr2.clone())
        .unwrap());

    assert!(arbowner
        .add_allowed_sender(&mut machine, addr2.clone())
        .is_ok());
    let serialized = arbowner.get_all_allowed_senders(&mut machine).unwrap();
    assert_eq!(serialized.len(), 2);
    assert!(
        ((serialized[0] == addr1.clone()) && (serialized[1] == addr2.clone()))
            || ((serialized[0] == addr2.clone()) && (serialized[1] == addr1.clone()))
    );

    assert!(arbowner
        .remove_allowed_sender(&mut machine, addr1.clone())
        .is_ok());
    assert!(!arbowner
        .is_allowed_sender(&mut machine, addr1.clone())
        .unwrap());
    assert!(arbowner
        .is_allowed_sender(&mut machine, addr2.clone())
        .unwrap());

    machine.write_coverage("test_allowed_senders".to_string());
}

#[test]
fn test_eventual_congestion_reject() {
    let mut machine = load_from_file(Path::new("arb_os/arbos.mexe"));
    machine.start_at_zero(true);

    let wallet = machine.runtime_env.new_wallet();
    let my_address = Uint256::from_bytes(wallet.address().as_bytes());

    let arbowner = ArbOwner::new(&wallet, false);
    let _ = arbowner.set_fees_enabled(&mut machine, true, true).unwrap();
    machine.runtime_env.insert_eth_deposit_message(
        my_address.clone(),
        my_address.clone(),
        Uint256::_from_eth(1000),
    );
    let _ = machine.run(None);
    machine
        .runtime_env
        ._advance_time(Uint256::one(), None, true);

    let arbtest = ArbosTest::new(false);
    for _ in 0..1200 {
        let res_code = match arbtest.burn_arb_gas(
            &mut machine,
            my_address.clone(),
            Uint256::from_u64(2_000_000),
        ) {
            Ok(rc) => rc,
            Err(_) => panic!(),
        };
        if res_code == 2 {
            machine.write_coverage("test_eventual_congestion_reject".to_string());
            return;
        } // we hit congestion, as expected
        assert_eq!(res_code, 0); // we should report success, if haven't hit congestion yet
    }
    assert!(false);
}

#[test]
fn test_congestion_price_adjustment() {
    let mut machine = load_from_file(Path::new("arb_os/arbos.mexe"));
    machine.start_at_zero(true);

    let wallet = machine.runtime_env.new_wallet();
    let my_address = Uint256::from_bytes(wallet.address().as_bytes());

    let arbowner = ArbOwner::new(&wallet, false);
    let arbgasinfo = ArbGasInfo::new(&wallet, false);
    let _ = arbowner.set_fees_enabled(&mut machine, true, true).unwrap();
    machine.runtime_env.insert_eth_deposit_message(
        my_address.clone(),
        my_address.clone(),
        Uint256::_from_eth(1000),
    );
    let _ = machine.run(None);
    machine
        .runtime_env
        ._advance_time(Uint256::one(), None, true);

    let _randomish_address = Uint256::from_u64(1583913081);
    assert_eq!(
        arbgasinfo
            //._get_prices_in_wei(&mut machine, randomish_address.clone())  preserve this for later integration
            .get_prices_in_wei_with_aggregator(&mut machine, my_address.clone())
            .unwrap()
            .4,
        Uint256::zero()
    );

    let arbtest = ArbosTest::new(false);
    let mut seen_any_congestion = false;
    for _ in 0..1200 {
        let res_code = match arbtest.burn_arb_gas(
            &mut machine,
            my_address.clone(),
            Uint256::from_u64(2_000_000),
        ) {
            Ok(rc) => rc,
            Err(_) => panic!(),
        };
        assert!((!seen_any_congestion && (res_code == 0)) || (res_code == 2)); // success or congestion
        if (res_code == 2) {
            seen_any_congestion = true;
        }
    }
    assert!(seen_any_congestion);

    // the chain should be congested now
    machine
        .runtime_env
        ._advance_time(Uint256::one(), None, false);
    let _ = machine.run(None);

    let prices = arbgasinfo
        //._get_prices_in_wei(&mut machine, randomish_address.clone())  preserve this for later integration
        .get_prices_in_wei_with_aggregator(&mut machine, my_address.clone())
        .unwrap();
    assert!(prices.4 > Uint256::zero());

    machine
        .runtime_env
        ._advance_time(Uint256::from_u64(48), Some(Uint256::from_u64(720)), false);
    let prices2 = arbgasinfo
        //._get_prices_in_wei(&mut machine, randomish_address.clone())  preserve this for later integration
        .get_prices_in_wei_with_aggregator(&mut machine, my_address.clone())
        .unwrap();
    assert_eq!(prices2.4, Uint256::zero());

    machine.write_coverage("test_congestion_price_adjustment".to_string());
}

#[test]
fn test_set_gas_price_estimate() {
    let mut machine = load_from_file(Path::new("arb_os/arbos.mexe"));
    machine.start_at_zero(true);

    let wallet = machine.runtime_env.new_wallet();
    let my_address = Uint256::from_bytes(wallet.address().as_bytes());

    let arbowner = ArbOwner::new(&wallet, false);
    let arbgasinfo = ArbGasInfo::new(&wallet, false);

    machine.runtime_env.insert_eth_deposit_message(
        my_address.clone(),
        my_address.clone(),
        Uint256::_from_eth(1000),
    );
    let _ = machine.run(None);

    arbowner.set_fees_enabled(&mut machine, true, true).unwrap();

    let new_gas_price = Uint256::from_u64(37);
    let new_storage_price = new_gas_price.mul(&Uint256::from_u64(2_000_000_000_000));

    let storage_price = arbgasinfo
        .get_prices_in_wei_with_aggregator(&mut machine, my_address.clone())
        .unwrap()
        .2;
    assert!(storage_price != new_storage_price);

    arbowner
        .set_l1_gas_price_estimate(&mut machine, new_gas_price)
        .unwrap();

    machine
        .runtime_env
        ._advance_time(Uint256::one(), None, false);

    let storage_price = arbgasinfo
        .get_prices_in_wei_with_aggregator(&mut machine, my_address.clone())
        .unwrap()
        .2;
    assert_eq!(storage_price, new_storage_price);

    machine.write_coverage("test_set_gas_price_estimate".to_string());
}

struct Erc2470 {
    //TODO: Figure out why this isnt used
    _addr: Uint256,
    contract_abi: AbiForContract,
}

impl Erc2470 {
    fn new(machine: &mut Machine, ao: &ArbOwner) -> Self {
        let constructor_data = hex::decode("608060405234801561001057600080fd5b50610134806100206000396000f3fe6080604052348015600f57600080fd5b506004361060285760003560e01c80634af63f0214602d575b600080fd5b60cf60048036036040811015604157600080fd5b810190602081018135640100000000811115605b57600080fd5b820183602082011115606c57600080fd5b80359060200191846001830284011164010000000083111715608d57600080fd5b91908080601f016020809104026020016040519081016040528093929190818152602001838380828437600092019190915250929550509135925060eb915050565b604080516001600160a01b039092168252519081900360200190f35b6000818351602085016000f5939250505056fea26469706673582212206b44f8a82cb6b156bfcc3dc6aadd6df4eefd204bc928a4397fd15dacf6d5320564736f6c63430006020033").unwrap();
        let deemed_sender =
            Uint256::from_string_hex("Bb6e024b9cFFACB947A71991E386681B1Cd1477D").unwrap();
        let deemed_nonce = Uint256::zero();

        let deployed_addr = ao
            .deploy_contract(machine, &constructor_data, deemed_sender, deemed_nonce)
            .unwrap();
        let mut contract_abi =
            AbiForContract::new_from_file(&test_contract_path("SingletonFactory")).unwrap();
        contract_abi.bind_interface_to_address(deployed_addr.clone());
        Erc2470 {
            _addr: deployed_addr,
            contract_abi,
        }
    }

    fn deploy(
        &self,
        machine: &mut Machine,
        code: Vec<u8>,
        salt: Uint256,
    ) -> Result<Uint256, ethabi::Error> {
        let (receipts, sends) = self.contract_abi.call_function(
            Uint256::zero(),
            "deploy",
            &[
                ethabi::Token::Bytes(code),
                ethabi::Token::FixedBytes(salt.to_bytes_be()),
            ],
            machine,
            Uint256::zero(),
            false,
        )?;
        if (receipts.len() != 1) || (sends.len() != 0) {
            Err(ethabi::Error::from("wrong number of receipts or sends"))
        } else if receipts[0].succeeded() {
            Ok(Uint256::from_bytes(&receipts[0].get_return_data()))
        } else {
            Err(ethabi::Error::from("reverted"))
        }
    }

    fn deploy_from_file(
        &self,
        machine: &mut Machine,
        code_filename: &str,
        args: &[ethabi::Token],
        salt: Uint256,
    ) -> Result<Option<AbiForContract>, ethabi::Error> {
        let path = Path::new(code_filename);
        let mut file = File::open(path).map_err(|e| ethabi::Error::from(e.to_string()))?;
        let mut s = String::new();
        file.read_to_string(&mut s)
            .map_err(|e| ethabi::Error::from(e.to_string()))?;

        let json_from_file = serde_json::from_str::<serde_json::Value>(&s)
            .map_err(|e| ethabi::Error::from(e.to_string()))?;

        if let serde_json::Value::Object(fields) = json_from_file {
            let decoded_insns = {
                let code_str = fields
                    .get("bytecode")
                    .ok_or_else(|| ethabi::Error::from("no code key in json"))?
                    .as_str()
                    .unwrap()
                    .to_string();
                hex::decode(&code_str[2..]).unwrap()
            };

            let augmented_code = if let Some(constructor) = self.contract_abi.contract.constructor()
            {
                match constructor.encode_input(decoded_insns.clone(), args) {
                    Ok(aug_code) => aug_code,
                    Err(e) => {
                        panic!("couldn't encode data for constructor: {:?}", e);
                    }
                }
            } else {
                decoded_insns.clone()
            };

            let addr = self.deploy(machine, augmented_code, salt)?;
            if (addr == Uint256::zero()) {
                Ok(None)
            } else {
                let mut contract = AbiForContract::new_from_file(code_filename)?;
                contract.bind_interface_to_address(addr);
                Ok(Some(contract))
            }
        } else {
            Err(ethabi::Error::from("json file not an array"))
        }
    }
}

#[test]
fn test_erc2470() {
    let mut machine = load_from_file(Path::new("arb_os/arbos.mexe"));
    machine.start_at_zero(true);

    let wallet = machine.runtime_env.new_wallet();
    let ao = ArbOwner::new(&wallet, false);

    let _erc = Erc2470::new(&mut machine, &ao);

    let add_contract_filename = test_contract_path("Add");
    let add = _erc
        .deploy_from_file(&mut machine, &add_contract_filename, &[], Uint256::zero())
        .unwrap()
        .unwrap();
    assert_eq!(
        add.address,
        Uint256::from_string_hex("7154b030bfa6f3b6937e57800eec2463e2c5687a").unwrap()
    );

    let (receipts, sends) = add
        .call_function(
            Uint256::zero(),
            "add",
            &[
                ethabi::Token::Uint(Uint256::one().to_u256()),
                ethabi::Token::Uint(Uint256::one().to_u256()),
            ],
            &mut machine,
            Uint256::zero(),
            false,
        )
        .unwrap();

    assert_eq!(receipts.len(), 1);
    assert_eq!(sends.len(), 0);
    assert!(receipts[0].succeeded());
    assert_eq!(
        Uint256::from_bytes(&receipts[0].get_return_data()),
        Uint256::from_u64(2)
    );

    machine.write_coverage("test_erc2470".to_string());
}

#[test]
fn test_create2_target_nonce_nonzero() {
    let mut machine = load_from_file(Path::new("arb_os/arbos.mexe"));
    machine.start_at_zero(true);

    let wallet = machine.runtime_env.new_wallet();
    let ao = ArbOwner::new(&wallet, false);
    let arbtest = ArbosTest::new(false);

    let target_addr = Uint256::from_string_hex("7154b030bfa6f3b6937e57800eec2463e2c5687a").unwrap();
    assert!(arbtest
        .set_nonce(&mut machine, target_addr, Uint256::one())
        .is_ok());

    let _erc = Erc2470::new(&mut machine, &ao);
    let add_contract_filename = test_contract_path("Add");

    // now a deploy of the add contract should fail, because the deploy address has nonzero nonce
    let res = _erc
        .deploy_from_file(&mut machine, &add_contract_filename, &[], Uint256::zero())
        .unwrap();
    assert!(res.is_none());

    machine.write_coverage("test_create2_target_nonce_nonzero".to_string());
}

#[test]
fn test_eip_3541() {
    let mut machine = load_from_file(Path::new("arb_os/arbos.mexe"));
    machine.start_at_zero(true);

    let wallet = machine.runtime_env.new_wallet();
    let ao = ArbOwner::new(&wallet, false);

    let _erc = Erc2470::new(&mut machine, &ao);

    // test cases that should fail, per EIP-3541
    for code in &[
        "60ef60005360016000f3",
        "60ef60005360026000f3",
        "60ef60005360036000f3",
        "60ef60005360206000f3",
    ] {
        assert!(_erc
            .deploy(&mut machine, hex::decode(code).unwrap(), Uint256::zero())
            .unwrap()
            .is_zero());
    }

    // test case that should succeed, per EIP-3541
    assert!(!_erc
        .deploy(
            &mut machine,
            hex::decode("60fe60005360016000f3").unwrap(),
            Uint256::zero()
        )
        .unwrap()
        .is_zero());

    machine.write_coverage("test_eip_3541".to_string());
}

#[test]
fn test_pay_eoa_from_contract() {
    evm_pay_eoa_from_contract(None, false);
}

pub fn evm_pay_eoa_from_contract(log_to: Option<&Path>, debug: bool) {
    let mut machine = load_from_file(Path::new("arb_os/arbos.mexe"));
    machine.start_at_zero(true);

    let add_contract = match AbiForContract::new_from_file(&test_contract_path("Add")) {
        Ok(mut contract) => {
            let result = contract.deploy(&[], &mut machine, Uint256::zero(), None, debug);
            if let Ok(contract_addr) = result {
                assert_ne!(contract_addr, Uint256::zero());
                contract
            } else {
                panic!("deploy failed");
            }
        }
        Err(e) => {
            panic!("error loading contract: {:?}", e);
        }
    };

    let payer = Uint256::from_u64(5386492);
    let recipient = Uint256::from_u64(5771838591);
    machine.runtime_env.insert_eth_deposit_message(
        payer.clone(),
        payer.clone(),
        Uint256::_from_eth(1000),
    );
    let _gas_used = if debug {
        machine.debug(None)
    } else {
        machine.run(None)
    }; // handle this eth deposit message

    let arbinfo = ArbInfo::new(debug);
    let balance_before = arbinfo.get_balance(&mut machine, &recipient).unwrap();
    assert!(balance_before.is_zero());

    let (receipts, _) = add_contract
        .call_function(
            payer,
            "payTo",
            &[ethabi::Token::Address(recipient.to_h160())],
            &mut machine,
            Uint256::one(),
            debug,
        )
        .unwrap();
    assert_eq!(receipts.len(), 1);
    assert!(receipts[0].succeeded());

    let balance_after = arbinfo.get_balance(&mut machine, &recipient).unwrap();
    assert_eq!(balance_after, Uint256::one());

    if let Some(path) = log_to {
        machine
            .runtime_env
            .recorder
            .to_file(path, machine.get_total_gas_usage().to_u64().unwrap())
            .unwrap();
    }

    machine.write_coverage("test_pay_eoa_from_contract".to_string());
}

pub struct ArbInfo {
    pub contract_abi: AbiForContract,
    debug: bool,
}

impl ArbInfo {
    pub fn new(debug: bool) -> Self {
        let mut contract_abi =
            AbiForContract::new_from_file(&builtin_contract_path("ArbInfo")).unwrap();
        contract_abi.bind_interface_to_address(Uint256::from_u64(101));
        ArbInfo {
            contract_abi,
            debug,
        }
    }

    pub fn get_balance(
        &self,
        machine: &mut Machine,
        addr: &Uint256,
    ) -> Result<Uint256, ethabi::Error> {
        let (receipts, _sends) = self.contract_abi.call_function(
            Uint256::from_u64(1112),
            "getBalance",
            &[ethabi::Token::Address(addr.to_h160())],
            machine,
            Uint256::zero(),
            self.debug,
        )?;

        if (receipts.len() != 1) {
            return Err(ethabi::Error::from("wrong number of receipts"));
        }

        if receipts[0].succeeded() {
            let return_vals = ethabi::decode(
                &[ethabi::ParamType::Uint(256)],
                &receipts[0].get_return_data(),
            )?;
            match return_vals[0] {
                ethabi::Token::Uint(ui) => Ok(Uint256::from_u256(&ui)),
                _ => panic!(),
            }
        } else {
            Err(ethabi::Error::from("reverted"))
        }
    }
}

pub fn basic_evm_add_test(log_to: Option<&Path>, debug: bool) -> Result<(), ethabi::Error> {
    let mut machine = load_from_file(Path::new("arb_os/arbos.mexe"));
    machine.start_at_zero(true);

    let arbos_test = ArbosTest::new(debug);

    let code = hex::decode("7fffffffffffffffffffffffffffffffffffffffffffffffffffffffffffffffff7fffffffffffffffffffffffffffffffffffffffffffffffffffffffffffffffff0160005500").unwrap();
    let result = arbos_test.install_account_and_call(
        &mut machine,
        Uint256::from_u64(89629813089426890),
        Uint256::zero(),
        Uint256::one(),
        code,
        vec![],
        vec![],
    )?;
    let mut right_answer = vec![0u8; 32];
    right_answer.extend(vec![255u8; 31]);
    right_answer.extend(vec![254u8]);
    assert_eq!(result, right_answer);

    if let Some(path) = log_to {
        machine
            .runtime_env
            .recorder
            .to_file(path, machine.get_total_gas_usage().to_u64().unwrap())
            .unwrap();
    }

    machine.write_coverage("test_evm_add_code".to_string());
    Ok(())
}

pub fn evm_test_contract_call(log_to: Option<&Path>, debug: bool) {
    use std::convert::TryFrom;
    let mut machine = load_from_file(Path::new("arb_os/arbos.mexe"));
    machine.start_at_zero(true);

    let my_addr = Uint256::from_usize(1025);
    let contract = match AbiForContract::new_from_file(&test_contract_path("Add")) {
        Ok(mut contract) => {
            let result = contract.deploy(&[], &mut machine, Uint256::zero(), None, debug);
            if let Ok(contract_addr) = result {
                assert_ne!(contract_addr, Uint256::zero());
                contract
            } else {
                panic!("deploy failed");
            }
        }
        Err(e) => {
            panic!("error loading contract: {:?}", e);
        }
    };

    for i in 0..4 {
        let result = contract.call_function_from_contract(
            my_addr.clone(),
            "add",
            vec![
                ethabi::Token::Uint(ethabi::Uint::one()),
                ethabi::Token::Uint(Uint256::from_u64(i).to_u256()),
            ]
            .as_ref(),
            &mut machine,
            Uint256::zero(),
            debug,
        );
        match result {
            Ok((logs, sends)) => {
                assert_eq!(logs.len(), 1);
                assert_eq!(sends.len(), 0);
                assert!(logs[0].succeeded());
                let decoded_result = contract
                    .get_function("add")
                    .unwrap()
                    .decode_output(&logs[0].get_return_data())
                    .unwrap();
                assert_eq!(
                    decoded_result[0],
                    ethabi::Token::Uint(ethabi::Uint::try_from(1 + i).unwrap())
                );
            }
            Err(e) => {
                panic!("{}", e.to_string());
            }
        }
    }

    if let Some(path) = log_to {
        machine
            .runtime_env
            .recorder
            .to_file(path, machine.get_total_gas_usage().to_u64().unwrap())
            .unwrap();
    }

    machine.write_coverage("test_call_from_contract".to_string());
}

pub fn evm_tx_with_deposit(
    log_to: Option<&Path>,
    debug: bool,
    _profile: bool,
) -> Result<bool, ethabi::Error> {
    use std::convert::TryFrom;
    let mut machine = load_from_file(Path::new("arb_os/arbos.mexe"));
    machine.start_at_zero(true);

    let my_addr = Uint256::from_usize(1025);

    let mut fib_contract = AbiForContract::new_from_file(&test_contract_path("Fibonacci"))?;
    if fib_contract
        .deploy(&[], &mut machine, Uint256::zero(), None, debug)
        .is_err()
    {
        panic!("failed to deploy Fibonacci contract");
    }

    let mut pc_contract = AbiForContract::new_from_file(&test_contract_path("PaymentChannel"))?;

    if pc_contract
        .deploy(
            &[ethabi::Token::Address(ethereum_types::H160::from_slice(
                &fib_contract.address.to_bytes_be()[12..],
            ))],
            &mut machine,
            Uint256::zero(),
            None,
            debug,
        )
        .is_err()
    {
        panic!("failed to deploy PaymentChannel contract");
    }

    let (logs, sends) = pc_contract.call_function_with_deposit(
        my_addr.clone(),
        "deposit",
        &[],
        &mut machine,
        Uint256::from_usize(10000),
        debug,
    )?;
    assert_eq!(logs.len(), 1);
    assert_eq!(sends.len(), 0);

    assert!(logs[0].succeeded());

    let (logs, sends) = pc_contract.call_function(
        my_addr,
        "transferFib",
        vec![
            ethabi::Token::Address(ethabi::Address::from_low_u64_be(1025)),
            ethabi::Token::Uint(ethabi::Uint::try_from(1).unwrap()),
        ]
        .as_ref(),
        &mut machine,
        Uint256::zero(),
        debug,
    )?;
    assert_eq!(logs.len(), 1);
    assert_eq!(sends.len(), 0);

    assert!(logs[0].succeeded());

    if let Some(path) = log_to {
        machine
            .runtime_env
            .recorder
            .to_file(path, machine.get_total_gas_usage().to_u64().unwrap())
            .unwrap();
    }

    machine.write_coverage("test_tx_with_deposit".to_string());
    Ok(true)
}

pub fn evm_xcontract_call_using_compressed_batch(
    log_to: Option<&Path>,
    debug: bool,
    _profile: bool,
) -> Result<bool, ethabi::Error> {
    use std::convert::TryFrom;
    let mut rt_env = RuntimeEnvironment::default();

    let wallet = rt_env.new_wallet();
    let my_addr = Uint256::from_bytes(wallet.address().as_bytes());

    let mut machine = load_from_file_and_env(Path::new("arb_os/arbos.mexe"), rt_env);
    machine.start_at_zero(true);

    machine.runtime_env.insert_eth_deposit_message(
        my_addr.clone(),
        my_addr.clone(),
        Uint256::from_usize(100000),
    );
    machine
        .runtime_env
        ._advance_time(Uint256::from_u64(50), None, true);
    let _gas_used = if debug {
        machine.debug(None)
    } else {
        machine.run(None)
    }; // handle this eth deposit message

    let mut fib_contract = AbiForContract::new_from_file(&test_contract_path("Fibonacci"))?;
    if fib_contract
        .deploy(&[], &mut machine, Uint256::zero(), None, debug)
        .is_err()
    {
        panic!("failed to deploy Fibonacci contract");
    }

    let mut pc_contract = AbiForContract::new_from_file(&test_contract_path("PaymentChannel"))?;
    if pc_contract
        .deploy(
            &[ethabi::Token::Address(ethereum_types::H160::from_slice(
                &fib_contract.address.to_bytes_be()[12..],
            ))],
            &mut machine,
            Uint256::zero(),
            None,
            debug,
        )
        .is_err()
    {
        panic!("failed to deploy PaymentChannel contract");
    }

    let mut batch = machine.runtime_env.new_batch();
    let tx_id_1 = pc_contract.add_function_call_to_compressed_batch(
        &mut batch,
        "deposit",
        &[],
        &mut machine,
        Uint256::from_usize(10000),
        &wallet,
    )?;
    let tx_id_2 = pc_contract.add_function_call_to_compressed_batch(
        &mut batch,
        "transferFib",
        vec![
            ethabi::Token::Address(ethereum_types::H160::from_slice(
                &my_addr.to_bytes_minimal(),
            )),
            ethabi::Token::Uint(ethabi::Uint::try_from(1).unwrap()),
        ]
        .as_ref(),
        &mut machine,
        Uint256::zero(),
        &wallet,
    )?;

    machine
        .runtime_env
        .insert_batch_message(Uint256::from_usize(1025), &batch);

    let num_logs_before = machine.runtime_env.get_all_receipt_logs().len();
    let num_sends_before = machine.runtime_env.get_all_sends().len();
    let _arbgas_used = if debug {
        machine.debug(None)
    } else {
        machine.run(None)
    };
    let logs = machine.runtime_env.get_all_receipt_logs();
    let sends = machine.runtime_env.get_all_sends();
    let logs = &logs[num_logs_before..];
    let sends = &sends[num_sends_before..];

    assert_eq!(logs.len(), 2);
    assert_eq!(sends.len(), 0);

    assert!(logs[0].succeeded());
    assert_eq!(logs[0].get_request_id(), tx_id_1);
    let gas_used_so_far_1 = logs[0].get_gas_used_so_far();

    assert!(logs[1].succeeded());
    assert_eq!(logs[1].get_request_id(), tx_id_2);
    assert_eq!(
        gas_used_so_far_1.add(&logs[1].get_gas_used()),
        logs[1].get_gas_used_so_far()
    );

    if let Some(path) = log_to {
        machine
            .runtime_env
            .recorder
            .to_file(path, machine.get_total_gas_usage().to_u64().unwrap())
            .unwrap();
    }

    machine.write_coverage("_evm_xcontract_call_using_compressed_batch".to_string());
    Ok(true)
}

#[test]
fn evm_test_constructor_recursion() {
    let _ = test_constructor_recursion().unwrap();
}

pub fn test_constructor_recursion() -> Result<(), ethabi::Error> {
    let mut machine = load_from_file(Path::new("arb_os/arbos.mexe"));
    machine.start_at_zero(true);

    let my_addr = Uint256::from_usize(1025);

    let mut ccontract = AbiForContract::new_from_file(&test_contract_path2(
        "ReverterFactory",
        "ConstructorCallback2",
    ))?;
    if ccontract
        .deploy(&[], &mut machine, Uint256::zero(), None, false)
        .is_err()
    {
        panic!("failed to deploy ConstructorCallback contract");
    }

    let (receipts, _) = ccontract
        .call_function(
            my_addr.clone(),
            "test",
            &[],
            &mut machine,
            Uint256::zero(),
            false,
        )
        .unwrap();
    assert_eq!(receipts.len(), 1);
    assert!(receipts[0].succeeded());

    machine.write_coverage("evm_test_constructor_recursion".to_string());
    Ok(())
}

pub fn test_contract_path2(parent_name: &str, contract_name: &str) -> String {
    format!(
        "contracts/artifacts/arbos/test/{}.sol/{}.json",
        parent_name, contract_name
    )
}

pub fn evm_tests() -> Result<(), ethabi::Error> {
    let mut machine = load_from_file(Path::new("arb_os/arbos.mexe"));
    machine.start_at_zero(true);

    let mut test_contract = AbiForContract::new_from_file(&test_contract_path("EvmTests"))?;
    if test_contract
        .deploy(&[], &mut machine, Uint256::zero(), None, false)
        .is_err()
    {
        panic!("failed to deploy EvmTests contract");
    }

    let mut add_contract = AbiForContract::new_from_file(&test_contract_path("Add"))?;
    if add_contract
        .deploy(&[], &mut machine, Uint256::zero(), None, false)
        .is_err()
    {
        panic!("failed to deploy Add contract");
    }

    let (logs, sends) = test_contract.call_function(
        Uint256::zero(),
        "test",
        &[ethabi::Token::Address(add_contract.address.to_h160())],
        &mut machine,
        Uint256::zero(),
        false,
    )?;
    assert_eq!(logs.len(), 1);
    assert_eq!(sends.len(), 0);
    assert!(logs[0].succeeded());
    let evm_logs = logs[0]._get_evm_logs();
    if evm_logs.len() != 0 {
        let log_data = &evm_logs[0].data;
        let val0 = Uint256::from_bytes(&log_data[0..32]);
        let val1 = Uint256::from_bytes(&log_data[32..64]);
        println!("Log codes: {} {}", val0, val1);
    }
    assert_eq!(evm_logs.len(), 0);

    // test log0 instruction
    let (logs, sends) = test_contract.call_function(
        Uint256::zero(),
        "makeLog0",
        &[],
        &mut machine,
        Uint256::zero(),
        false,
    )?;
    assert_eq!(logs.len(), 1);
    assert_eq!(sends.len(), 0);
    assert!(logs[0].succeeded());
    let evm_logs = logs[0]._get_evm_logs();
    assert_eq!(evm_logs.len(), 1);
    let log_0_data = &evm_logs[0].data;
    assert_eq!(log_0_data.len(), 32);
    assert_eq!(Uint256::from_bytes(log_0_data), Uint256::from_u64(73));

    // test selfdestruct instruction
    let mut sd_contract = AbiForContract::new_from_file(&test_contract_path("SelfDestructor"))?;
    if sd_contract
        .deploy(&[], &mut machine, Uint256::zero(), None, false)
        .is_err()
    {
        panic!("failed to deploy SelfDestructor contract");
    }
    machine.runtime_env.insert_eth_deposit_message(
        Uint256::zero(),
        sd_contract.address.clone(),
        Uint256::from_u64(777),
    );
    let _ = machine.run(None);

    let (logs, sends) = test_contract.call_function(
        Uint256::zero(),
        "destructTest",
        &[ethabi::Token::Address(sd_contract.address.to_h160())],
        &mut machine,
        Uint256::zero(),
        false,
    )?;
    assert_eq!(logs.len(), 1);
    assert_eq!(sends.len(), 0);
    assert!(logs[0].succeeded());

    machine.write_coverage("evm_tests".to_string());
    Ok(())
}

pub fn evm_block_num_consistency_test(debug: bool) -> Result<(), ethabi::Error> {
    let mut machine = load_from_file(Path::new("arb_os/arbos.mexe"));
    machine.start_at_zero(true);

    let my_addr = Uint256::from_usize(1025);

    let mut bn_contract = AbiForContract::new_from_file(&test_contract_path("BlockNum"))?;
    if bn_contract
        .deploy(&[], &mut machine, Uint256::zero(), None, debug)
        .is_err()
    {
        panic!("failed to deploy BlockNum contract");
    }

    let (logs, sends) = bn_contract.call_function(
        my_addr.clone(),
        "getBlock",
        &[],
        &mut machine,
        Uint256::zero(),
        debug,
    )?;
    assert_eq!(logs.len(), 1);
    assert_eq!(sends.len(), 0);
    assert!(logs[0].succeeded());
    let get_block_result = Uint256::from_bytes(&logs[0].get_return_data());

    let (logs, sends) = bn_contract.call_function(
        my_addr.clone(),
        "setBlock",
        &[],
        &mut machine,
        Uint256::zero(),
        debug,
    )?;
    assert_eq!(logs.len(), 1);
    assert_eq!(sends.len(), 0);
    assert!(logs[0].succeeded());

    let (logs, sends) = bn_contract.call_function(
        my_addr.clone(),
        "currBlock",
        &[],
        &mut machine,
        Uint256::zero(),
        debug,
    )?;
    assert_eq!(logs.len(), 1);
    assert_eq!(sends.len(), 0);
    assert!(logs[0].succeeded());
    let curr_block_result = Uint256::from_bytes(&logs[0].get_return_data());

    assert_eq!(get_block_result, curr_block_result);

    machine.write_coverage("test_block_num_consistency".to_string());
    Ok(())
}

pub fn underfunded_nested_call_test(
    log_to: Option<&Path>,
    debug: bool,
) -> Result<(), ethabi::Error> {
    let mut machine = load_from_file(Path::new("arb_os/arbos.mexe"));
    machine.start_at_zero(true);

    let mut contract = AbiForContract::new_from_file(&test_contract_path("Underfunded"))?;
    if contract
        .deploy(&[], &mut machine, Uint256::zero(), None, debug)
        .is_err()
    {
        panic!("failed to deploy Fibonacci contract");
    }

    let (logs, sends) = contract.call_function(
        Uint256::from_u64(1028),
        "nestedCall",
        &[ethabi::Token::Uint(Uint256::zero().to_u256())],
        &mut machine,
        Uint256::zero(),
        debug,
    )?;
    assert_eq!(logs.len(), 1);
    assert_eq!(sends.len(), 0);
    assert!(logs[0].succeeded());

    let (logs, sends) = contract.call_function(
        Uint256::from_u64(1028),
        "nestedCall",
        &[ethabi::Token::Uint(Uint256::one().to_u256())],
        &mut machine,
        Uint256::zero(),
        debug,
    )?;
    assert_eq!(logs.len(), 1);
    assert_eq!(sends.len(), 0);
    assert!(logs[0].succeeded());

    if let Some(path) = log_to {
        machine
            .runtime_env
            .recorder
            .to_file(path, machine.get_total_gas_usage().to_u64().unwrap())
            .unwrap();
    }

    machine.write_coverage("test_underfunded_nested_call".to_string());
    Ok(())
}

pub fn evm_test_callback(log_to: Option<&Path>, debug: bool) -> Result<(), ethabi::Error> {
    let mut machine = load_from_file(Path::new("arb_os/arbos.mexe"));
    machine.start_at_zero(true);

    let mut contract = AbiForContract::new_from_file(&test_contract_path("Callback"))?;
    if contract
        .deploy(&[], &mut machine, Uint256::zero(), None, debug)
        .is_err()
    {
        panic!("failed to deploy Callback contract");
    }

    let (logs, sends) = contract.call_function(
        Uint256::from_u64(1028),
        "sendDummies",
        &[],
        &mut machine,
        Uint256::zero(),
        debug,
    )?;
    assert_eq!(logs.len(), 1);
    assert_eq!(sends.len(), 0);
    assert!(logs[0].succeeded());
    let evmlogs = logs[0]._get_evm_logs();
    assert_eq!(evmlogs.len(), 3);
    for i in 0..2 {
        assert_eq!(evmlogs[i].addr, contract.address);
        assert_eq!(evmlogs[i].vals[1], Uint256::from_usize(i + 1));
        assert_eq!(
            evmlogs[i].data[0..32],
            Uint256::from_usize(i + 11).to_bytes_be()[0..32]
        );
        assert_eq!(
            evmlogs[i].data[32..64],
            Uint256::from_usize(i + 21).to_bytes_be()[0..32]
        );
    }

    let (logs, _) = contract.call_function(
        Uint256::from_u64(1028),
        "doCallback",
        &[],
        &mut machine,
        Uint256::zero(),
        debug,
    )?;
    assert_eq!(logs.len(), 1);
    assert!(logs[0].succeeded());
    let evmlogs = logs[0]._get_evm_logs();
    assert_eq!(evmlogs.len(), 8);

    println!("{}", evmlogs[2].vals[0]);
    assert_eq!(
        evmlogs[2].vals[0],
        Uint256::from_bytes(
            &hex::decode("5baaa87db386365b5c161be377bc3d8e317e8d98d71a3ca7ed7d555340c8f767")
                .unwrap()
        )
    );
    assert_eq!(evmlogs[2].addr, Uint256::from_u64(100)); // log was emitted by ArbSys
    assert_eq!(evmlogs[2].vals[2], Uint256::zero()); // unique ID = 0
    let batch_number = &evmlogs[2].vals[3];
    assert_eq!(batch_number, &Uint256::zero());
    let index_in_batch = Uint256::from_bytes(&evmlogs[2].data[32..64]);
    assert_eq!(index_in_batch, Uint256::zero());
    let calldata_size = Uint256::from_bytes(&evmlogs[2].data[(7 * 32)..(8 * 32)]);
    assert_eq!(calldata_size, Uint256::from_u64(11));

    assert_eq!(
        evmlogs[6].vals[0],
        Uint256::from_bytes(
            &hex::decode("5baaa87db386365b5c161be377bc3d8e317e8d98d71a3ca7ed7d555340c8f767")
                .unwrap()
        )
    );
    assert_eq!(evmlogs[6].addr, Uint256::from_u64(100)); // log was emitted by ArbSys
    assert_eq!(evmlogs[6].vals[2], Uint256::one()); // unique ID = 1
    let batch_number = &evmlogs[6].vals[3];
    assert_eq!(batch_number, &Uint256::zero());
    let index_in_batch = Uint256::from_bytes(&evmlogs[6].data[32..64]);
    assert_eq!(index_in_batch, Uint256::one());
    let calldata_size = Uint256::from_bytes(&evmlogs[6].data[(7 * 32)..(8 * 32)]);
    assert_eq!(calldata_size, Uint256::from_u64(17));

    machine
        .runtime_env
        ._advance_time(Uint256::one(), None, true);
    let _gas_used = if debug {
        machine.debug(None)
    } else {
        machine.run(None)
    }; // advance time so that sends are emitted

    let sends = machine.runtime_env.get_all_sends();
    assert_eq!(sends.len(), 2);
    assert_eq!(sends[0][0], 3u8); // send type
    assert_eq!(sends[0][1..33], contract.address.to_bytes_be()[0..32]);
    assert_eq!(sends[0][161..193], [0u8; 32]);
    assert_eq!(sends[0].len(), 204); // 11 bytes of calldata after 193 bytes of fields
    assert_eq!(sends[1][0], 3u8); // send type
    assert_eq!(sends[1][1..33], contract.address.to_bytes_be()[0..32]);
    assert_eq!(sends[1][161..193], [0u8; 32]);
    assert_eq!(sends[1].len(), 210); // 17 bytes of calldata after 193 bytes of fields

    if let Some(path) = log_to {
        machine
            .runtime_env
            .recorder
            .to_file(path, machine.get_total_gas_usage().to_u64().unwrap())
            .unwrap();
    }

    machine.write_coverage("test_l2_to_l1_call".to_string());
    Ok(())
}

pub fn evm_test_payment_in_constructor(log_to: Option<&Path>, debug: bool) {
    let mut machine = load_from_file(Path::new("arb_os/arbos.mexe"));
    machine.start_at_zero(true);

    let my_addr = Uint256::from_usize(1025);
    machine.runtime_env.insert_eth_deposit_message(
        my_addr.clone(),
        my_addr.clone(),
        Uint256::from_usize(10000),
    );
    let _gas_used = if debug {
        machine.debug(None)
    } else {
        machine.run(None)
    }; // handle this eth deposit message

    let contract = match AbiForContract::new_from_file(&test_contract_path("Add")) {
        Ok(mut contract) => {
            let result =
                contract.deploy(&vec![], &mut machine, Uint256::from_u64(10000), None, debug);

            if let Ok(contract_addr) = result {
                assert_ne!(contract_addr, Uint256::zero());
                contract
            } else {
                panic!("deploy failed");
            }
        }
        Err(e) => {
            panic!("error loading contract: {:?}", e);
        }
    };

    let result = contract.call_function(
        my_addr.clone(),
        "withdraw5000",
        vec![].as_ref(),
        &mut machine,
        Uint256::zero(),
        debug,
    );
    match result {
        Ok((logs, _sends)) => {
            assert_eq!(logs.len(), 1);
            assert!(logs[0].succeeded());
        }
        Err(e) => {
            panic!("{}", e.to_string());
        }
    }

    machine
        .runtime_env
        ._advance_time(Uint256::one(), None, true);
    let _gas_used = if debug {
        machine.debug(None)
    } else {
        machine.run(None)
    }; // make sure the machine notices that time advanced

    let last_send = machine.runtime_env._get_last_send().unwrap();
    assert_eq!(last_send[0], 3u8);
    assert_eq!(last_send[1..33], contract.address.to_bytes_be());
    assert_eq!(last_send[33..65], Uint256::from_u64(1025).to_bytes_be());
    assert_eq!(last_send[161..193], Uint256::from_u64(5000).to_bytes_be());
    assert_eq!(last_send.len(), 193);

    if let Some(path) = log_to {
        let _ = machine
            .runtime_env
            .recorder
            .to_file(path, machine.get_total_gas_usage().to_u64().unwrap())
            .unwrap();
    }

    machine.write_coverage("evm_test_payment_in_constructor".to_string());
}

#[test]
fn evm_reverter_factory_test() {
    evm_reverter_factory_test_impl();
}

fn evm_reverter_factory_test_impl() {
    let mut machine = load_from_file(Path::new("arb_os/arbos.mexe"));
    machine.start_at_zero(true);

    let _contract = match AbiForContract::new_from_file(&test_contract_path("ReverterFactory")) {
        Ok(mut contract) => {
            let result = contract.deploy(
                &[ethabi::Token::Uint(Uint256::one().to_u256())],
                &mut machine,
                Uint256::zero(),
                None,
                false,
            );
            if let Err(maybe_receipt) = result {
                if maybe_receipt.is_none() {
                    panic!("deploy failed without receipt");
                }
            } else {
                panic!("deploy succeeded but should have failed");
            }
        }
        Err(e) => {
            panic!("error loading contract: {:?}", e);
        }
    };

    machine.write_coverage("evm_reverter_factory_test".to_string());
}

pub fn evm_eval_ripemd160(log_to: Option<&Path>, debug: bool) {
    let mut machine = load_from_file(Path::new("arb_os/arbos.mexe"));
    machine.start_at_zero(true);

    let my_addr = Uint256::from_u64(1025);
    let tx_id = machine.runtime_env.insert_tx_message(
        my_addr,
        Uint256::from_u64(1000000000),
        None,
        Uint256::from_u64(3), // ripemd160 precompile
        Uint256::from_u64(0),
        &vec![0x61u8],
        false,
    );

    let _ = if debug {
        machine.debug(None)
    } else {
        machine.run(None)
    };

    let receipts = machine.runtime_env.get_all_receipt_logs();
    assert_eq!(receipts.len(), 1);
    assert_eq!(receipts[0].get_request_id(), tx_id);
    assert!(receipts[0].succeeded());
    let return_data = receipts[0].get_return_data();
    let return_uint = Uint256::from_bytes(&return_data);
    assert_eq!(
        return_uint,
        Uint256::from_string_hex(
            "0000000000000000000000000bdc9d2d256b3ee9daae347be6f4dc835a467ffe"
        )
        .unwrap()
    );

    if let Some(path) = log_to {
        machine
            .runtime_env
            .recorder
            .to_file(path, machine.get_total_gas_usage().to_u64().unwrap())
            .unwrap();
    }

    machine.write_coverage("test_ripemd160_precompile".to_string());
}

#[test]
fn evm_bad_receipt_revert_test() {
    evm_bad_receipt_revert_test_impl();
}

fn evm_bad_receipt_revert_test_impl() {
    let mut machine = load_from_file(Path::new("arb_os/arbos.mexe"));
    machine.start_at_zero(true);

    let my_addr = Uint256::from_u64(1025);

    let mut add_contract = AbiForContract::new_from_file(&test_contract_path("Add")).unwrap();
    let _ = add_contract
        .deploy(&[], &mut machine, Uint256::zero(), None, false)
        .unwrap();
    let (receipts, _) = add_contract
        .call_function(
            my_addr.clone(),
            "add",
            &[
                ethabi::Token::Uint(Uint256::one().to_u256()),
                ethabi::Token::Uint(Uint256::one().to_u256()),
            ],
            &mut machine,
            Uint256::zero(),
            false,
        )
        .unwrap();
    assert_eq!(receipts.len(), 1);
    assert!(receipts[0].succeeded());
    let _ = machine.run(None);
    let total_receipts_before = machine.runtime_env.get_all_receipt_logs().len();

    let txid = machine.runtime_env.insert_tx_message(
        my_addr,
        Uint256::zero(),
        None,
        add_contract.address,
        Uint256::one(),
        &[],
        true,
    );
    assert!(txid != receipts[0].get_request_id());
    let _ = machine.run(None);

    let receipts = machine.runtime_env.get_all_receipt_logs();
    assert_eq!(receipts.len(), total_receipts_before + 1);
    assert_eq!(
        receipts[total_receipts_before].get_return_code(),
        Uint256::from_u64(10)
    );

    machine.write_coverage("evm_bad_receipt_revert_test".to_string());
}

pub fn evm_ecpairing_precompile(_log_to: Option<&Path>, debug: bool) {
    for (calldata, result) in &[
        // test vectors from geth: https://github.com/ethereum/go-ethereum/blob/2045a2bba3cd2f93fd913c692be146adabd8940c/core/vm/testdata/precompiles/bn256Pairing.json
        ("1c76476f4def4bb94541d57ebba1193381ffa7aa76ada664dd31c16024c43f593034dd2920f673e204fee2811c678745fc819b55d3e9d294e45c9b03a76aef41209dd15ebff5d46c4bd888e51a93cf99a7329636c63514396b4a452003a35bf704bf11ca01483bfa8b34b43561848d28905960114c8ac04049af4b6315a416782bb8324af6cfc93537a2ad1a445cfd0ca2a71acd7ac41fadbf933c2a51be344d120a2a4cf30c1bf9845f20c6fe39e07ea2cce61f0c9bb048165fe5e4de877550111e129f1cf1097710d41c4ac70fcdfa5ba2023c6ff1cbeac322de49d1b6df7c2032c61a830e3c17286de9462bf242fca2883585b93870a73853face6a6bf411198e9393920d483a7260bfb731fb5d25f1aa493335a9e71297e485b7aef312c21800deef121f1e76426a00665e5c4479674322d4f75edadd46debd5cd992f6ed090689d0585ff075ec9e99ad690c3395bc4b313370b38ef355acdadcd122975b12c85ea5db8c6deb4aab71808dcb408fe3d1e7690c43d37b4ce6cc0166fa7daa", true),
        ("2eca0c7238bf16e83e7a1e6c5d49540685ff51380f309842a98561558019fc0203d3260361bb8451de5ff5ecd17f010ff22f5c31cdf184e9020b06fa5997db841213d2149b006137fcfb23036606f848d638d576a120ca981b5b1a5f9300b3ee2276cf730cf493cd95d64677bbb75fc42db72513a4c1e387b476d056f80aa75f21ee6226d31426322afcda621464d0611d226783262e21bb3bc86b537e986237096df1f82dff337dd5972e32a8ad43e28a78a96a823ef1cd4debe12b6552ea5f06967a1237ebfeca9aaae0d6d0bab8e28c198c5a339ef8a2407e31cdac516db922160fa257a5fd5b280642ff47b65eca77e626cb685c84fa6d3b6882a283ddd1198e9393920d483a7260bfb731fb5d25f1aa493335a9e71297e485b7aef312c21800deef121f1e76426a00665e5c4479674322d4f75edadd46debd5cd992f6ed090689d0585ff075ec9e99ad690c3395bc4b313370b38ef355acdadcd122975b12c85ea5db8c6deb4aab71808dcb408fe3d1e7690c43d37b4ce6cc0166fa7daa", true),
        ("0f25929bcb43d5a57391564615c9e70a992b10eafa4db109709649cf48c50dd216da2f5cb6be7a0aa72c440c53c9bbdfec6c36c7d515536431b3a865468acbba2e89718ad33c8bed92e210e81d1853435399a271913a6520736a4729cf0d51eb01a9e2ffa2e92599b68e44de5bcf354fa2642bd4f26b259daa6f7ce3ed57aeb314a9a87b789a58af499b314e13c3d65bede56c07ea2d418d6874857b70763713178fb49a2d6cd347dc58973ff49613a20757d0fcc22079f9abd10c3baee245901b9e027bd5cfc2cb5db82d4dc9677ac795ec500ecd47deee3b5da006d6d049b811d7511c78158de484232fc68daf8a45cf217d1c2fae693ff5871e8752d73b21198e9393920d483a7260bfb731fb5d25f1aa493335a9e71297e485b7aef312c21800deef121f1e76426a00665e5c4479674322d4f75edadd46debd5cd992f6ed090689d0585ff075ec9e99ad690c3395bc4b313370b38ef355acdadcd122975b12c85ea5db8c6deb4aab71808dcb408fe3d1e7690c43d37b4ce6cc0166fa7daa", true),
        ("2f2ea0b3da1e8ef11914acf8b2e1b32d99df51f5f4f206fc6b947eae860eddb6068134ddb33dc888ef446b648d72338684d678d2eb2371c61a50734d78da4b7225f83c8b6ab9de74e7da488ef02645c5a16a6652c3c71a15dc37fe3a5dcb7cb122acdedd6308e3bb230d226d16a105295f523a8a02bfc5e8bd2da135ac4c245d065bbad92e7c4e31bf3757f1fe7362a63fbfee50e7dc68da116e67d600d9bf6806d302580dc0661002994e7cd3a7f224e7ddc27802777486bf80f40e4ca3cfdb186bac5188a98c45e6016873d107f5cd131f3a3e339d0375e58bd6219347b008122ae2b09e539e152ec5364e7e2204b03d11d3caa038bfc7cd499f8176aacbee1f39e4e4afc4bc74790a4a028aff2c3d2538731fb755edefd8cb48d6ea589b5e283f150794b6736f670d6a1033f9b46c6f5204f50813eb85c8dc4b59db1c5d39140d97ee4d2b36d99bc49974d18ecca3e7ad51011956051b464d9e27d46cc25e0764bb98575bd466d32db7b15f582b2d5c452b36aa394b789366e5e3ca5aabd415794ab061441e51d01e94640b7e3084a07e02c78cf3103c542bc5b298669f211b88da1679b0b64a63b7e0e7bfe52aae524f73a55be7fe70c7e9bfc94b4cf0da1213d2149b006137fcfb23036606f848d638d576a120ca981b5b1a5f9300b3ee2276cf730cf493cd95d64677bbb75fc42db72513a4c1e387b476d056f80aa75f21ee6226d31426322afcda621464d0611d226783262e21bb3bc86b537e986237096df1f82dff337dd5972e32a8ad43e28a78a96a823ef1cd4debe12b6552ea5f", true),
        ("20a754d2071d4d53903e3b31a7e98ad6882d58aec240ef981fdf0a9d22c5926a29c853fcea789887315916bbeb89ca37edb355b4f980c9a12a94f30deeed30211213d2149b006137fcfb23036606f848d638d576a120ca981b5b1a5f9300b3ee2276cf730cf493cd95d64677bbb75fc42db72513a4c1e387b476d056f80aa75f21ee6226d31426322afcda621464d0611d226783262e21bb3bc86b537e986237096df1f82dff337dd5972e32a8ad43e28a78a96a823ef1cd4debe12b6552ea5f1abb4a25eb9379ae96c84fff9f0540abcfc0a0d11aeda02d4f37e4baf74cb0c11073b3ff2cdbb38755f8691ea59e9606696b3ff278acfc098fa8226470d03869217cee0a9ad79a4493b5253e2e4e3a39fc2df38419f230d341f60cb064a0ac290a3d76f140db8418ba512272381446eb73958670f00cf46f1d9e64cba057b53c26f64a8ec70387a13e41430ed3ee4a7db2059cc5fc13c067194bcc0cb49a98552fd72bd9edb657346127da132e5b82ab908f5816c826acb499e22f2412d1a2d70f25929bcb43d5a57391564615c9e70a992b10eafa4db109709649cf48c50dd2198a1f162a73261f112401aa2db79c7dab1533c9935c77290a6ce3b191f2318d198e9393920d483a7260bfb731fb5d25f1aa493335a9e71297e485b7aef312c21800deef121f1e76426a00665e5c4479674322d4f75edadd46debd5cd992f6ed090689d0585ff075ec9e99ad690c3395bc4b313370b38ef355acdadcd122975b12c85ea5db8c6deb4aab71808dcb408fe3d1e7690c43d37b4ce6cc0166fa7daa", true),
        ("1c76476f4def4bb94541d57ebba1193381ffa7aa76ada664dd31c16024c43f593034dd2920f673e204fee2811c678745fc819b55d3e9d294e45c9b03a76aef41209dd15ebff5d46c4bd888e51a93cf99a7329636c63514396b4a452003a35bf704bf11ca01483bfa8b34b43561848d28905960114c8ac04049af4b6315a416782bb8324af6cfc93537a2ad1a445cfd0ca2a71acd7ac41fadbf933c2a51be344d120a2a4cf30c1bf9845f20c6fe39e07ea2cce61f0c9bb048165fe5e4de877550111e129f1cf1097710d41c4ac70fcdfa5ba2023c6ff1cbeac322de49d1b6df7c103188585e2364128fe25c70558f1560f4f9350baf3959e603cc91486e110936198e9393920d483a7260bfb731fb5d25f1aa493335a9e71297e485b7aef312c21800deef121f1e76426a00665e5c4479674322d4f75edadd46debd5cd992f6ed090689d0585ff075ec9e99ad690c3395bc4b313370b38ef355acdadcd122975b12c85ea5db8c6deb4aab71808dcb408fe3d1e7690c43d37b4ce6cc0166fa7daa", false),
        ("", true),
        ("00000000000000000000000000000000000000000000000000000000000000010000000000000000000000000000000000000000000000000000000000000002198e9393920d483a7260bfb731fb5d25f1aa493335a9e71297e485b7aef312c21800deef121f1e76426a00665e5c4479674322d4f75edadd46debd5cd992f6ed090689d0585ff075ec9e99ad690c3395bc4b313370b38ef355acdadcd122975b12c85ea5db8c6deb4aab71808dcb408fe3d1e7690c43d37b4ce6cc0166fa7daa", false),
        ("00000000000000000000000000000000000000000000000000000000000000010000000000000000000000000000000000000000000000000000000000000002198e9393920d483a7260bfb731fb5d25f1aa493335a9e71297e485b7aef312c21800deef121f1e76426a00665e5c4479674322d4f75edadd46debd5cd992f6ed090689d0585ff075ec9e99ad690c3395bc4b313370b38ef355acdadcd122975b12c85ea5db8c6deb4aab71808dcb408fe3d1e7690c43d37b4ce6cc0166fa7daa00000000000000000000000000000000000000000000000000000000000000010000000000000000000000000000000000000000000000000000000000000002198e9393920d483a7260bfb731fb5d25f1aa493335a9e71297e485b7aef312c21800deef121f1e76426a00665e5c4479674322d4f75edadd46debd5cd992f6ed275dc4a288d1afb3cbb1ac09187524c7db36395df7be3b99e673b13a075a65ec1d9befcd05a5323e6da4d435f3b617cdb3af83285c2df711ef39c01571827f9d", true),
        ("00000000000000000000000000000000000000000000000000000000000000010000000000000000000000000000000000000000000000000000000000000002203e205db4f19b37b60121b83a7333706db86431c6d835849957ed8c3928ad7927dc7234fd11d3e8c36c59277c3e6f149d5cd3cfa9a62aee49f8130962b4b3b9195e8aa5b7827463722b8c153931579d3505566b4edf48d498e185f0509de15204bb53b8977e5f92a0bc372742c4830944a59b4fe6b1c0466e2a6dad122b5d2e030644e72e131a029b85045b68181585d97816a916871ca8d3c208c16d87cfd31a76dae6d3272396d0cbe61fced2bc532edac647851e3ac53ce1cc9c7e645a83198e9393920d483a7260bfb731fb5d25f1aa493335a9e71297e485b7aef312c21800deef121f1e76426a00665e5c4479674322d4f75edadd46debd5cd992f6ed090689d0585ff075ec9e99ad690c3395bc4b313370b38ef355acdadcd122975b12c85ea5db8c6deb4aab71808dcb408fe3d1e7690c43d37b4ce6cc0166fa7daa", true),
        ("105456a333e6d636854f987ea7bb713dfd0ae8371a72aea313ae0c32c0bf10160cf031d41b41557f3e7e3ba0c51bebe5da8e6ecd855ec50fc87efcdeac168bcc0476be093a6d2b4bbf907172049874af11e1b6267606e00804d3ff0037ec57fd3010c68cb50161b7d1d96bb71edfec9880171954e56871abf3d93cc94d745fa114c059d74e5b6c4ec14ae5864ebe23a71781d86c29fb8fb6cce94f70d3de7a2101b33461f39d9e887dbb100f170a2345dde3c07e256d1dfa2b657ba5cd030427000000000000000000000000000000000000000000000000000000000000000100000000000000000000000000000000000000000000000000000000000000021a2c3013d2ea92e13c800cde68ef56a294b883f6ac35d25f587c09b1b3c635f7290158a80cd3d66530f74dc94c94adb88f5cdb481acca997b6e60071f08a115f2f997f3dbd66a7afe07fe7862ce239edba9e05c5afff7f8a1259c9733b2dfbb929d1691530ca701b4a106054688728c9972c8512e9789e9567aae23e302ccd75", true),
        ("00000000000000000000000000000000000000000000000000000000000000010000000000000000000000000000000000000000000000000000000000000002198e9393920d483a7260bfb731fb5d25f1aa493335a9e71297e485b7aef312c21800deef121f1e76426a00665e5c4479674322d4f75edadd46debd5cd992f6ed090689d0585ff075ec9e99ad690c3395bc4b313370b38ef355acdadcd122975b12c85ea5db8c6deb4aab71808dcb408fe3d1e7690c43d37b4ce6cc0166fa7daa00000000000000000000000000000000000000000000000000000000000000010000000000000000000000000000000000000000000000000000000000000002198e9393920d483a7260bfb731fb5d25f1aa493335a9e71297e485b7aef312c21800deef121f1e76426a00665e5c4479674322d4f75edadd46debd5cd992f6ed275dc4a288d1afb3cbb1ac09187524c7db36395df7be3b99e673b13a075a65ec1d9befcd05a5323e6da4d435f3b617cdb3af83285c2df711ef39c01571827f9d00000000000000000000000000000000000000000000000000000000000000010000000000000000000000000000000000000000000000000000000000000002198e9393920d483a7260bfb731fb5d25f1aa493335a9e71297e485b7aef312c21800deef121f1e76426a00665e5c4479674322d4f75edadd46debd5cd992f6ed090689d0585ff075ec9e99ad690c3395bc4b313370b38ef355acdadcd122975b12c85ea5db8c6deb4aab71808dcb408fe3d1e7690c43d37b4ce6cc0166fa7daa00000000000000000000000000000000000000000000000000000000000000010000000000000000000000000000000000000000000000000000000000000002198e9393920d483a7260bfb731fb5d25f1aa493335a9e71297e485b7aef312c21800deef121f1e76426a00665e5c4479674322d4f75edadd46debd5cd992f6ed275dc4a288d1afb3cbb1ac09187524c7db36395df7be3b99e673b13a075a65ec1d9befcd05a5323e6da4d435f3b617cdb3af83285c2df711ef39c01571827f9d00000000000000000000000000000000000000000000000000000000000000010000000000000000000000000000000000000000000000000000000000000002198e9393920d483a7260bfb731fb5d25f1aa493335a9e71297e485b7aef312c21800deef121f1e76426a00665e5c4479674322d4f75edadd46debd5cd992f6ed090689d0585ff075ec9e99ad690c3395bc4b313370b38ef355acdadcd122975b12c85ea5db8c6deb4aab71808dcb408fe3d1e7690c43d37b4ce6cc0166fa7daa00000000000000000000000000000000000000000000000000000000000000010000000000000000000000000000000000000000000000000000000000000002198e9393920d483a7260bfb731fb5d25f1aa493335a9e71297e485b7aef312c21800deef121f1e76426a00665e5c4479674322d4f75edadd46debd5cd992f6ed275dc4a288d1afb3cbb1ac09187524c7db36395df7be3b99e673b13a075a65ec1d9befcd05a5323e6da4d435f3b617cdb3af83285c2df711ef39c01571827f9d00000000000000000000000000000000000000000000000000000000000000010000000000000000000000000000000000000000000000000000000000000002198e9393920d483a7260bfb731fb5d25f1aa493335a9e71297e485b7aef312c21800deef121f1e76426a00665e5c4479674322d4f75edadd46debd5cd992f6ed090689d0585ff075ec9e99ad690c3395bc4b313370b38ef355acdadcd122975b12c85ea5db8c6deb4aab71808dcb408fe3d1e7690c43d37b4ce6cc0166fa7daa00000000000000000000000000000000000000000000000000000000000000010000000000000000000000000000000000000000000000000000000000000002198e9393920d483a7260bfb731fb5d25f1aa493335a9e71297e485b7aef312c21800deef121f1e76426a00665e5c4479674322d4f75edadd46debd5cd992f6ed275dc4a288d1afb3cbb1ac09187524c7db36395df7be3b99e673b13a075a65ec1d9befcd05a5323e6da4d435f3b617cdb3af83285c2df711ef39c01571827f9d00000000000000000000000000000000000000000000000000000000000000010000000000000000000000000000000000000000000000000000000000000002198e9393920d483a7260bfb731fb5d25f1aa493335a9e71297e485b7aef312c21800deef121f1e76426a00665e5c4479674322d4f75edadd46debd5cd992f6ed090689d0585ff075ec9e99ad690c3395bc4b313370b38ef355acdadcd122975b12c85ea5db8c6deb4aab71808dcb408fe3d1e7690c43d37b4ce6cc0166fa7daa00000000000000000000000000000000000000000000000000000000000000010000000000000000000000000000000000000000000000000000000000000002198e9393920d483a7260bfb731fb5d25f1aa493335a9e71297e485b7aef312c21800deef121f1e76426a00665e5c4479674322d4f75edadd46debd5cd992f6ed275dc4a288d1afb3cbb1ac09187524c7db36395df7be3b99e673b13a075a65ec1d9befcd05a5323e6da4d435f3b617cdb3af83285c2df711ef39c01571827f9d", true),
        ("00000000000000000000000000000000000000000000000000000000000000010000000000000000000000000000000000000000000000000000000000000002203e205db4f19b37b60121b83a7333706db86431c6d835849957ed8c3928ad7927dc7234fd11d3e8c36c59277c3e6f149d5cd3cfa9a62aee49f8130962b4b3b9195e8aa5b7827463722b8c153931579d3505566b4edf48d498e185f0509de15204bb53b8977e5f92a0bc372742c4830944a59b4fe6b1c0466e2a6dad122b5d2e030644e72e131a029b85045b68181585d97816a916871ca8d3c208c16d87cfd31a76dae6d3272396d0cbe61fced2bc532edac647851e3ac53ce1cc9c7e645a83198e9393920d483a7260bfb731fb5d25f1aa493335a9e71297e485b7aef312c21800deef121f1e76426a00665e5c4479674322d4f75edadd46debd5cd992f6ed090689d0585ff075ec9e99ad690c3395bc4b313370b38ef355acdadcd122975b12c85ea5db8c6deb4aab71808dcb408fe3d1e7690c43d37b4ce6cc0166fa7daa00000000000000000000000000000000000000000000000000000000000000010000000000000000000000000000000000000000000000000000000000000002203e205db4f19b37b60121b83a7333706db86431c6d835849957ed8c3928ad7927dc7234fd11d3e8c36c59277c3e6f149d5cd3cfa9a62aee49f8130962b4b3b9195e8aa5b7827463722b8c153931579d3505566b4edf48d498e185f0509de15204bb53b8977e5f92a0bc372742c4830944a59b4fe6b1c0466e2a6dad122b5d2e030644e72e131a029b85045b68181585d97816a916871ca8d3c208c16d87cfd31a76dae6d3272396d0cbe61fced2bc532edac647851e3ac53ce1cc9c7e645a83198e9393920d483a7260bfb731fb5d25f1aa493335a9e71297e485b7aef312c21800deef121f1e76426a00665e5c4479674322d4f75edadd46debd5cd992f6ed090689d0585ff075ec9e99ad690c3395bc4b313370b38ef355acdadcd122975b12c85ea5db8c6deb4aab71808dcb408fe3d1e7690c43d37b4ce6cc0166fa7daa00000000000000000000000000000000000000000000000000000000000000010000000000000000000000000000000000000000000000000000000000000002203e205db4f19b37b60121b83a7333706db86431c6d835849957ed8c3928ad7927dc7234fd11d3e8c36c59277c3e6f149d5cd3cfa9a62aee49f8130962b4b3b9195e8aa5b7827463722b8c153931579d3505566b4edf48d498e185f0509de15204bb53b8977e5f92a0bc372742c4830944a59b4fe6b1c0466e2a6dad122b5d2e030644e72e131a029b85045b68181585d97816a916871ca8d3c208c16d87cfd31a76dae6d3272396d0cbe61fced2bc532edac647851e3ac53ce1cc9c7e645a83198e9393920d483a7260bfb731fb5d25f1aa493335a9e71297e485b7aef312c21800deef121f1e76426a00665e5c4479674322d4f75edadd46debd5cd992f6ed090689d0585ff075ec9e99ad690c3395bc4b313370b38ef355acdadcd122975b12c85ea5db8c6deb4aab71808dcb408fe3d1e7690c43d37b4ce6cc0166fa7daa00000000000000000000000000000000000000000000000000000000000000010000000000000000000000000000000000000000000000000000000000000002203e205db4f19b37b60121b83a7333706db86431c6d835849957ed8c3928ad7927dc7234fd11d3e8c36c59277c3e6f149d5cd3cfa9a62aee49f8130962b4b3b9195e8aa5b7827463722b8c153931579d3505566b4edf48d498e185f0509de15204bb53b8977e5f92a0bc372742c4830944a59b4fe6b1c0466e2a6dad122b5d2e030644e72e131a029b85045b68181585d97816a916871ca8d3c208c16d87cfd31a76dae6d3272396d0cbe61fced2bc532edac647851e3ac53ce1cc9c7e645a83198e9393920d483a7260bfb731fb5d25f1aa493335a9e71297e485b7aef312c21800deef121f1e76426a00665e5c4479674322d4f75edadd46debd5cd992f6ed090689d0585ff075ec9e99ad690c3395bc4b313370b38ef355acdadcd122975b12c85ea5db8c6deb4aab71808dcb408fe3d1e7690c43d37b4ce6cc0166fa7daa00000000000000000000000000000000000000000000000000000000000000010000000000000000000000000000000000000000000000000000000000000002203e205db4f19b37b60121b83a7333706db86431c6d835849957ed8c3928ad7927dc7234fd11d3e8c36c59277c3e6f149d5cd3cfa9a62aee49f8130962b4b3b9195e8aa5b7827463722b8c153931579d3505566b4edf48d498e185f0509de15204bb53b8977e5f92a0bc372742c4830944a59b4fe6b1c0466e2a6dad122b5d2e030644e72e131a029b85045b68181585d97816a916871ca8d3c208c16d87cfd31a76dae6d3272396d0cbe61fced2bc532edac647851e3ac53ce1cc9c7e645a83198e9393920d483a7260bfb731fb5d25f1aa493335a9e71297e485b7aef312c21800deef121f1e76426a00665e5c4479674322d4f75edadd46debd5cd992f6ed090689d0585ff075ec9e99ad690c3395bc4b313370b38ef355acdadcd122975b12c85ea5db8c6deb4aab71808dcb408fe3d1e7690c43d37b4ce6cc0166fa7daa", true),
        ("105456a333e6d636854f987ea7bb713dfd0ae8371a72aea313ae0c32c0bf10160cf031d41b41557f3e7e3ba0c51bebe5da8e6ecd855ec50fc87efcdeac168bcc0476be093a6d2b4bbf907172049874af11e1b6267606e00804d3ff0037ec57fd3010c68cb50161b7d1d96bb71edfec9880171954e56871abf3d93cc94d745fa114c059d74e5b6c4ec14ae5864ebe23a71781d86c29fb8fb6cce94f70d3de7a2101b33461f39d9e887dbb100f170a2345dde3c07e256d1dfa2b657ba5cd030427000000000000000000000000000000000000000000000000000000000000000100000000000000000000000000000000000000000000000000000000000000021a2c3013d2ea92e13c800cde68ef56a294b883f6ac35d25f587c09b1b3c635f7290158a80cd3d66530f74dc94c94adb88f5cdb481acca997b6e60071f08a115f2f997f3dbd66a7afe07fe7862ce239edba9e05c5afff7f8a1259c9733b2dfbb929d1691530ca701b4a106054688728c9972c8512e9789e9567aae23e302ccd75", true),
    ] {
        evm_ecpairing_precompile_test_one(calldata, *result, debug);
    }
}

fn evm_ecpairing_precompile_test_one(calldata: &str, result: bool, debug: bool) {
    let mut machine = load_from_file(Path::new("arb_os/arbos.mexe"));
    machine.start_at_zero(true);

    let mut hasher = DefaultHasher::new();
    calldata.hash(&mut hasher);
    let input_hash = hasher.finish();

    let my_addr = Uint256::from_u64(1025);
    let calldata = hex::decode(calldata).unwrap();
    assert_eq!(calldata.len() % (6 * 32), 0);

    let tx_id = machine.runtime_env.insert_tx_message(
        my_addr,
        Uint256::from_u64(1000000000),
        None,
        Uint256::from_u64(8), // ecpairing precompile
        Uint256::from_u64(0),
        &calldata,
        false,
    );

    let _ = if debug {
        machine.debug(None)
    } else {
        machine.run(None)
    };

    let receipts = machine.runtime_env.get_all_receipt_logs();
    assert_eq!(receipts.len(), 1);
    assert_eq!(receipts[0].get_request_id(), tx_id);
    assert!(receipts[0].succeeded());
    let return_data = receipts[0].get_return_data();
    let return_uint = Uint256::from_bytes(&return_data);
    assert_eq!(return_uint == Uint256::one(), result);

    machine.write_coverage(format!("test_ecpairing_precompile-{:x}", input_hash));

    //if let Some(path) = log_to {
    //    machine.runtime_env.recorder.to_file(path, machine.get_total_gas_usage().to_u64().unwrap()).unwrap();
    //}
}<|MERGE_RESOLUTION|>--- conflicted
+++ resolved
@@ -1380,13 +1380,8 @@
 
     let arbsys_orig_binding = ArbSys::new(&wallet, false);
     assert_eq!(
-<<<<<<< HEAD
-        arbsys_orig_binding._arbos_version(&mut machine)?,
-        Uint256::from_u64(36),
-=======
         arbsys_orig_binding.arbos_version(&mut machine)?,
         Uint256::from_u64(35),
->>>>>>> 6a911f4d
     );
 
     arbowner.give_ownership(&mut machine, my_addr, true)?;
