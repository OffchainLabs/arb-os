use super::*;
use crate::compile::miniconstants::init_constant_table;
#[cfg(test)]
use crate::evm::live_code::ArbosTest;
use crate::run::runtime_env::{_inverse_remap_l1_sender_address, remap_l1_sender_address};
use crate::run::{load_from_file, Machine, RuntimeEnvironment};
use crate::uint256::Uint256;
use crate::upload::CodeUploader;
use ethers_core::utils::keccak256;
use ethers_signers::{Signer, Wallet};
use std::path::Path;

pub struct _ArbInfo {
    pub contract_abi: AbiForContract,
    debug: bool,
}

impl _ArbInfo {
    pub fn _new(debug: bool) -> Self {
        let mut contract_abi =
            AbiForContract::new_from_file(&builtin_contract_path("ArbInfo")).unwrap();
        contract_abi.bind_interface_to_address(Uint256::from_u64(101));
        _ArbInfo {
            contract_abi,
            debug,
        }
    }

    pub fn _get_balance(
        &self,
        machine: &mut Machine,
        addr: &Uint256,
    ) -> Result<Uint256, ethabi::Error> {
        let (receipts, _sends) = self.contract_abi.call_function(
            Uint256::from_u64(1112),
            "getBalance",
            &[ethabi::Token::Address(addr.to_h160())],
            machine,
            Uint256::zero(),
            self.debug,
        )?;

        if (receipts.len() != 1) {
            return Err(ethabi::Error::from("wrong number of receipts"));
        }

        if receipts[0].succeeded() {
            let return_vals = ethabi::decode(
                &[ethabi::ParamType::Uint(256)],
                &receipts[0].get_return_data(),
            )?;
            match return_vals[0] {
                ethabi::Token::Uint(ui) => Ok(Uint256::from_u256(&ui)),
                _ => panic!(),
            }
        } else {
            Err(ethabi::Error::from("reverted"))
        }
    }

    pub fn _get_code(
        &self,
        machine: &mut Machine,
        addr: &Uint256,
    ) -> Result<Vec<u8>, ethabi::Error> {
        let (receipts, _sends) = self.contract_abi.call_function(
            Uint256::from_u64(1112),
            "getCode",
            &[ethabi::Token::Address(addr.to_h160())],
            machine,
            Uint256::zero(),
            self.debug,
        )?;

        if (receipts.len() != 1) {
            return Err(ethabi::Error::from("wrong number of receipts"));
        }

        if receipts[0].succeeded() {
            let return_vals =
                ethabi::decode(&[ethabi::ParamType::Bytes], &receipts[0].get_return_data())?;
            match return_vals[0].clone() {
                ethabi::Token::Bytes(b) => Ok(b),
                _ => panic!(),
            }
        } else {
            Err(ethabi::Error::from("reverted"))
        }
    }
}

pub struct _ArbOwner {
    pub contract_abi: AbiForContract,
    my_address: Uint256,
    debug: bool,
}

impl _ArbOwner {
    pub fn _new(wallet: &Wallet, debug: bool) -> Self {
        let mut contract_abi =
            AbiForContract::new_from_file(&builtin_contract_path("ArbOwner")).unwrap();
        contract_abi.bind_interface_to_address(Uint256::from_u64(107));
        _ArbOwner {
            contract_abi,
            my_address: Uint256::from_bytes(wallet.address().as_bytes()),
            debug,
        }
    }

    pub fn _set_chain_parameter(
        &self,
        machine: &mut Machine,
        param_name: &str,
        value: Uint256,
        force_owner: bool, // force the message to come from address zero, which is an owner
    ) -> Result<(), ethabi::Error> {
        let param_id = _param_id_from_name(param_name);
        let (receipts, _sends) = self.contract_abi.call_function(
            if force_owner {
                Uint256::zero()
            } else {
                Uint256::from_u64(42894528) // any old address
            },
            "setChainParameter",
            &[
                ethabi::Token::FixedBytes(param_id.to_bytes_be()),
                ethabi::Token::Uint(value.to_u256()),
            ],
            machine,
            Uint256::zero(),
            self.debug,
        )?;

        if receipts.len() != 1 {
            return Err(ethabi::Error::from("wrong number of receipts"));
        }

        if receipts[0].succeeded() {
            Ok(())
        } else {
            Err(ethabi::Error::from(format!(
                "tx failed: {}",
                receipts[0]._get_return_code_text()
            )))
        }
    }

    pub fn _get_chain_parameter(
        &self,
        machine: &mut Machine,
        param_name: &str,
        force_owner: bool, // force the message to come from address zero, which is an owner
    ) -> Result<Uint256, ethabi::Error> {
        let param_id = _param_id_from_name(param_name);
        let (receipts, _sends) = self.contract_abi.call_function(
            if force_owner {
                Uint256::zero()
            } else {
                Uint256::from_u64(980509782534089) // any old address
            },
            "getChainParameter",
            &[ethabi::Token::FixedBytes(param_id.to_bytes_be())],
            machine,
            Uint256::zero(),
            false,
        )?;
        let num_logs_before = machine.runtime_env.get_all_receipt_logs().len();
        let num_sends_before = machine.runtime_env.get_all_sends().len();
        let _arbgas_used = if self.debug {
            machine.debug(None)
        } else {
            machine.run(None)
        };
        let logs = machine.runtime_env.get_all_receipt_logs();
        let sends = machine.runtime_env.get_all_sends();

        if (logs.len() != num_logs_before + 2) || (sends.len() != num_sends_before) {
            return Err(ethabi::Error::from("wrong number of receipts or sends"));
        }

        if receipts[0].succeeded() {
            Ok(Uint256::from_bytes(&receipts[0].get_return_data()))
        } else {
            Err(ethabi::Error::from(format!(
                "tx failed: {}",
                receipts[0]._get_return_code_text()
            )))
        }
    }

    pub fn _set_gas_accounting_params(
        &self,
        machine: &mut Machine,
        speed_limit: Uint256,
        gas_pool_max: Uint256,
        tx_gas_limit: Uint256,
    ) -> Result<(), ethabi::Error> {
        self._set_chain_parameter(machine, "SpeedLimitPerSecond", speed_limit, true)?;
        self._set_chain_parameter(machine, "GasPoolMax", gas_pool_max, true)?;
        self._set_chain_parameter(machine, "TxGasLimit", tx_gas_limit, true)
    }

    pub fn _add_chain_owner(
        &self,
        machine: &mut Machine,
        new_owner: Uint256,
        force_owner: bool,
        pre_version39_behavior: bool,
    ) -> Result<(), ethabi::Error> {
        if pre_version39_behavior {
            self._set_chain_parameter(machine, "ChainOwner", new_owner, force_owner)
        } else {
            let (receipts, _sends) = self.contract_abi.call_function(
                if force_owner {
                    Uint256::zero()
                } else {
                    Uint256::from_u64(42894528) // any old address
                },
                "addChainOwner",
                &[ethabi::Token::Address(new_owner.to_h160())],
                machine,
                Uint256::zero(),
                self.debug,
            )?;

            if receipts.len() != 1 {
                return Err(ethabi::Error::from("wrong number of receipts"));
            }

            if receipts[0].succeeded() {
                Ok(())
            } else {
                Err(ethabi::Error::from(format!(
                    "tx failed: {}",
                    receipts[0]._get_return_code_text()
                )))
            }
        }
    }

    pub fn _remove_chain_owner(
        &self,
        machine: &mut Machine,
        owner_to_remove: Uint256,
        force_owner: bool,
    ) -> Result<(), ethabi::Error> {
        let (receipts, _sends) = self.contract_abi.call_function(
            if force_owner {
                Uint256::zero()
            } else {
                Uint256::from_u64(42894528) // any old address
            },
            "removeChainOwner",
            &[ethabi::Token::Address(owner_to_remove.to_h160())],
            machine,
            Uint256::zero(),
            self.debug,
        )?;

        if receipts.len() != 1 {
            return Err(ethabi::Error::from("wrong number of receipts"));
        }

        if receipts[0].succeeded() {
            Ok(())
        } else {
            Err(ethabi::Error::from(format!(
                "tx failed: {}",
                receipts[0]._get_return_code_text()
            )))
        }
    }

    pub fn _is_chain_owner(
        &self,
        machine: &mut Machine,
        addr: Uint256,
        force_owner: bool,
    ) -> Result<bool, ethabi::Error> {
        let (receipts, _sends) = self.contract_abi.call_function(
            if force_owner {
                Uint256::zero()
            } else {
                Uint256::from_u64(42894528) // any old address
            },
            "isChainOwner",
            &[ethabi::Token::Address(addr.to_h160())],
            machine,
            Uint256::zero(),
            self.debug,
        )?;

        if receipts.len() != 1 {
            return Err(ethabi::Error::from("wrong number of receipts"));
        }

        if receipts[0].succeeded() {
            Ok(Uint256::from_bytes(&*receipts[0].get_return_data()) != Uint256::zero())
        } else {
            Err(ethabi::Error::from(format!(
                "tx failed: {}",
                receipts[0]._get_return_code_text()
            )))
        }
    }

    pub fn _get_all_chain_owners(
        &self,
        machine: &mut Machine,
        force_owner: bool,
    ) -> Result<Vec<Uint256>, ethabi::Error> {
        let (receipts, _sends) = self.contract_abi.call_function(
            if force_owner {
                Uint256::zero()
            } else {
                Uint256::from_u64(42894528) // any old address
            },
            "getAllChainOwners",
            &[],
            machine,
            Uint256::zero(),
            self.debug,
        )?;

        if receipts.len() != 1 {
            return Err(ethabi::Error::from("wrong number of receipts"));
        }

        if receipts[0].succeeded() {
            let mut owners = vec![];
            let ret_tokens =
                ethabi::decode(&[ethabi::ParamType::Bytes], &*receipts[0].get_return_data())
                    .unwrap();
            assert_eq!(ret_tokens.len(), 1);
            let retdata = match ret_tokens[0].clone() {
                ethabi::Token::Bytes(b) => b,
                _ => {
                    return Err(ethabi::Error::from("error decoding returndata"));
                }
            };
            let mut offset = 0;
            while offset < retdata.len() {
                owners.push(Uint256::from_bytes(&retdata[offset..offset + 32]));
                offset += 32;
            }
            Ok(owners)
        } else {
            Err(ethabi::Error::from(format!(
                "tx failed: {}",
                receipts[0]._get_return_code_text()
            )))
        }
    }

    pub fn _add_to_reserve_funds(
        &self,
        machine: &mut Machine,
        amount: Uint256,
    ) -> Result<(), ethabi::Error> {
        let (receipts, _sends) = self.contract_abi.call_function(
            self.my_address.clone(),
            "addToReserveFunds",
            &[],
            machine,
            amount,
            self.debug,
        )?;

        if receipts.len() != 1 {
            return Err(ethabi::Error::from("wrong number of receipts"));
        }

        if receipts[0].succeeded() {
            Ok(())
        } else {
            Err(ethabi::Error::from("reverted"))
        }
    }

    pub fn _set_fees_enabled(
        &self,
        machine: &mut Machine,
        enabled: bool,
        force_owner: bool, // force the message to come from address zero, which is an owner
    ) -> Result<(), ethabi::Error> {
        self._set_chain_parameter(
            machine,
            "FeesEnabled",
            if enabled {
                Uint256::one()
            } else {
                Uint256::zero()
            },
            force_owner,
        )
    }

    pub fn _get_fee_recipients(
        &self,
        machine: &mut Machine,
    ) -> Result<(Uint256, Uint256), ethabi::Error> {
        let (receipts, _sends) = self.contract_abi.call_function(
            self.my_address.clone(),
            "getFeeRecipient",
            &[],
            machine,
            Uint256::zero(),
            self.debug,
        )?;

        if receipts.len() != 1 {
            return Err(ethabi::Error::from("wrong number of receipts"));
        }

        if !receipts[0].succeeded() {
            return Err(ethabi::Error::from("reverted"));
        }

        let return_vals = ethabi::decode(
            &[ethabi::ParamType::Address, ethabi::ParamType::Address],
            &receipts[0].get_return_data(),
        )?;

        match (&return_vals[0], &return_vals[1]) {
            (ethabi::Token::Address(addr1), ethabi::Token::Address(addr2)) => Ok((
                Uint256::from_bytes(addr1.as_bytes()),
                Uint256::from_bytes(addr2.as_bytes()),
            )),
            _ => panic!(),
        }
    }

    pub fn _set_fee_recipients(
        &self,
        machine: &mut Machine,
        recipient1: Uint256,
        recipient2: Uint256,
    ) -> Result<(), ethabi::Error> {
        let (receipts, _sends) = self.contract_abi.call_function(
            self.my_address.clone(),
            "setFeeRecipient",
            &[
                ethabi::Token::Address(recipient1.to_h160()),
                ethabi::Token::Address(recipient2.to_h160()),
            ],
            machine,
            Uint256::zero(),
            self.debug,
        )?;

        if receipts.len() != 1 {
            return Err(ethabi::Error::from("wrong number of receipts"));
        }

        if receipts[0].succeeded() {
            Ok(())
        } else {
            Err(ethabi::Error::from("reverted"))
        }
    }

    pub fn _set_seconds_per_send(
        &self,
        machine: &mut Machine,
        seconds_per_send: Uint256,
    ) -> Result<(), ethabi::Error> {
        self._set_chain_parameter(machine, "SecondsPerSend", seconds_per_send, true)
    }

    pub fn _change_sequencer(
        &self,
        machine: &mut Machine,
        sequencer_addr: Uint256,
        delay_seconds: Uint256,
    ) -> Result<(), ethabi::Error> {
        let (receipts, _sends) = self.contract_abi.call_function(
            self.my_address.clone(),
            "changeSequencer",
            &[
                ethabi::Token::Address(sequencer_addr.to_h160()),
                ethabi::Token::Uint(delay_seconds.to_u256()),
            ],
            machine,
            Uint256::zero(),
            self.debug,
        )?;

        if receipts.len() != 1 {
            return Err(ethabi::Error::from("wrong number of receipts"));
        }

        if receipts[0].succeeded() {
            Ok(())
        } else {
            Err(ethabi::Error::from("reverted"))
        }
    }

    pub fn _start_code_upload(&self, machine: &mut Machine) -> Result<(), ethabi::Error> {
        let (receipts, _sends) = self.contract_abi.call_function(
            self.my_address.clone(),
            "startCodeUpload",
            &[],
            machine,
            Uint256::zero(),
            self.debug,
        )?;

        if receipts.len() != 1 {
            return Err(ethabi::Error::from("wrong number of receipts"));
        }

        if receipts[0].succeeded() {
            Ok(())
        } else {
            Err(ethabi::Error::from("reverted"))
        }
    }

    pub fn _continue_code_upload(
        &self,
        machine: &mut Machine,
        marshalled_code: Vec<u8>,
    ) -> Result<(), ethabi::Error> {
        let (receipts, _sends) = self.contract_abi.call_function(
            self.my_address.clone(),
            "continueCodeUpload",
            &[ethabi::Token::Bytes(marshalled_code)],
            machine,
            Uint256::zero(),
            self.debug,
        )?;

        if receipts.len() != 1 {
            return Err(ethabi::Error::from("wrong number of receipts"));
        }

        if receipts[0].succeeded() {
            Ok(())
        } else {
            Err(ethabi::Error::from("reverted"))
        }
    }

    pub fn _get_uploaded_code_hash(&self, machine: &mut Machine) -> Result<Uint256, ethabi::Error> {
        let (receipts, _) = self.contract_abi.call_function(
            self.my_address.clone(),
            "getUploadedCodeHash",
            &[],
            machine,
            Uint256::zero(),
            self.debug,
        )?;
        Ok(Uint256::from_bytes(
            &receipts[receipts.len() - 1].get_return_data(),
        ))
    }

    pub fn _finish_code_upload_as_arbos_upgrade(
        &self,
        machine: &mut Machine,
        new_code_hash: Uint256,
        previous_upgrade_code_hash: Uint256,
    ) -> Result<bool, ethabi::Error> {
        let (receipts, _) = self.contract_abi.call_function(
            self.my_address.clone(),
            "finishCodeUploadAsArbosUpgrade",
            &[
                ethabi::Token::FixedBytes(new_code_hash.to_bytes_be()),
                ethabi::Token::FixedBytes(previous_upgrade_code_hash.to_bytes_be()),
            ],
            machine,
            Uint256::zero(),
            self.debug,
        )?;

        assert_eq!(receipts.len(), 1);

        Ok(receipts[0].succeeded())
    }

    pub fn _finish_code_upload_as_pluggable(
        &self,
        machine: &mut Machine,
        id: Uint256,
        keep_state: bool,
    ) -> Result<(), ethabi::Error> {
        let (receipts, _sends) = self.contract_abi.call_function(
            self.my_address.clone(),
            "finishCodeUploadAsPluggable",
            &[
                ethabi::Token::Uint(id.to_u256()),
                ethabi::Token::Bool(keep_state),
            ],
            machine,
            Uint256::zero(),
            self.debug,
        )?;

        if receipts.len() != 1 {
            return Err(ethabi::Error::from("wrong number of receipts"));
        }

        if receipts[0].succeeded() {
            Ok(())
        } else {
            Err(ethabi::Error::from("reverted"))
        }
    }

    pub fn _deploy_contract(
        &self,
        machine: &mut Machine,
        constructor_data: &[u8],
        deemed_address: Uint256,
        deemed_nonce: Uint256,
    ) -> Result<Uint256, ethabi::Error> {
        let (receipts, _sends) = self.contract_abi.call_function(
            Uint256::zero(),
            "deployContract",
            &[
                ethabi::Token::Bytes(constructor_data.to_vec()),
                ethabi::Token::Address(deemed_address.to_h160()),
                ethabi::Token::Uint(deemed_nonce.to_u256()),
            ],
            machine,
            Uint256::zero(),
            self.debug,
        )?;

        if receipts.len() != 1 {
            return Err(ethabi::Error::from("wrong number of receipts"));
        }

        if receipts[0].succeeded() {
            Ok(Uint256::from_bytes(&receipts[0].get_return_data()))
        } else {
            Err(ethabi::Error::from("reverted"))
        }
    }

    pub fn _set_fair_gas_price_sender(
        &self,
        machine: &mut Machine,
        addr: Uint256,
        set_to: bool,
    ) -> Result<(), ethabi::Error> {
        let (receipts, _sends) = self.contract_abi.call_function(
            Uint256::zero(),
            "setFairGasPriceSender",
            &[
                ethabi::Token::Address(addr.to_h160()),
                ethabi::Token::Bool(set_to),
            ],
            machine,
            Uint256::zero(),
            self.debug,
        )?;

        if receipts.len() != 1 {
            return Err(ethabi::Error::from("wrong number of receipts"));
        }

        if receipts[0].succeeded() {
            Ok(())
        } else {
            Err(ethabi::Error::from("reverted"))
        }
    }

    pub fn _is_fair_gas_price_sender(
        &self,
        machine: &mut Machine,
        addr: Uint256,
    ) -> Result<bool, ethabi::Error> {
        let (receipts, _sends) = self.contract_abi.call_function(
            Uint256::zero(),
            "isFairGasPriceSender",
            &[ethabi::Token::Address(addr.to_h160())],
            machine,
            Uint256::zero(),
            self.debug,
        )?;

        if receipts.len() != 1 {
            return Err(ethabi::Error::from("wrong number of receipts"));
        }

        if receipts[0].succeeded() {
            Ok(!Uint256::from_bytes(&receipts[0].get_return_data()).is_zero())
        } else {
            Err(ethabi::Error::from("reverted"))
        }
    }

    pub fn _get_all_fair_gas_price_senders(
        &self,
        machine: &mut Machine,
    ) -> Result<Vec<Uint256>, ethabi::Error> {
        let (receipts, _sends) = self.contract_abi.call_function(
            Uint256::zero(),
            "getAllFairGasPriceSenders",
            &[],
            machine,
            Uint256::zero(),
            self.debug,
        )?;

        if receipts.len() != 1 {
            return Err(ethabi::Error::from("wrong number of receipts"));
        }

        if receipts[0].succeeded() {
            let ret_data = receipts[0].get_return_data();
            let mut ret = vec![];
            let mut offset = 64;
            while (offset < ret_data.len()) {
                ret.push(Uint256::from_bytes(&ret_data[offset..offset + 32]));
                offset += 32;
            }
            Ok(ret)
        } else {
            Err(ethabi::Error::from("reverted"))
        }
    }

    pub fn _allow_all_senders(&self, machine: &mut Machine) -> Result<(), ethabi::Error> {
        let (receipts, _sends) = self.contract_abi.call_function(
            Uint256::zero(),
            "allowAllSenders",
            &[],
            machine,
            Uint256::zero(),
            self.debug,
        )?;

        if receipts.len() != 1 {
            return Err(ethabi::Error::from("wrong number of receipts"));
        }

        if receipts[0].succeeded() {
            Ok(())
        } else {
            Err(ethabi::Error::from("reverted"))
        }
    }

    pub fn _allow_only_owner_to_send(&self, machine: &mut Machine) -> Result<(), ethabi::Error> {
        let (receipts, _sends) = self.contract_abi.call_function(
            Uint256::zero(),
            "allowOnlyOwnerToSend",
            &[],
            machine,
            Uint256::zero(),
            self.debug,
        )?;

        if receipts.len() != 1 {
            return Err(ethabi::Error::from("wrong number of receipts"));
        }

        if receipts[0].succeeded() {
            Ok(())
        } else {
            Err(ethabi::Error::from("reverted"))
        }
    }

    pub fn _is_allowed_sender(
        &self,
        machine: &mut Machine,
        addr: Uint256,
    ) -> Result<bool, ethabi::Error> {
        let (receipts, _sends) = self.contract_abi.call_function(
            Uint256::zero(),
            "isAllowedSender",
            &[ethabi::Token::Address(addr.to_h160())],
            machine,
            Uint256::zero(),
            self.debug,
        )?;

        if receipts.len() != 1 {
            return Err(ethabi::Error::from("wrong number of receipts"));
        }

        if receipts[0].succeeded() {
            Ok(!Uint256::from_bytes(&receipts[0].get_return_data()).is_zero())
        } else {
            println!("ArbOS error code {}", receipts[0].get_return_code());
            Err(ethabi::Error::from("reverted"))
        }
    }

    pub fn _add_allowed_sender(
        &self,
        machine: &mut Machine,
        addr: Uint256,
    ) -> Result<bool, ethabi::Error> {
        let (receipts, _sends) = self.contract_abi.call_function(
            Uint256::zero(),
            "addAllowedSender",
            &[ethabi::Token::Address(addr.to_h160())],
            machine,
            Uint256::zero(),
            self.debug,
        )?;

        if receipts.len() != 1 {
            return Err(ethabi::Error::from("wrong number of receipts"));
        }

        if receipts[0].succeeded() {
            Ok(Uint256::from_bytes(&receipts[0].get_return_data()) != Uint256::zero())
        } else {
            Err(ethabi::Error::from("reverted"))
        }
    }

    pub fn _remove_allowed_sender(
        &self,
        machine: &mut Machine,
        addr: Uint256,
    ) -> Result<bool, ethabi::Error> {
        let (receipts, _sends) = self.contract_abi.call_function(
            Uint256::zero(),
            "removeAllowedSender",
            &[ethabi::Token::Address(addr.to_h160())],
            machine,
            Uint256::zero(),
            self.debug,
        )?;

        if receipts.len() != 1 {
            return Err(ethabi::Error::from("wrong number of receipts"));
        }

        if receipts[0].succeeded() {
            Ok(Uint256::from_bytes(&receipts[0].get_return_data()) != Uint256::zero())
        } else {
            Err(ethabi::Error::from("reverted"))
        }
    }

    pub fn _get_all_allowed_senders(
        &self,
        machine: &mut Machine,
    ) -> Result<Vec<Uint256>, ethabi::Error> {
        let (receipts, _sends) = self.contract_abi.call_function(
            Uint256::zero(),
            "getAllAllowedSenders",
            &[],
            machine,
            Uint256::zero(),
            self.debug,
        )?;

        if receipts.len() != 1 {
            return Err(ethabi::Error::from("wrong number of receipts"));
        }

        if receipts[0].succeeded() {
            let decoded =
                ethabi::decode(&[ethabi::ParamType::Bytes], &*receipts[0].get_return_data())?;

            match &decoded[0] {
                ethabi::Token::Bytes(ret_data) => {
                    let mut ret = vec![];
                    let mut offset = 0;
                    while (offset < ret_data.len()) {
                        ret.push(Uint256::from_bytes(&ret_data[offset..offset + 32]));
                        offset += 32;
                    }
                    Ok(ret)
                }
                _ => Err(ethabi::Error::from("invalid returndata encoding")),
            }
        } else {
            Err(ethabi::Error::from("reverted"))
        }
    }

    pub fn _set_l1_gas_price_estimate(
        &self,
        machine: &mut Machine,
        price_in_gwei: Uint256,
    ) -> Result<(), ethabi::Error> {
        let (receipts, _sends) = self.contract_abi.call_function(
            Uint256::zero(),
            "setL1GasPriceEstimate",
            &[ethabi::Token::Uint(price_in_gwei.to_u256())],
            machine,
            Uint256::zero(),
            self.debug,
        )?;

        if receipts.len() != 1 {
            return Err(ethabi::Error::from("wrong number of receipts"));
        }

        if receipts[0].succeeded() {
            Ok(())
        } else {
            Err(ethabi::Error::from(format!(
                "tx failed: {}",
                receipts[0]._get_return_code_text()
            )))
        }
    }
}

fn _param_id_from_name(name: &str) -> Uint256 {
    Uint256::from_bytes(&keccak256(name.as_bytes()))
}

pub struct _ArbGasInfo<'a> {
    pub contract_abi: AbiForContract,
    _wallet: &'a Wallet,
    my_address: Uint256,
    debug: bool,
}

impl<'a> _ArbGasInfo<'a> {
    pub fn _new(wallet: &'a Wallet, debug: bool) -> Self {
        let mut contract_abi =
            AbiForContract::new_from_file(&builtin_contract_path("ArbGasInfo")).unwrap();
        contract_abi.bind_interface_to_address(Uint256::from_u64(108));
        _ArbGasInfo {
            contract_abi,
            _wallet: wallet,
            my_address: Uint256::from_bytes(wallet.address().as_bytes()),
            debug,
        }
    }

    pub fn _get_prices_in_wei_with_aggregator(
        &self,
        machine: &mut Machine,
        aggregator: Uint256,
    ) -> Result<(Uint256, Uint256, Uint256, Uint256, Uint256, Uint256), ethabi::Error> {
        let (receipts, _sends) = self.contract_abi.call_function(
            self.my_address.clone(),
            "getPricesInWeiWithAggregator",
            &[ethabi::Token::Address(aggregator.to_h160())],
            machine,
            Uint256::zero(),
            self.debug,
        )?;

        if receipts.len() != 1 {
            return Err(ethabi::Error::from("wrong number of receipts"));
        }

        if receipts[0].succeeded() {
            let return_vals = ethabi::decode(
                &[
                    ethabi::ParamType::Uint(256),
                    ethabi::ParamType::Uint(256),
                    ethabi::ParamType::Uint(256),
                    ethabi::ParamType::Uint(256),
                    ethabi::ParamType::Uint(256),
                    ethabi::ParamType::Uint(256),
                ],
                &receipts[0].get_return_data(),
            )?;

            match (
                &return_vals[0],
                &return_vals[1],
                &return_vals[2],
                &return_vals[3],
                &return_vals[4],
                &return_vals[5],
            ) {
                (
                    ethabi::Token::Uint(ui0),
                    ethabi::Token::Uint(ui1),
                    ethabi::Token::Uint(ui2),
                    ethabi::Token::Uint(ui3),
                    ethabi::Token::Uint(ui4),
                    ethabi::Token::Uint(ui5),
                ) => Ok((
                    Uint256::from_u256(&ui0),
                    Uint256::from_u256(&ui1),
                    Uint256::from_u256(&ui2),
                    Uint256::from_u256(&ui3),
                    Uint256::from_u256(&ui4),
                    Uint256::from_u256(&ui5),
                )),
                _ => panic!(),
            }
        } else {
            Err(ethabi::Error::from(format!(
                "tx failed: {}",
                receipts[0]._get_return_code_text()
            )))
        }
    }

    pub fn _get_prices_in_arbgas_with_aggregator(
        &self,
        machine: &mut Machine,
        aggregator: Uint256,
    ) -> Result<(Uint256, Uint256, Uint256), ethabi::Error> {
        let (receipts, _sends) = self.contract_abi.call_function(
            self.my_address.clone(),
            "getPricesInArbGasWithAggregator",
            &[ethabi::Token::Address(aggregator.to_h160())],
            machine,
            Uint256::zero(),
            self.debug,
        )?;

        if receipts.len() != 1 {
            return Err(ethabi::Error::from("wrong number of receipts"));
        }

        if receipts[0].succeeded() {
            let return_vals = ethabi::decode(
                &[
                    ethabi::ParamType::Uint(256),
                    ethabi::ParamType::Uint(256),
                    ethabi::ParamType::Uint(256),
                ],
                &receipts[0].get_return_data(),
            )?;

            match (&return_vals[0], &return_vals[1], &return_vals[2]) {
                (ethabi::Token::Uint(ui0), ethabi::Token::Uint(ui1), ethabi::Token::Uint(ui2)) => {
                    Ok((
                        Uint256::from_u256(&ui0),
                        Uint256::from_u256(&ui1),
                        Uint256::from_u256(&ui2),
                    ))
                }
                _ => panic!(),
            }
        } else {
            Err(ethabi::Error::from(format!(
                "tx failed: {}",
                receipts[0]._get_return_code_text()
            )))
        }
    }

    pub fn _get_gas_accounting_params(
        &self,
        machine: &mut Machine,
    ) -> Result<(Uint256, Uint256, Uint256), ethabi::Error> {
        let (receipts, _sends) = self.contract_abi.call_function(
            self.my_address.clone(),
            "getGasAccountingParams",
            &[],
            machine,
            Uint256::zero(),
            self.debug,
        )?;

        if receipts.len() != 1 {
            return Err(ethabi::Error::from("wrong number of receipts"));
        }

        if receipts[0].succeeded() {
            let return_vals = ethabi::decode(
                &[
                    ethabi::ParamType::Uint(256),
                    ethabi::ParamType::Uint(256),
                    ethabi::ParamType::Uint(256),
                ],
                &receipts[0].get_return_data(),
            )?;

            match (&return_vals[0], &return_vals[1], &return_vals[2]) {
                (ethabi::Token::Uint(ui0), ethabi::Token::Uint(ui1), ethabi::Token::Uint(ui2)) => {
                    Ok((
                        Uint256::from_u256(&ui0),
                        Uint256::from_u256(&ui1),
                        Uint256::from_u256(&ui2),
                    ))
                }
                _ => panic!(),
            }
        } else {
            Err(ethabi::Error::from(format!(
                "tx failed: {}",
                receipts[0]._get_return_code_text()
            )))
        }
    }
}

pub struct _ArbAggregator {
    pub contract_abi: AbiForContract,
    debug: bool,
}

impl _ArbAggregator {
    pub fn _new(debug: bool) -> Self {
        let mut contract_abi =
            AbiForContract::new_from_file(&builtin_contract_path("ArbAggregator")).unwrap();
        contract_abi.bind_interface_to_address(Uint256::from_u64(109));
        _ArbAggregator {
            contract_abi,
            debug,
        }
    }

    pub fn _get_preferred_aggregator(
        &self,
        machine: &mut Machine,
        addr: Uint256,
    ) -> Result<(Uint256, bool), ethabi::Error> {
        let (receipts, sends) = self.contract_abi.call_function(
            Uint256::zero(), // send from address zero
            "getPreferredAggregator",
            &[ethabi::Token::Address(addr.to_h160())],
            machine,
            Uint256::zero(),
            self.debug,
        )?;

        if (receipts.len() != 1) || (sends.len() != 0) {
            Err(ethabi::Error::from("wrong number of receipts or sends"))
        } else if receipts[0].succeeded() {
            let return_vals = ethabi::decode(
                &[ethabi::ParamType::Address, ethabi::ParamType::Bool],
                &receipts[0].get_return_data(),
            )?;

            match (&return_vals[0], &return_vals[1]) {
                (ethabi::Token::Address(r1), ethabi::Token::Bool(r2)) => {
                    Ok((Uint256::from_bytes(r1.as_bytes()), *r2))
                }
                _ => panic!(),
            }
        } else {
            Err(ethabi::Error::from("reverted"))
        }
    }

    pub fn _set_preferred_aggregator(
        &self,
        machine: &mut Machine,
        addr: Uint256,
        sender: Uint256,
    ) -> Result<(), ethabi::Error> {
        let (receipts, sends) = self.contract_abi.call_function(
            sender,
            "setPreferredAggregator",
            &[ethabi::Token::Address(addr.to_h160())],
            machine,
            Uint256::zero(),
            self.debug,
        )?;

        if (receipts.len() != 1) || (sends.len() != 0) {
            Err(ethabi::Error::from("wrong number of receipts or sends"))
        } else if receipts[0].succeeded() {
            Ok(())
        } else {
            Err(ethabi::Error::from("reverted"))
        }
    }

    pub fn _get_default_aggregator(&self, machine: &mut Machine) -> Result<Uint256, ethabi::Error> {
        let (receipts, sends) = self.contract_abi.call_function(
            Uint256::zero(), // send from address zero
            "getDefaultAggregator",
            &[],
            machine,
            Uint256::zero(),
            self.debug,
        )?;

        if (receipts.len() != 1) || (sends.len() != 0) {
            Err(ethabi::Error::from("wrong number of receipts or sends"))
        } else if receipts[0].succeeded() {
            let return_vals = ethabi::decode(
                &[ethabi::ParamType::Address],
                &receipts[0].get_return_data(),
            )?;

            match &return_vals[0] {
                ethabi::Token::Address(r1) => Ok(Uint256::from_bytes(r1.as_bytes())),
                _ => panic!(),
            }
        } else {
            Err(ethabi::Error::from("reverted"))
        }
    }

    pub fn _set_default_aggregator(
        &self,
        machine: &mut Machine,
        addr: Uint256,
        sender: Option<Uint256>, // default sender is address zero
    ) -> Result<(), ethabi::Error> {
        let (receipts, sends) = self.contract_abi.call_function(
            if let Some(s) = sender {
                s
            } else {
                Uint256::zero()
            },
            "setDefaultAggregator",
            &[ethabi::Token::Address(addr.to_h160())],
            machine,
            Uint256::zero(),
            self.debug,
        )?;

        if (receipts.len() != 1) || (sends.len() != 0) {
            Err(ethabi::Error::from("wrong number of receipts or sends"))
        } else if receipts[0].succeeded() {
            Ok(())
        } else {
            Err(ethabi::Error::from("reverted"))
        }
    }

    pub fn _get_fee_collector(
        &self,
        machine: &mut Machine,
        addr: Uint256,
    ) -> Result<Uint256, ethabi::Error> {
        let (receipts, sends) = self.contract_abi.call_function(
            Uint256::from_u64(10892),
            "getFeeCollector",
            &[ethabi::Token::Address(addr.to_h160())],
            machine,
            Uint256::zero(),
            self.debug,
        )?;

        if (receipts.len() != 1) || (sends.len() != 0) {
            Err(ethabi::Error::from("wrong number of receipts or sends"))
        } else if receipts[0].succeeded() {
            Ok(Uint256::from_bytes(&receipts[0].get_return_data()))
        } else {
            Err(ethabi::Error::from("reverted"))
        }
    }

    pub fn _set_fee_collector(
        &self,
        machine: &mut Machine,
        agg_addr: Uint256,
        new_collector: Uint256,
        sender: Uint256,
    ) -> Result<(), ethabi::Error> {
        let (receipts, sends) = self.contract_abi.call_function(
            sender,
            "setFeeCollector",
            &[
                ethabi::Token::Address(agg_addr.to_h160()),
                ethabi::Token::Address(new_collector.to_h160()),
            ],
            machine,
            Uint256::zero(),
            self.debug,
        )?;

        if (receipts.len() != 1) || (sends.len() != 0) {
            Err(ethabi::Error::from("wrong number of receipts or sends"))
        } else if receipts[0].succeeded() {
            Ok(())
        } else {
            Err(ethabi::Error::from("reverted"))
        }
    }

    pub fn _get_tx_base_fee(
        &self,
        machine: &mut Machine,
        agg_addr: Uint256,
    ) -> Result<Uint256, ethabi::Error> {
        let (receipts, sends) = self.contract_abi.call_function(
            Uint256::zero(),
            "getTxBaseFee",
            &[ethabi::Token::Address(agg_addr.to_h160())],
            machine,
            Uint256::zero(),
            self.debug,
        )?;

        if (receipts.len() != 1) || (sends.len() != 0) {
            Err(ethabi::Error::from("wrong number of receipts or sends"))
        } else if receipts[0].succeeded() {
            Ok(Uint256::from_bytes(&receipts[0].get_return_data()))
        } else {
            Err(ethabi::Error::from("reverted"))
        }
    }

    pub fn _set_tx_base_fee(
        &self,
        machine: &mut Machine,
        agg_addr: Uint256,
        fee: Uint256,
    ) -> Result<(), ethabi::Error> {
        let (receipts, sends) = self.contract_abi.call_function(
            Uint256::zero(),
            "setTxBaseFee",
            &[
                ethabi::Token::Address(agg_addr.to_h160()),
                ethabi::Token::Uint(fee.to_u256()),
            ],
            machine,
            Uint256::zero(),
            self.debug,
        )?;

        if (receipts.len() != 1) || (sends.len() != 0) {
            Err(ethabi::Error::from("wrong number of receipts or sends"))
        } else if receipts[0].succeeded() {
            Ok(())
        } else {
            Err(ethabi::Error::from("reverted"))
        }
    }
}

pub struct _ArbReplayableTx {
    pub contract_abi: AbiForContract,
    debug: bool,
}

impl _ArbReplayableTx {
    pub fn _new(debug: bool) -> Self {
        let mut contract_abi =
            AbiForContract::new_from_file(&builtin_contract_path("ArbRetryableTx")).unwrap();
        contract_abi.bind_interface_to_address(Uint256::from_u64(110));
        _ArbReplayableTx {
            contract_abi,
            debug,
        }
    }

    pub fn _redeem(&self, machine: &mut Machine, txid: Uint256) -> Result<(), ethabi::Error> {
        let (receipts, sends) = self.contract_abi.call_function(
            Uint256::zero(), // send from address zero
            "redeem",
            &[ethabi::Token::FixedBytes(txid.to_bytes_be())],
            machine,
            Uint256::zero(),
            self.debug,
        )?;

        if (receipts.len() < 1) || (receipts.len() > 2) || (sends.len() != 0) {
            println!("{} receipts, {} sends", receipts.len(), sends.len());
            Err(ethabi::Error::from("wrong number of receipts or sends"))
        } else if receipts[receipts.len() - 1].succeeded() {
            Ok(())
        } else {
            Err(ethabi::Error::from("reverted"))
        }
    }

    pub fn _get_timeout(
        &self,
        machine: &mut Machine,
        txid: Uint256,
    ) -> Result<Uint256, ethabi::Error> {
        let (receipts, sends) = self.contract_abi.call_function(
            Uint256::zero(), // send from address zero
            "getTimeout",
            &[ethabi::Token::FixedBytes(txid.to_bytes_be())],
            machine,
            Uint256::zero(),
            self.debug,
        )?;

        if (receipts.len() != 1) || (sends.len() != 0) {
            Err(ethabi::Error::from("wrong number of receipts or sends"))
        } else if receipts[0].succeeded() {
            Ok(Uint256::from_bytes(&receipts[0].get_return_data()))
        } else {
            Err(ethabi::Error::from("reverted"))
        }
    }

    pub fn _get_lifetime(&self, machine: &mut Machine) -> Result<Uint256, ethabi::Error> {
        let (receipts, sends) = self.contract_abi.call_function(
            Uint256::zero(), // send from address zero
            "getLifetime",
            &[],
            machine,
            Uint256::zero(),
            self.debug,
        )?;

        if (receipts.len() != 1) || (sends.len() != 0) {
            Err(ethabi::Error::from("wrong number of receipts or sends"))
        } else if receipts[0].succeeded() {
            Ok(Uint256::from_bytes(&receipts[0].get_return_data()))
        } else {
            Err(ethabi::Error::from("reverted"))
        }
    }

    pub fn _get_keepalive_price(
        &self,
        machine: &mut Machine,
        txid: Uint256,
    ) -> Result<(Uint256, Uint256), ethabi::Error> {
        let (receipts, sends) = self.contract_abi.call_function(
            Uint256::zero(), // send from address zero
            "getKeepalivePrice",
            &[ethabi::Token::FixedBytes(txid.to_bytes_be())],
            machine,
            Uint256::zero(),
            self.debug,
        )?;

        if (receipts.len() != 1) || (sends.len() != 0) {
            Err(ethabi::Error::from("wrong number of receipts or sends"))
        } else if receipts[0].succeeded() {
            let return_data = receipts[0].get_return_data();
            Ok((
                Uint256::from_bytes(&return_data[0..32]),
                Uint256::from_bytes(&return_data[32..64]),
            ))
        } else {
            Err(ethabi::Error::from("reverted"))
        }
    }

    pub fn _keepalive(
        &self,
        machine: &mut Machine,
        txid: Uint256,
        payment: Uint256,
    ) -> Result<Uint256, ethabi::Error> {
        let (receipts, sends) = self.contract_abi.call_function(
            Uint256::zero(), // send from address zero
            "keepalive",
            &[ethabi::Token::FixedBytes(txid.to_bytes_be())],
            machine,
            payment,
            self.debug,
        )?;

        if (receipts.len() != 1) || (sends.len() != 0) {
            Err(ethabi::Error::from("wrong number of receipts or sends"))
        } else if receipts[0].succeeded() {
            Ok(Uint256::from_bytes(&receipts[0].get_return_data()))
        } else {
            Err(ethabi::Error::from("reverted"))
        }
    }

    pub fn _get_beneficiary(
        &self,
        machine: &mut Machine,
        txid: Uint256,
    ) -> Result<Uint256, ethabi::Error> {
        let (receipts, sends) = self.contract_abi.call_function(
            Uint256::zero(), // send from address zero
            "getBeneficiary",
            &[ethabi::Token::FixedBytes(txid.to_bytes_be())],
            machine,
            Uint256::zero(),
            self.debug,
        )?;

        if (receipts.len() != 1) || (sends.len() != 0) {
            Err(ethabi::Error::from("wrong number of receipts or sends"))
        } else if receipts[0].succeeded() {
            Ok(Uint256::from_bytes(&receipts[0].get_return_data()))
        } else {
            Err(ethabi::Error::from("reverted"))
        }
    }

    pub fn _cancel(
        &self,
        machine: &mut Machine,
        txid: Uint256,
        sender: Uint256,
    ) -> Result<(), ethabi::Error> {
        let (receipts, sends) = self.contract_abi.call_function(
            sender,
            "cancel",
            &[ethabi::Token::FixedBytes(txid.to_bytes_be())],
            machine,
            Uint256::zero(),
            self.debug,
        )?;

        if (receipts.len() != 1) || (sends.len() != 0) {
            Err(ethabi::Error::from("wrong number of receipts or sends"))
        } else if receipts[0].succeeded() {
            Ok(())
        } else {
            Err(ethabi::Error::from("reverted"))
        }
    }
}

pub struct _ArbStatistics {
    pub contract_abi: AbiForContract,
    debug: bool,
}

impl _ArbStatistics {
    pub fn _new(debug: bool) -> Self {
        let mut contract_abi =
            AbiForContract::new_from_file(&builtin_contract_path("ArbStatistics")).unwrap();
        contract_abi.bind_interface_to_address(Uint256::from_u64(111));
        _ArbStatistics {
            contract_abi,
            debug,
        }
    }

    pub fn _get_stats(
        &self,
        machine: &mut Machine,
    ) -> Result<(Uint256, Uint256, Uint256, Uint256, Uint256, Uint256), ethabi::Error> {
        let (receipts, sends) = self.contract_abi.call_function(
            Uint256::zero(), // send from address zero
            "getStats",
            &[],
            machine,
            Uint256::zero(),
            self.debug,
        )?;

        if (receipts.len() != 1) || (sends.len() != 0) {
            println!("{} receipts, {} sends", receipts.len(), sends.len());
            Err(ethabi::Error::from("wrong number of receipts or sends"))
        } else if receipts[0].succeeded() {
            let retdata = receipts[0].get_return_data();
            Ok((
                Uint256::from_bytes(&retdata[0..32]),
                Uint256::from_bytes(&retdata[32..64]),
                Uint256::from_bytes(&retdata[64..96]),
                Uint256::from_bytes(&retdata[96..128]),
                Uint256::from_bytes(&retdata[128..160]),
                Uint256::from_bytes(&retdata[160..192]),
            ))
        } else {
            Err(ethabi::Error::from("reverted"))
        }
    }
}

#[test]
fn test_payment_to_self() {
    let _ = _evm_payment_to_self(None, false).unwrap();
}

pub fn _evm_payment_to_self(log_to: Option<&Path>, debug: bool) -> Result<(), ethabi::Error> {
    let mut machine = load_from_file(Path::new("arb_os/arbos.mexe"));
    machine.start_at_zero(true);

    let my_addr = Uint256::from_u64(1025);
    let remapped_addr = remap_l1_sender_address(my_addr.clone());

    machine.runtime_env.insert_eth_deposit_message(
        my_addr.clone(),
        my_addr.clone(),
        Uint256::from_u64(20000),
        true,
    );
    let _ = if debug {
        machine.debug(None)
    } else {
        machine.run(None)
    };

    let arbinfo = _ArbInfo::_new(false);
    let balance = arbinfo._get_balance(&mut machine, &remapped_addr)?;
    assert_eq!(balance, Uint256::from_u64(20000));

    let tx_id = machine.runtime_env.insert_tx_message(
        my_addr.clone(),
        Uint256::from_u64(1000000000),
        None,
        remapped_addr.clone(),
        Uint256::from_u64(10000),
        &vec![],
        false,
    );

    let _ = if debug {
        machine.debug(None)
    } else {
        machine.run(None)
    };

    let receipts = machine.runtime_env.get_all_receipt_logs();
    let last_rcpt = receipts.len() - 1;
    assert_eq!(receipts[last_rcpt].get_request_id(), tx_id);
    assert!(receipts[last_rcpt].succeeded());

    let new_balance = arbinfo._get_balance(&mut machine, &remapped_addr)?;
    assert_eq!(new_balance, Uint256::from_u64(20000));

    if let Some(path) = log_to {
        machine
            .runtime_env
            .recorder
            .to_file(path, machine.get_total_gas_usage().to_u64().unwrap())
            .unwrap();
    }

    machine.write_coverage("test_payment_to_self".to_string());
    Ok(())
}

#[test]
fn test_upgrade_arbos_to_different_version() {
    test_upgrade_arbos_over_itself_impl().unwrap();
}

#[cfg(test)]
fn test_upgrade_arbos_over_itself_impl() -> Result<(), ethabi::Error> {
    let mut machine = load_from_file(Path::new("arb_os/arbos_before.mexe"));
    machine.start_at_zero(true);
    machine.runtime_env.force_zero_gas_price = true;
    let _ = machine.run(None);

    let wallet = machine.runtime_env.new_wallet();
    let my_addr = Uint256::from_bytes(wallet.address().as_bytes());

    let mut add_contract = AbiForContract::new_from_file(&test_contract_path("Add"))?;
    if add_contract
        .deploy(&[], &mut machine, Uint256::zero(), None, false)
        .is_err()
    {
        panic!("failed to deploy Add contract");
    }

    let arbowner = _ArbOwner::_new(&wallet, false);

    let arbsys_orig_binding = ArbSys::new(&wallet, false);
    assert_eq!(
<<<<<<< HEAD
        arbsys_orig_binding.arbos_version(&mut machine)?,
=======
        arbsys_orig_binding._arbos_version(&mut machine)?,
>>>>>>> d03beb9e
        Uint256::from_u64(40),
    );

    arbowner._add_chain_owner(&mut machine, my_addr.clone(), true, false)?;
    arbowner._add_chain_owner(
        &mut machine,
        remap_l1_sender_address(my_addr.clone()),
        true,
        false,
    )?;

    let mexe_path = Path::new("arb_os/arbos-upgrade.mexe");
    let uploader = CodeUploader::_new_from_file(mexe_path);
    let _previous_upgrade_hash = _try_upgrade(&arbowner, &mut machine, uploader, None)?.unwrap();

    machine.runtime_env.force_zero_gas_price = false;

    let wallet2 = machine.runtime_env.new_wallet();
    let arbsys = ArbSys::new(&wallet2, false);
    let arbos_version = arbsys.arbos_version(&mut machine)?;
    assert_eq!(
        arbos_version,
        *init_constant_table(Some(Path::new("arb_os/constants.json")))
            .unwrap()
            .get("ArbosVersionNumber")
            .unwrap()
    );

    let arbos_version_orig = arbsys_orig_binding.arbos_version(&mut machine)?;
    assert_eq!(arbos_version, arbos_version_orig);

    machine.write_coverage("test_upgrade_arbos_to_different_version".to_string());
    Ok(())
}

pub fn _try_upgrade(
    arbowner: &_ArbOwner,
    machine: &mut Machine,
    uploader: CodeUploader,
    previous_upgrade_hash: Option<Uint256>,
) -> Result<Option<Uint256>, ethabi::Error> {
    arbowner._start_code_upload(machine)?;

    let mut accum = vec![];
    for buf in uploader.instructions {
        accum.extend(buf);
        if (accum.len() > 3000) {
            arbowner._continue_code_upload(machine, accum)?;
            accum = vec![];
        }
    }
    if (accum.len() > 0) {
        arbowner._continue_code_upload(machine, accum)?;
    }

    let expected_code_hash = arbowner._get_uploaded_code_hash(machine)?;
    Ok(
        if arbowner._finish_code_upload_as_arbos_upgrade(
            machine,
            expected_code_hash.clone(),
            previous_upgrade_hash.unwrap_or(Uint256::zero()),
        )? {
            Some(expected_code_hash)
        } else {
            None
        },
    )
}

#[test]
pub fn test_gas_charging_underfunded() {
    match _evm_run_with_gas_charging(None, Uint256::_from_gwei(20), false, false) {
        Ok(result) => assert_eq!(result, false),
        Err(e) => panic!("error {}", e),
    }
}

#[test]
pub fn test_gas_charging_fully_funded() {
    match _evm_run_with_gas_charging(None, Uint256::_from_eth(1000), false, false) {
        Ok(result) => assert_eq!(result, true),
        Err(e) => panic!("error {}", e),
    }
}

pub fn _evm_run_with_gas_charging(
    log_to: Option<&Path>,
    funding: Uint256,
    debug: bool,
    _profile: bool,
) -> Result<bool, ethabi::Error> {
    // returns Ok(true) if success, Ok(false) if insufficient gas money, Err otherwise
    use std::convert::TryFrom;
    let mut machine = load_from_file(Path::new("arb_os/arbos.mexe"));
    machine.start_at_zero(true);

    let wallet = machine.runtime_env.new_wallet();
    let my_addr = Uint256::from_bytes(wallet.address().as_bytes());

    machine.runtime_env.insert_eth_deposit_message(
        my_addr.clone(),
        my_addr.clone(),
        funding.clone(),
        true,
    );
    let _gas_used = if debug {
        machine.debug(None)
    } else {
        machine.run(None)
    }; // handle these ETH deposit messages

    println!("First deploy ...");
    let mut fib_contract = AbiForContract::new_from_file(&test_contract_path("Fibonacci"))?;
    if let Err(receipt) = fib_contract.deploy(&[], &mut machine, Uint256::zero(), None, debug) {
        if receipt.unwrap().get_return_code() == Uint256::from_u64(3) {
            machine.write_coverage(format!("test_gas_charging_{}", funding));
            return Ok(false);
        } else {
            panic!("unexpected failure deploying Fibonacci contract");
        }
    }

    println!("Second deploy ...");
    let mut pc_contract = AbiForContract::new_from_file(&test_contract_path("PaymentChannel"))?;
    if let Err(receipt) = pc_contract.deploy(
        &[ethabi::Token::Address(ethereum_types::H160::from_slice(
            &fib_contract.address.to_bytes_be()[12..],
        ))],
        &mut machine,
        Uint256::zero(),
        None,
        debug,
    ) {
        if receipt.unwrap().get_return_code() == Uint256::from_u64(3) {
            machine.write_coverage(format!("test_gas_charging_{}", funding));
            return Ok(false);
        } else {
            panic!("unexpected failure deploying PaymentChannel contract");
        }
    }

    // turn on gas charging
    let arbowner = _ArbOwner::_new(&wallet, false);
    arbowner._set_fees_enabled(&mut machine, true, true)?;
    machine
        .runtime_env
        ._advance_time(Uint256::one(), None, false);

    println!("Function call ...");
    let (logs, sends) = pc_contract.call_function(
        my_addr.clone(),
        "deposit",
        &[],
        &mut machine,
        Uint256::_from_eth(1),
        debug,
    )?;
    assert_eq!(logs.len(), 1);
    assert_eq!(sends.len(), 0);

    if !logs[0].succeeded() {
        if logs[0].get_return_code() == Uint256::from_u64(3) {
            machine.write_coverage(format!("test_gas_charging_{}", funding));
            return Ok(false);
        } else {
            panic!();
        }
    }

    let (logs, sends) = pc_contract.call_function(
        my_addr,
        "transferFib",
        &[
            ethabi::Token::Address(ethabi::Address::from_low_u64_be(1025)),
            ethabi::Token::Uint(ethabi::Uint::try_from(1).unwrap()),
        ],
        &mut machine,
        Uint256::zero(),
        debug,
    )?;
    assert_eq!(logs.len(), 1);
    assert_eq!(sends.len(), 0);

    if !logs[0].succeeded() {
        if logs[0].get_return_code() == Uint256::from_u64(3) {
            return Ok(false);
        } else {
            panic!();
        }
    }

    if let Some(path) = log_to {
        machine
            .runtime_env
            .recorder
            .to_file(path, machine.get_total_gas_usage().to_u64().unwrap())
            .unwrap();
    }

    machine.write_coverage(format!("test_gas_charging_{}", funding));
    Ok(true)
}

#[test]
fn test_arbowner() {
    match _evm_test_arbowner(None, false) {
        Ok(()) => {}
        Err(e) => panic!("{:?}", e),
    }
}

pub fn _evm_test_arbowner(log_to: Option<&Path>, debug: bool) -> Result<(), ethabi::Error> {
    let mut machine = load_from_file(Path::new("arb_os/arbos.mexe"));
    machine.start_at_zero(true);

    let wallet = machine.runtime_env.new_wallet();
    let my_addr = Uint256::from_bytes(wallet.address().as_bytes());
    let my_addr_remapped = remap_l1_sender_address(my_addr);

    let arbowner = _ArbOwner::_new(&wallet, debug);

    arbowner._add_chain_owner(&mut machine, my_addr_remapped.clone(), true, false)?;

    arbowner._start_code_upload(&mut machine)?;

    let mcode = vec![0x90u8, 1u8, 0u8, 42u8]; // debugprint(42)
    arbowner._continue_code_upload(&mut machine, mcode)?;

    let expected_code_hash = arbowner._get_uploaded_code_hash(&mut machine)?;
    assert!(arbowner._finish_code_upload_as_arbos_upgrade(
        &mut machine,
        expected_code_hash,
        Uint256::zero(),
    )?);

    arbowner._set_seconds_per_send(&mut machine, Uint256::from_u64(10))?;

    arbowner._set_gas_accounting_params(
        &mut machine,
        Uint256::from_u64(100_000_000),
        Uint256::from_u64(6_000_000_000),
        Uint256::from_u64(1_000_000_000),
    )?;

    let other_owner = Uint256::from_u64(481290841451);
    assert!(arbowner
        ._is_chain_owner(&mut machine, my_addr_remapped.clone(), true)
        .unwrap());
    assert!(!arbowner
        ._is_chain_owner(&mut machine, other_owner.clone(), true)
        .unwrap());

    arbowner
        ._add_chain_owner(&mut machine, other_owner.clone(), true, false)
        .unwrap();
    assert!(arbowner
        ._is_chain_owner(&mut machine, my_addr_remapped.clone(), true)
        .unwrap());
    assert!(arbowner
        ._is_chain_owner(&mut machine, other_owner.clone(), true)
        .unwrap());

    let mut all_owners = arbowner._get_all_chain_owners(&mut machine, true).unwrap();
    assert_eq!(all_owners.len(), 2);
    assert!(
        ((all_owners[0] == my_addr_remapped) && (all_owners[1] == other_owner.clone()))
            || ((all_owners[1] == my_addr_remapped) && (all_owners[0] == other_owner.clone()))
    );

    arbowner
        ._remove_chain_owner(&mut machine, my_addr_remapped.clone(), true)
        .unwrap();
    assert!(!arbowner
        ._is_chain_owner(&mut machine, my_addr_remapped.clone(), true)
        .unwrap());
    assert!(arbowner
        ._is_chain_owner(&mut machine, other_owner.clone(), true)
        .unwrap());
    all_owners = arbowner._get_all_chain_owners(&mut machine, true).unwrap();
    assert_eq!(all_owners.len(), 1);
    assert_eq!(all_owners[0], other_owner);

    if let Some(path) = log_to {
        machine
            .runtime_env
            .recorder
            .to_file(path, machine.get_total_gas_usage().to_u64().unwrap())
            .unwrap();
    }

    machine.write_coverage("test_arbowner".to_string());
    Ok(())
}

#[test]
fn test_arb_fair_gas_price_list() {
    _evm_test_arb_fair_gas_price_list();
}

fn _evm_test_arb_fair_gas_price_list() {
    let mut machine = load_from_file(Path::new("arb_os/arbos.mexe"));
    machine.start_at_zero(true);

    let wallet = machine.runtime_env.new_wallet();
    let _my_addr = Uint256::from_bytes(wallet.address().as_bytes());

    let arbowner = _ArbOwner::_new(&wallet, false);

    let addr1 = Uint256::from_u64(13853);
    let addr2 = Uint256::from_u64(813915);
    let addr3 = Uint256::from_u64(88);

    assert_eq!(
        arbowner
            ._get_all_fair_gas_price_senders(&mut machine)
            .unwrap()
            .len(),
        0
    );
    assert!(!arbowner
        ._is_fair_gas_price_sender(&mut machine, addr2.clone())
        .unwrap());
    arbowner
        ._set_fair_gas_price_sender(&mut machine, addr1.clone(), true)
        .unwrap();
    assert!(arbowner
        ._is_fair_gas_price_sender(&mut machine, addr1.clone())
        .unwrap());
    assert!(!arbowner
        ._is_fair_gas_price_sender(&mut machine, addr2.clone())
        .unwrap());
    arbowner
        ._set_fair_gas_price_sender(&mut machine, addr3.clone(), true)
        .unwrap();
    assert!(arbowner
        ._is_fair_gas_price_sender(&mut machine, addr3.clone())
        .unwrap());

    let lis = arbowner
        ._get_all_fair_gas_price_senders(&mut machine)
        .unwrap();
    assert_eq!(lis.len(), 2);
    assert!(
        ((lis[0] == addr1.clone()) && (lis[1] == addr3.clone()))
            || ((lis[0] == addr3.clone()) && (lis[1] == addr1.clone()))
    );

    machine.write_coverage("test_arb_fair_gas_price_list".to_string());
}

#[test]
fn test_run_tx_with_extra_gas() {
    match _evm_test_tx_with_extra_gas(None, false) {
        Ok(()) => {}
        Err(e) => panic!("{:?}", e),
    }
}

pub fn _evm_test_tx_with_extra_gas(
    log_to: Option<&Path>,
    debug: bool,
) -> Result<(), ethabi::Error> {
    let mut machine = load_from_file(Path::new("arb_os/arbos.mexe"));
    machine.start_at_zero(true);

    let wallet = machine.runtime_env.new_wallet();
    let my_addr = Uint256::from_bytes(wallet.address().as_bytes());

    let arbowner = _ArbOwner::_new(&wallet, debug);

    let mut add_contract = AbiForContract::new_from_file(&test_contract_path("Add"))?;
    let constructor_data = if let Some(constructor) = add_contract.contract.constructor() {
        match constructor.encode_input(add_contract.code_bytes.clone(), &[]) {
            Ok(aug_code) => aug_code,
            Err(e) => {
                panic!("couldn't encode data for constructor: {:?}", e);
            }
        }
    } else {
        add_contract.code_bytes.clone()
    };

    let deploy_addr = arbowner._deploy_contract(
        &mut machine,
        &constructor_data,
        Uint256::from_u64(41389147891),
        Uint256::from_u64(417813478913111),
    )?;

    add_contract.bind_interface_to_address(deploy_addr.clone());

    let (receipts, _) = add_contract.call_function(
        my_addr.clone(),
        "add",
        &[
            ethabi::Token::Uint(Uint256::one().to_u256()),
            ethabi::Token::Uint(Uint256::one().to_u256()),
        ],
        &mut machine,
        Uint256::zero(),
        debug,
    )?;
    assert_eq!(receipts.len(), 1);
    assert!(receipts[0].succeeded());
    assert_eq!(
        receipts[0].get_return_data(),
        Uint256::from_u64(2).to_bytes_be()
    );

    if let Some(path) = log_to {
        machine
            .runtime_env
            .recorder
            .to_file(path, machine.get_total_gas_usage().to_u64().unwrap())
            .unwrap();
    }

    machine.write_coverage("test_run_tx_with_extra_gas".to_string());
    Ok(())
}

#[test]
fn test_arbgasinfo() {
    match _evm_test_arbgasinfo(None, false) {
        Ok(()) => {}
        Err(e) => panic!("{:?}", e),
    }
}

pub fn _evm_test_arbgasinfo(log_to: Option<&Path>, debug: bool) -> Result<(), ethabi::Error> {
    let mut machine = load_from_file(Path::new("arb_os/arbos.mexe"));
    machine.start_at_zero(true);

    let wallet = machine.runtime_env.new_wallet();
    let my_addr = Uint256::from_bytes(wallet.address().as_bytes());

    let arbowner = _ArbOwner::_new(&wallet, debug);
    let arbgasinfo = _ArbGasInfo::_new(&wallet, debug);
    let arbaggregator = _ArbAggregator::_new(debug);

    machine.runtime_env.insert_eth_deposit_message(
        my_addr.clone(),
        my_addr.clone(),
        Uint256::_from_eth(100),
        true,
    );
    let _ = if debug {
        machine.debug(None)
    } else {
        machine.run(None)
    };

    let (l2tx, l1calldata, storage, basegas, conggas, totalgas) =
        arbgasinfo._get_prices_in_wei_with_aggregator(&mut machine, Uint256::zero())?;
    assert!(l2tx.is_zero());
    assert!(l1calldata.is_zero());
    assert!(storage.is_zero());
    assert!(basegas.is_zero());
    assert!(conggas.is_zero());
    assert_eq!(basegas.add(&conggas), totalgas);

    arbowner._set_fees_enabled(&mut machine, true, true)?;
    machine
        .runtime_env
        ._advance_time(Uint256::one(), None, true);

    let (l2tx, l1calldata, storage, basegas, conggas, totalgas) =
        arbgasinfo._get_prices_in_wei_with_aggregator(&mut machine, Uint256::zero())?;
    println!(
        "L2 tx {}, L1 calldata {}, L2 storage {}, base gas {}, congestion gas {}, total gas {}",
        l2tx, l1calldata, storage, basegas, conggas, totalgas
    );
    assert_eq!(l2tx, Uint256::from_u64(690000000000000));
    assert_eq!(l1calldata, Uint256::from_u64(172500000000));
    assert_eq!(storage, Uint256::from_u64(300000000000000));
    assert_eq!(basegas, Uint256::from_u64(1500000000));
    assert!(conggas.is_zero());
    assert_eq!(basegas.add(&conggas), totalgas);

    let (l2tx, l1calldata, storage) =
        arbgasinfo._get_prices_in_arbgas_with_aggregator(&mut machine, Uint256::zero())?;
    println!(
        "L2 tx / ag {}, L1 calldata / ag {}, L2 storage / ag {}",
        l2tx, l1calldata, storage
    );
    assert_eq!(l2tx, Uint256::from_u64(460000));
    assert_eq!(l1calldata, Uint256::from_u64(115));
    assert_eq!(storage, Uint256::from_u64(200000));

    let (speed_limit, gas_pool_max, tx_gas_limit) =
        arbgasinfo._get_gas_accounting_params(&mut machine)?;
    println!(
        "speed limit {}, pool max {}, tx gas limit {}",
        speed_limit, gas_pool_max, tx_gas_limit
    );
    assert_eq!(speed_limit, Uint256::from_u64(400_000));
    assert_eq!(gas_pool_max, Uint256::from_u64(288_000_000));
    assert_eq!(tx_gas_limit, Uint256::from_u64(8_000_000));

    let agg_addr = Uint256::from_u64(777);
    let fee = arbaggregator
        ._get_tx_base_fee(&mut machine, agg_addr.clone())
        .unwrap();
    assert_eq!(fee, Uint256::from_u64(4000));

    let new_fee = Uint256::from_u64(8913);
    arbaggregator
        ._set_tx_base_fee(&mut machine, agg_addr.clone(), new_fee.clone())
        .unwrap();

    let fee = arbaggregator
        ._get_tx_base_fee(&mut machine, agg_addr.clone())
        .unwrap();
    assert_eq!(fee, new_fee);

    if let Some(path) = log_to {
        machine
            .runtime_env
            .recorder
            .to_file(path, machine.get_total_gas_usage().to_u64().unwrap())
            .unwrap();
    }

    machine.write_coverage("test_arbgasinfo".to_string());
    Ok(())
}

#[cfg(test)]
pub fn evm_test_rate_control(log_to: Option<&Path>, debug: bool) -> Result<(), ethabi::Error> {
    let mut machine = load_from_file(Path::new("arb_os/arbos.mexe"));
    machine.start_at_zero(true);

    let wallet = machine.runtime_env.new_wallet();
    let my_addr = Uint256::from_bytes(wallet.address().as_bytes());
    let arbowner = _ArbOwner::_new(&wallet, debug);

    arbowner._add_chain_owner(&mut machine, my_addr, true, false)?;

    let const_table = init_constant_table(Some(Path::new("arb_os/constants.json"))).unwrap();

    let (r1, r2) = arbowner._get_fee_recipients(&mut machine)?;
    assert_eq!(&r1, const_table.get("NetFee_defaultRecipient").unwrap());
    assert_eq!(
        &r2,
        const_table.get("CongestionFee_defaultRecipient").unwrap()
    );

    let new_r1 = r1.add(&Uint256::one());
    let new_r2 = r2.add(&Uint256::one());
    arbowner._set_fee_recipients(&mut machine, new_r1.clone(), new_r2.clone())?;
    let (updated_r1, updated_r2) = arbowner._get_fee_recipients(&mut machine)?;
    assert_eq!(new_r1, updated_r1);
    assert_eq!(new_r2, updated_r2);

    if let Some(path) = log_to {
        machine
            .runtime_env
            .recorder
            .to_file(path, machine.get_total_gas_usage().to_u64().unwrap())
            .unwrap();
    }

    machine.write_coverage("evm_test_rate_control".to_string());
    Ok(())
}

pub fn _insert_create_node(
    rt_env: &mut RuntimeEnvironment,
    height_l2: &Uint256,
    prev: &Uint256,
    height_l1: Option<&Uint256>,
    deadline_l1_delta: &Uint256,
    asserter: Uint256,
) {
    let height_l1 = &height_l1.unwrap_or(&rt_env.current_block_num);
    let mut buf = vec![0u8];
    buf.extend(height_l2.to_bytes_be());
    buf.extend(prev.to_bytes_be());
    buf.extend(height_l1.to_bytes_be());
    buf.extend(height_l1.add(deadline_l1_delta).to_bytes_be());
    buf.extend(asserter.to_bytes_be());
    rt_env.insert_l1_message(8u8, Uint256::zero(), &buf, None, None);
}

pub fn _insert_confirm_node(rt_env: &mut RuntimeEnvironment, height_l2: &Uint256) {
    let mut buf = vec![1u8];
    buf.extend(height_l2.to_bytes_be());
    rt_env.insert_l1_message(8u8, Uint256::zero(), &buf, None, None);
}

pub fn _insert_reject_node(rt_env: &mut RuntimeEnvironment, height_l2: &Uint256) {
    let mut buf = vec![2u8];
    buf.extend(height_l2.to_bytes_be());
    rt_env.insert_l1_message(8u8, Uint256::zero(), &buf, None, None);
}

pub fn _insert_new_stake(
    rt_env: &mut RuntimeEnvironment,
    height_l2: &Uint256,
    staker: &Uint256,
    stake_time: Option<Uint256>,
) {
    let mut buf = vec![3u8];
    buf.extend(height_l2.to_bytes_be());
    buf.extend(staker.to_bytes_be());
    buf.extend(
        stake_time
            .unwrap_or(rt_env.current_block_num.clone())
            .to_bytes_be(),
    );
    rt_env.insert_l1_message(8u8, Uint256::zero(), &buf, None, None);
}

pub fn _insert_claim_node(rt_env: &mut RuntimeEnvironment, height_l2: &Uint256, claimer: &Uint256) {
    let mut buf = vec![4u8];
    buf.extend(height_l2.to_bytes_be());
    buf.extend(claimer.to_bytes_be());
    rt_env.insert_l1_message(8u8, Uint256::zero(), &buf, None, None);
}

pub fn _insert_rollup_debug(rt_env: &mut RuntimeEnvironment) {
    rt_env.insert_l1_message(8u8, Uint256::zero(), &[255u8], None, None);
}

#[test]
fn test_arbaggregator() {
    match _evm_test_arbaggregator(None, false) {
        Ok(()) => {}
        Err(e) => panic!("{:?}", e),
    }
}

pub fn _evm_test_arbaggregator(log_to: Option<&Path>, debug: bool) -> Result<(), ethabi::Error> {
    let mut machine = load_from_file(Path::new("arb_os/arbos.mexe"));
    machine.start_at_zero(true);

    let wallet = machine.runtime_env.new_wallet();
    let my_addr = Uint256::from_bytes(wallet.address().as_bytes());
    let remapped_addr = remap_l1_sender_address(my_addr.clone());

    let arbagg = _ArbAggregator::_new(debug);

    assert_eq!(
        arbagg._get_fee_collector(&mut machine, my_addr.clone())?,
        my_addr.clone()
    );

    let pref_agg = arbagg._get_preferred_aggregator(&mut machine, remapped_addr.clone())?;
    assert_eq!(pref_agg, (Uint256::zero(), true));

    let new_pref_agg = Uint256::from_u64(4242);
    arbagg._set_preferred_aggregator(&mut machine, new_pref_agg.clone(), my_addr.clone())?;
    let pref_agg = arbagg._get_preferred_aggregator(&mut machine, remapped_addr.clone())?;
    assert_eq!(pref_agg, (new_pref_agg, false));

    let def_agg = arbagg._get_default_aggregator(&mut machine)?;
    assert_eq!(def_agg, Uint256::zero());

    let new_def_agg = Uint256::from_u64(9696);
    arbagg._set_default_aggregator(&mut machine, new_def_agg.clone(), None)?;
    let def_agg = arbagg._get_default_aggregator(&mut machine)?;
    assert_eq!(def_agg, new_def_agg);

    assert!(arbagg
        ._set_default_aggregator(
            &mut machine,
            Uint256::from_u64(12345),
            Some(my_addr.clone())
        )
        .is_err());

    assert_eq!(
        arbagg._get_fee_collector(&mut machine, my_addr.clone())?,
        my_addr.clone()
    );

    let new_collector = Uint256::from_u64(1298031);
    let remapped_new_collector = remap_l1_sender_address(new_collector.clone());

    assert!(arbagg
        ._set_fee_collector(
            &mut machine,
            my_addr.clone(),
            remapped_new_collector.clone(),
            new_collector.clone()
        )
        .is_err());
    assert_eq!(
        arbagg._get_fee_collector(&mut machine, my_addr.clone())?,
        my_addr.clone()
    );

    assert!(arbagg
        ._set_fee_collector(
            &mut machine,
            remapped_addr.clone(),
            remapped_new_collector.clone(),
            my_addr.clone()
        )
        .is_ok());
    assert_eq!(
        arbagg._get_fee_collector(&mut machine, remapped_addr.clone())?,
        remapped_new_collector.clone()
    );

    let newer_collector = Uint256::from_u64(589713578913);
    let remapped_newer_collector = remap_l1_sender_address(newer_collector);
    assert!(arbagg
        ._set_fee_collector(
            &mut machine,
            remapped_addr.clone(),
            remapped_newer_collector.clone(),
            my_addr.clone()
        )
        .is_err());
    assert!(arbagg
        ._set_fee_collector(
            &mut machine,
            remapped_addr.clone(),
            remapped_newer_collector.clone(),
            new_collector.clone()
        )
        .is_ok());
    assert_eq!(
        arbagg._get_fee_collector(&mut machine, remapped_addr.clone())?,
        remapped_newer_collector.clone()
    );

    if let Some(path) = log_to {
        machine
            .runtime_env
            .recorder
            .to_file(path, machine.get_total_gas_usage().to_u64().unwrap())
            .unwrap();
    }

    machine.write_coverage("test_arbaggregator".to_string());
    Ok(())
}

#[test]
fn test_retryable() {
    match _test_retryable(None, false) {
        Ok(()) => {}
        Err(e) => panic!("{}", e),
    }
}

pub fn _test_retryable(log_to: Option<&Path>, debug: bool) -> Result<(), ethabi::Error> {
    let mut machine = load_from_file(Path::new("arb_os/arbos.mexe"));
    machine.start_at_zero(true);

    let my_addr = Uint256::from_u64(1234);

    let mut add_contract = AbiForContract::new_from_file(&test_contract_path("Add"))?;
    if add_contract
        .deploy(&[], &mut machine, Uint256::zero(), None, debug)
        .is_err()
    {
        panic!("failed to deploy Add contract");
    }

    let beneficiary = Uint256::from_u64(9185);

    let (_, txid, _) = add_contract._send_retryable_tx(
        my_addr.clone(),
        "add",
        &[
            ethabi::Token::Uint(Uint256::one().to_u256()),
            ethabi::Token::Uint(Uint256::one().to_u256()),
        ],
        &mut machine,
        Uint256::zero(),
        Uint256::zero(),
        Uint256::zero(),
        None,
        Some(beneficiary.clone()),
        None,
        None,
    )?;
    assert!(txid != Uint256::zero());
    let _gas_used = if debug {
        machine.debug(None)
    } else {
        machine.run(None)
    };

    let arb_replayable = _ArbReplayableTx::_new(debug);
    let timeout = arb_replayable._get_timeout(&mut machine, txid.clone())?;
    assert!(timeout > machine.runtime_env.current_timestamp);

    let (keepalive_price, reprice_time) =
        arb_replayable._get_keepalive_price(&mut machine, txid.clone())?;
    assert_eq!(keepalive_price, Uint256::zero());
    assert!(reprice_time > machine.runtime_env.current_timestamp);

    let keepalive_ret = arb_replayable._keepalive(&mut machine, txid.clone(), keepalive_price)?;

    let new_timeout = arb_replayable._get_timeout(&mut machine, txid.clone())?;
    assert_eq!(keepalive_ret, new_timeout);
    assert!(new_timeout > timeout);

    arb_replayable._redeem(&mut machine, txid.clone())?;

    let new_timeout = arb_replayable._get_timeout(&mut machine, txid.clone())?;
    assert_eq!(new_timeout, Uint256::zero()); // verify that txid has been removed

    // make another one, and have the beneficiary cancel it
    let (_, txid, _) = add_contract._send_retryable_tx(
        my_addr.clone(),
        "add",
        &[
            ethabi::Token::Uint(Uint256::one().to_u256()),
            ethabi::Token::Uint(Uint256::one().to_u256()),
        ],
        &mut machine,
        Uint256::zero(),
        Uint256::zero(),
        Uint256::zero(),
        None,
        Some(beneficiary.clone()),
        None,
        None,
    )?;
    assert!(txid != Uint256::zero());
    let _gas_used = if debug {
        machine.debug(None)
    } else {
        machine.run(None)
    };

    let out_beneficiary = arb_replayable._get_beneficiary(&mut machine, txid.clone())?;
    assert_eq!(out_beneficiary, beneficiary);

    arb_replayable._cancel(
        &mut machine,
        txid.clone(),
        _inverse_remap_l1_sender_address(beneficiary.clone()),
    )?;

    assert_eq!(
        arb_replayable._get_timeout(&mut machine, txid)?,
        Uint256::zero()
    ); // verify txid no longer exists

    let amount_to_pay = Uint256::from_u64(1_000_000);
    let _txid = machine.runtime_env._insert_retryable_tx_message(
        my_addr.clone(),
        Uint256::from_u64(7890245789245), // random non-contract address
        amount_to_pay.clone(),
        amount_to_pay.clone(),
        Uint256::zero(),
        my_addr.clone(),
        my_addr.clone(),
        Uint256::zero(),
        Uint256::zero(),
        &[],
    );
    let _gas_used = if debug {
        machine.debug(None)
    } else {
        machine.run(None)
    };
    let all_logs = machine.runtime_env.get_all_receipt_logs();
    let last_log = &all_logs[all_logs.len() - 1];
    assert!(last_log.succeeded());

    let (_submitid, txid, maybe_redeemid) = add_contract._send_retryable_tx(
        my_addr.clone(),
        "add",
        &[
            ethabi::Token::Uint(Uint256::one().to_u256()),
            ethabi::Token::Uint(Uint256::one().to_u256()),
        ],
        &mut machine,
        Uint256::zero(),
        Uint256::_from_eth(100),
        Uint256::zero(),
        None,
        Some(beneficiary.clone()),
        Some(Uint256::from_u64(1_000_000)),
        Some(Uint256::_from_gwei(5)),
    )?;
    assert!(txid != Uint256::zero());
    assert!(maybe_redeemid.is_some());
    let redeemid = maybe_redeemid.unwrap();

    let _gas_used = if debug {
        machine.debug(None)
    } else {
        machine.run(None)
    };

    let receipts = machine.runtime_env.get_all_receipt_logs();
    let last_receipt = receipts[receipts.len() - 1].clone();
    assert_eq!(last_receipt.get_return_code(), Uint256::zero());
    assert_eq!(last_receipt.get_request_id(), redeemid);

    let second_to_last = receipts[receipts.len() - 2].clone();
    assert!(second_to_last.succeeded());
    assert_eq!(second_to_last.get_request_id(), txid);

    if let Some(path) = log_to {
        machine
            .runtime_env
            .recorder
            .to_file(path, machine.get_total_gas_usage().to_u64().unwrap())
            .unwrap();
    }

    machine.write_coverage("test_retryable".to_string());
    Ok(())
}

#[test]
fn test_arb_statistics() {
    assert!(_test_arb_stats().is_ok());
}

fn _test_arb_stats() -> Result<(), ethabi::Error> {
    let mut machine = load_from_file(Path::new("arb_os/arbos.mexe"));
    machine.start_at_zero(true);

    let arbstats = _ArbStatistics::_new(false);

    let (arb_blocknum, num_accounts, storage, _arbgas, txs, contracts) =
        arbstats._get_stats(&mut machine)?;

    assert_eq!(arb_blocknum, Uint256::from_u64(1));
    assert_eq!(num_accounts, Uint256::from_u64(22));
    assert_eq!(storage, Uint256::from_u64(0));
    // assert_eq!(_arbgas, Uint256::from_u64(1_490_972));  // disable this because it will vary over versions
    assert_eq!(txs, Uint256::from_u64(0));
    assert_eq!(contracts, Uint256::from_u64(20));
    machine.write_coverage("test_arb_statistics".to_string());
    Ok(())
}

#[test]
fn test_allowed_senders() {
    _evm_test_allowed_senders();
}

fn _evm_test_allowed_senders() {
    let mut machine = load_from_file(Path::new("arb_os/arbos.mexe"));
    machine.start_at_zero(true);
    let wallet = machine.runtime_env.new_wallet();

    let arbowner = _ArbOwner::_new(&wallet, false);

    let addr1 = Uint256::from_u64(123489121);
    let addr2 = Uint256::from_u64(1348098777777);

    assert!(arbowner
        ._is_allowed_sender(&mut machine, addr1.clone())
        .unwrap());

    assert!(arbowner._allow_only_owner_to_send(&mut machine).is_ok());
    assert!(!arbowner
        ._is_allowed_sender(&mut machine, addr1.clone())
        .unwrap());
    assert!(arbowner
        ._is_allowed_sender(&mut machine, Uint256::zero())
        .unwrap());

    assert!(arbowner._allow_all_senders(&mut machine).is_ok());
    assert!(arbowner
        ._is_allowed_sender(&mut machine, addr1.clone())
        .unwrap());

    assert!(arbowner._allow_only_owner_to_send(&mut machine).is_ok());
    assert!(arbowner
        ._add_allowed_sender(&mut machine, addr1.clone())
        .is_ok());
    assert!(arbowner
        ._is_allowed_sender(&mut machine, addr1.clone())
        .unwrap());
    assert!(!arbowner
        ._is_allowed_sender(&mut machine, addr2.clone())
        .unwrap());

    assert!(arbowner
        ._add_allowed_sender(&mut machine, addr2.clone())
        .is_ok());
    let serialized = arbowner._get_all_allowed_senders(&mut machine).unwrap();
    assert_eq!(serialized.len(), 2);
    assert!(
        ((serialized[0] == addr1.clone()) && (serialized[1] == addr2.clone()))
            || ((serialized[0] == addr2.clone()) && (serialized[1] == addr1.clone()))
    );

    assert!(arbowner
        ._remove_allowed_sender(&mut machine, addr1.clone())
        .is_ok());
    assert!(!arbowner
        ._is_allowed_sender(&mut machine, addr1.clone())
        .unwrap());
    assert!(arbowner
        ._is_allowed_sender(&mut machine, addr2.clone())
        .unwrap());

    machine.write_coverage("test_allowed_senders".to_string());
}

#[test]
fn test_eventual_congestion_reject() {
    let mut machine = load_from_file(Path::new("arb_os/arbos.mexe"));
    machine.start_at_zero(true);
    let wallet = machine.runtime_env.new_wallet();
    let my_address = Uint256::from_bytes(wallet.address().as_bytes());

    let arbowner = _ArbOwner::_new(&wallet, false);
    let _ = arbowner
        ._set_fees_enabled(&mut machine, true, true)
        .unwrap();
    machine.runtime_env.insert_eth_deposit_message(
        my_address.clone(),
        my_address.clone(),
        Uint256::_from_eth(1000),
        true,
    );
    let _ = machine.run(None);
    machine
        .runtime_env
        ._advance_time(Uint256::one(), None, true);

    let arbtest = ArbosTest::new(false);
    for _ in 0..1200 {
        let res_code = match arbtest._burn_arb_gas(
            &mut machine,
            my_address.clone(),
            Uint256::from_u64(2_000_000),
        ) {
            Ok(rc) => rc,
            Err(_) => panic!(),
        };
        if res_code == 2 {
            machine.write_coverage("test_eventual_congestion_reject".to_string());
            return;
        } // we hit congestion, as expected
        assert_eq!(res_code, 0); // we should report success, if haven't hit congestion yet
    }
    assert!(false);
}

#[test]
fn test_congestion_price_adjustment() {
    let mut machine = load_from_file(Path::new("arb_os/arbos.mexe"));
    machine.start_at_zero(true);
    let wallet = machine.runtime_env.new_wallet();
    let my_address = Uint256::from_bytes(wallet.address().as_bytes());

    let arbowner = _ArbOwner::_new(&wallet, false);
    let arbgasinfo = _ArbGasInfo::_new(&wallet, false);
    let _ = arbowner
        ._set_fees_enabled(&mut machine, true, true)
        .unwrap();
    machine.runtime_env.insert_eth_deposit_message(
        my_address.clone(),
        my_address.clone(),
        Uint256::_from_eth(1000),
        true,
    );
    let _ = machine.run(None);
    machine
        .runtime_env
        ._advance_time(Uint256::one(), None, true);

    let _randomish_address = Uint256::from_u64(1583913081);
    assert_eq!(
        arbgasinfo
            //._get_prices_in_wei(&mut machine, randomish_address.clone())  preserve this for later integration
            ._get_prices_in_wei_with_aggregator(&mut machine, my_address.clone())
            .unwrap()
            .4,
        Uint256::zero()
    );

    let arbtest = ArbosTest::new(false);
    let mut seen_any_congestion = false;
    for _ in 0..1200 {
        let res_code = match arbtest._burn_arb_gas(
            &mut machine,
            my_address.clone(),
            Uint256::from_u64(2_000_000),
        ) {
            Ok(rc) => rc,
            Err(_) => panic!(),
        };
        assert!((!seen_any_congestion && (res_code == 0)) || (res_code == 2)); // success or congestion
        if (res_code == 2) {
            seen_any_congestion = true;
        }
    }
    assert!(seen_any_congestion);

    // the chain should be congested now
    machine
        .runtime_env
        ._advance_time(Uint256::one(), None, false);
    let _ = machine.run(None);

    let prices = arbgasinfo
        //._get_prices_in_wei(&mut machine, randomish_address.clone())  preserve this for later integration
        ._get_prices_in_wei_with_aggregator(&mut machine, my_address.clone())
        .unwrap();
    assert!(prices.4 > Uint256::zero());

    machine
        .runtime_env
        ._advance_time(Uint256::from_u64(48), Some(Uint256::from_u64(720)), false);
    let prices2 = arbgasinfo
        //._get_prices_in_wei(&mut machine, randomish_address.clone())  preserve this for later integration
        ._get_prices_in_wei_with_aggregator(&mut machine, my_address.clone())
        .unwrap();
    assert_eq!(prices2.4, Uint256::zero());

    machine.write_coverage("test_congestion_price_adjustment".to_string());
}

#[test]
fn test_set_gas_price_estimate() {
    let mut machine = load_from_file(Path::new("arb_os/arbos.mexe"));
    machine.start_at_zero(true);
    let wallet = machine.runtime_env.new_wallet();
    let my_address = Uint256::from_bytes(wallet.address().as_bytes());

    let arbowner = _ArbOwner::_new(&wallet, false);
    let arbgasinfo = _ArbGasInfo::_new(&wallet, false);

    machine.runtime_env.insert_eth_deposit_message(
        my_address.clone(),
        my_address.clone(),
        Uint256::_from_eth(1000),
        true,
    );
    let _ = machine.run(None);

    arbowner
        ._set_fees_enabled(&mut machine, true, true)
        .unwrap();

    let new_gas_price = Uint256::from_u64(37);
    let new_storage_price = new_gas_price.mul(&Uint256::from_u64(2_000_000_000_000));

    let storage_price = arbgasinfo
        ._get_prices_in_wei_with_aggregator(&mut machine, my_address.clone())
        .unwrap()
        .2;
    assert!(storage_price != new_storage_price);

    arbowner
        ._set_l1_gas_price_estimate(&mut machine, new_gas_price)
        .unwrap();

    machine
        .runtime_env
        ._advance_time(Uint256::one(), None, false);

    let storage_price = arbgasinfo
        ._get_prices_in_wei_with_aggregator(&mut machine, my_address.clone())
        .unwrap()
        .2;
    assert_eq!(storage_price, new_storage_price);

    machine.write_coverage("test_set_gas_price_estimate".to_string());
}<|MERGE_RESOLUTION|>--- conflicted
+++ resolved
@@ -1,5 +1,4 @@
 use super::*;
-use crate::compile::miniconstants::init_constant_table;
 #[cfg(test)]
 use crate::evm::live_code::ArbosTest;
 use crate::run::runtime_env::{_inverse_remap_l1_sender_address, remap_l1_sender_address};
@@ -1635,12 +1634,8 @@
 
     let arbsys_orig_binding = ArbSys::new(&wallet, false);
     assert_eq!(
-<<<<<<< HEAD
         arbsys_orig_binding.arbos_version(&mut machine)?,
-=======
-        arbsys_orig_binding._arbos_version(&mut machine)?,
->>>>>>> d03beb9e
-        Uint256::from_u64(40),
+        Uint256::from_u64(41),
     );
 
     arbowner._add_chain_owner(&mut machine, my_addr.clone(), true, false)?;
