--- conflicted
+++ resolved
@@ -2024,7 +2024,7 @@
 #[test]
 fn test_arbgas_oracle() {
     let mut machine = load_from_file(Path::new("arb_os/arbos.mexe"));
-    machine.start_at_zero();
+    machine.start_at_zero(true);
 
     let wallet = machine.runtime_env.new_wallet();
     let my_addr = Uint256::from_bytes(wallet.address().as_bytes());
@@ -2043,6 +2043,7 @@
 
     let gasprice = arbgasinfo._get_l1_gas_price_estimate(&mut machine).unwrap();
     assert_eq!(gpest, gasprice);
+    machine.write_coverage("test_arbgas_oracle".to_string());
 }
 
 pub fn _evm_test_rate_control(log_to: Option<&Path>, debug: bool) -> Result<(), ethabi::Error> {
@@ -2550,12 +2551,8 @@
     assert_eq!(storage, Uint256::from_u64(0));
     // assert_eq!(_arbgas, Uint256::from_u64(1_490_972));  // disable this because it will vary over versions
     assert_eq!(txs, Uint256::from_u64(0));
-<<<<<<< HEAD
-    assert_eq!(contracts, Uint256::from_u64(19));
+    assert_eq!(contracts, Uint256::from_u64(20));
     machine.write_coverage("test_arb_statistics".to_string());
-=======
-    assert_eq!(contracts, Uint256::from_u64(20));
->>>>>>> 031d6026
     Ok(())
 }
 
