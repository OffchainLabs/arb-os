--- conflicted
+++ resolved
@@ -103,12 +103,8 @@
         deploy_as_buddy: bool,
         debug: bool,
     ) -> Option<Uint256> {
-<<<<<<< HEAD
-        let initial_logs_len = machine.runtime_env.get_all_logs().len();
+        let initial_logs_len = machine.runtime_env.get_all_receipt_logs().len();
         let initial_sends_len = machine.runtime_env.get_all_sends().len();
-=======
-        let initial_logs_len = machine.runtime_env.get_all_receipt_logs().len();
->>>>>>> f3653e18
         let augmented_code = if let Some(constructor) = self.contract.constructor() {
             match constructor.encode_input(self.code_bytes.clone(), args) {
                 Ok(aug_code) => aug_code,
