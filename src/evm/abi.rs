/*
 * Copyright 2020, Offchain Labs, Inc.
 *
 * Licensed under the Apache License, Version 2.0 (the "License");
 * you may not use this file except in compliance with the License.
 * You may obtain a copy of the License at
 *
 *    http://www.apache.org/licenses/LICENSE-2.0
 *
 * Unless required by applicable law or agreed to in writing, software
 * distributed under the License is distributed on an "AS IS" BASIS,
 * WITHOUT WARRANTIES OR CONDITIONS OF ANY KIND, either express or implied.
 * See the License for the specific language governing permissions and
 * limitations under the License.
 */

use crate::mavm::Value;
use crate::run::{bytes_from_bytestack, Machine};
use crate::uint256::Uint256;
use ethers_signers::Wallet;
use std::{fs::File, io::Read, path::Path};

/*
#[derive(Clone)]
pub struct AbiForDappArbCompiled {
    contracts: Vec<AbiForContractArbCompiled>,
    by_name: HashMap<String, AbiForContractArbCompiled>,
}

#[derive(Debug, Clone)]
pub struct AbiForContractArbCompiled {
    code: Vec<u8>,
    contract: ethabi::Contract,
    pub address: Uint256,
    storage_map: Vec<(Uint256, Uint256)>,
    name: String,
}

impl AbiForDappArbCompiled {
    pub fn new(contracts: Vec<AbiForContractArbCompiled>) -> Self {
        let mut by_name = HashMap::new();
        for contract in &contracts {
            by_name.insert(contract.name.clone(), contract.clone());
        }
        AbiForDappArbCompiled { contracts, by_name }
    }

    pub fn new_from_file(filename: &str) -> Result<Self, ethabi::Error> {
        let path = Path::new(filename);
        let mut file = match File::open(path) {
            Ok(f) => f,
            Err(e) => {
                return Err(ethabi::Error::from(e.to_string()));
            }
        };
        let mut s = String::new();
        s = match file.read_to_string(&mut s) {
            Err(why) => {
                return Err(ethabi::Error::from(why.to_string()));
            }
            Ok(_) => s,
        };

        let parse_result: Result<serde_json::Value, serde_json::Error> = serde_json::from_str(&s);
        let json_from_file = match parse_result {
            Ok(v) => v,
            Err(e) => {
                return Err(ethabi::Error::from(e.to_string()));
            }
        };

        if let serde_json::Value::Array(vals) = json_from_file {
            let mut contracts = Vec::new();
            for val in vals {
                if let serde_json::Value::Object(fields) = val {
                    let json_abi = match fields.get("abi") {
                        Some(val) => val,
                        None => {
                            return Err(ethabi::Error::from("no abi key in json"));
                        }
                    };
                    let contract: ethabi::Contract = match serde_json::from_value(json_abi.clone())
                    {
                        Ok(c) => c,
                        Err(e) => {
                            return Err(ethabi::Error::from(e.to_string()));
                        }
                    };
                    let code = match &fields.get("code") {
                        Some(val) => {
                            let code_str = val.as_str().unwrap().to_string();
                            hex::decode(&code_str[2..]).unwrap()
                        }
                        None => {
                            return Err(ethabi::Error::from("no code key in json"));
                        }
                    };
                    let address = match &fields.get("address") {
                        Some(val) => {
                            match Uint256::from_string_hex(val.as_str().unwrap()[2..].as_ref()) {
                                Some(addr) => addr,
                                None => {
                                    return Err(ethabi::Error::from("invalid address string"));
                                }
                            }
                        }
                        None => {
                            return Err(ethabi::Error::from("no address key in json"));
                        }
                    };
                    let name = match &fields.get("name") {
                        Some(serde_json::Value::String(s)) => s,
                        _ => {
                            return Err(ethabi::Error::from("no name key in json"));
                        }
                    };
                    let mut storage_map = Vec::new();
                    if let serde_json::Value::Object(m) = &fields["storage"] {
                        for (k, v) in m {
                            if let serde_json::Value::String(s) = v {
                                storage_map.push((
                                    Uint256::from_string_hex(&k[2..]).unwrap(),
                                    Uint256::from_string_hex(&s[2..]).unwrap(),
                                ));
                            } else {
                                return Err(ethabi::Error::from(
                                    "malformed storage structure in json",
                                ));
                            }
                        }
                    }
                    contracts.push(AbiForContractArbCompiled {
                        code: code.to_vec(),
                        contract,
                        address,
                        storage_map,
                        name: name.to_string(),
                    })
                } else {
                    return Err(ethabi::Error::from("json object not a map"));
                }
            }
            Ok(AbiForDappArbCompiled::new(contracts))
        } else {
            Err(ethabi::Error::from("json file not an array"))
        }
    }

    pub fn get_contract(&self, name: &str) -> Option<&AbiForContractArbCompiled> {
        self.by_name.get(name)
    }
}

impl AbiForContractArbCompiled {
    pub fn insert_upload_message(&self, rt_env: &mut RuntimeEnvironment) {
        let decoded_insns = &self.code;

        // strip cbor info at tail end of the code
        let cbor_length = u16::from_be_bytes(
            decoded_insns[decoded_insns.len() - 2..]
                .try_into()
                .expect("unexpected u16 parsing error"),
        );
        let cbor_length = cbor_length as usize;
        let decoded_insns = &decoded_insns[..(decoded_insns.len() - cbor_length - 2)];

        let mut buf = vec![7u8]; // message type 7
        buf.extend(self.address.to_bytes_be());
        for (offset, value) in &self.storage_map {
            buf.push(1u8);
            buf.extend(offset.to_bytes_be());
            buf.extend(value.to_bytes_be());
        }
        buf.push(0u8);
        buf.extend(decoded_insns);

        rt_env.insert_l1_message(Uint256::one(), &buf);
    }

    pub fn get_function(&self, name: &str) -> Result<&ethabi::Function, ethabi::Error> {
        self.contract.function(name)
    }
}
*/

#[derive(Debug, Clone)]
pub struct AbiForContract {
    code_bytes: Vec<u8>,
    contract: ethabi::Contract,
    pub address: Uint256,
    name: String,
}

impl AbiForContract {
    pub fn new_from_file(filename: &str) -> Result<Self, ethabi::Error> {
        let path = Path::new(filename);
        let mut file = match File::open(path) {
            Ok(f) => f,
            Err(e) => {
                return Err(ethabi::Error::from(e.to_string()));
            }
        };
        let mut s = String::new();
        s = match file.read_to_string(&mut s) {
            Err(why) => {
                return Err(ethabi::Error::from(why.to_string()));
            }
            Ok(_) => s,
        };

        let parse_result: Result<serde_json::Value, serde_json::Error> = serde_json::from_str(&s);
        let json_from_file = match parse_result {
            Ok(v) => v,
            Err(e) => {
                return Err(ethabi::Error::from(e.to_string()));
            }
        };

        if let serde_json::Value::Object(fields) = json_from_file {
            let json_abi = match fields.get("abi") {
                Some(val) => val,
                None => {
                    return Err(ethabi::Error::from("no abi key in json"));
                }
            };

            let contract: ethabi::Contract = match serde_json::from_value(json_abi.clone()) {
                Ok(c) => c,
                Err(e) => {
                    return Err(ethabi::Error::from(e.to_string()));
                }
            };

            let name = match &fields.get("contractName") {
                Some(serde_json::Value::String(s)) => s,
                _ => {
                    return Err(ethabi::Error::from("no name key in json"));
                }
            };

            let decoded_insns = match &fields.get("bytecode") {
                Some(val) => {
                    let code_str = val.as_str().unwrap().to_string();
                    hex::decode(&code_str[2..]).unwrap()
                }
                None => {
                    return Err(ethabi::Error::from("no code key in json"));
                }
            };

            // strip cbor info at tail end of the code
            /*
            let cbor_length = u16::from_be_bytes(
                decoded_insns[decoded_insns.len() - 2..]
                    .try_into()
                    .expect("unexpected u16 parsing error"),
            );
            let cbor_length = cbor_length as usize;
            let decoded_insns = &decoded_insns[..(decoded_insns.len() - cbor_length - 2)];
             */

            Ok(AbiForContract {
                code_bytes: decoded_insns.to_vec(),
                contract,
                address: Uint256::zero(),
                name: name.to_string(),
            })
        } else {
            Err(ethabi::Error::from("json file not an array"))
        }
    }

    pub fn deploy(
        &mut self,
        args: &[ethabi::Token],
        machine: &mut Machine,
        deploy_as_buddy: bool,
        debug: bool,
    ) -> Option<Uint256> {
        let initial_logs_len = machine.runtime_env.get_all_logs().len();
        let initial_sends_len = machine.runtime_env.get_all_sends().len();
        let augmented_code = if let Some(constructor) = self.contract.constructor() {
            match constructor.encode_input(self.code_bytes.clone(), args) {
                Ok(aug_code) => aug_code,
                Err(e) => {
                    panic!("couldn't encode data for constructor: {:?}", e);
                }
            }
        } else {
            self.code_bytes.clone()
        };

        let sender_addr = Uint256::from_usize(1025);
<<<<<<< HEAD
        if deploy_as_buddy {
            machine.runtime_env.insert_buddy_deploy_message(
                sender_addr.clone(),
                Uint256::from_usize(1_000_000_000_000),
                Uint256::zero(),
                Uint256::zero(),
                &augmented_code,
            );
        } else {
            machine.runtime_env.insert_tx_message(
                sender_addr.clone(),
                Uint256::from_usize(1_000_000_000_000),
                Uint256::zero(),
                Uint256::zero(),
                Uint256::zero(),
                &augmented_code,
            );
        }
=======
        let request_id = machine.runtime_env.insert_tx_message(
            sender_addr,
            Uint256::from_usize(1_000_000_000_000),
            Uint256::zero(),
            Uint256::zero(),
            Uint256::zero(),
            &augmented_code,
        );
>>>>>>> 11eaaf4e
        let _gas_used = if debug {
            machine.debug(None)
        } else {
            machine.run(None)
        }; // handle this deploy message
        let logs = machine.runtime_env.get_all_logs();

        if logs.len() != initial_logs_len + 1 {
            println!(
                "deploy: expected 1 new log item, got {}",
                logs.len() - initial_logs_len
            );
            return None;
        }

        if deploy_as_buddy {
            let sends = machine.runtime_env.get_all_sends();
            if sends.len() != initial_sends_len + 1 {
                println!(
                    "deploy: expected 1 new send, got {}",
                    sends.len() - initial_sends_len
                );
                return None;
            }
            if let Value::Tuple(tup) = &sends[sends.len() - 1] {
                if (tup[0] != Value::Int(Uint256::from_usize(5))) || (tup[1] != Value::Int(sender_addr)) {
                    println!(
                        "deploy: incorrect values in send item"
                    );
                    return None;
                }
            } else {
                println!("malformed send item");
                return None;
            }
        }

        if let Value::Tuple(tup) = &logs[logs.len() - 1] {
            assert_eq!(tup[1], Value::Int(Uint256::zero()));
            if let Value::Tuple(tup2) = &tup[0] {
                assert_eq!(tup2[4], Value::Int(request_id));
            } else {
                println!("Malformed ArbOS log item");
                return None;
            }
            let buf = bytes_from_bytestack(tup[2].clone())?;
            self.address = Uint256::from_bytes(&buf);
            Some(self.address.clone())
        } else {
            None
        }
    }

    pub fn get_function(&self, name: &str) -> Result<&ethabi::Function, ethabi::Error> {
        self.contract.function(name)
    }

    pub fn call_function(
        &self,
        sender_addr: Uint256,
        func_name: &str,
        args: &[ethabi::Token],
        machine: &mut Machine,
        payment: Uint256,
        debug: bool,
    ) -> Result<(Vec<Value>, Vec<Value>), ethabi::Error> {
        let this_function = self.contract.function(func_name)?;
        let calldata = this_function.encode_input(args).unwrap();

        machine.runtime_env.insert_tx_message(
            sender_addr,
            Uint256::from_usize(1_000_000_000_000),
            Uint256::zero(),
            self.address.clone(),
            payment,
            &calldata,
        );

        let num_logs_before = machine.runtime_env.get_all_logs().len();
        let num_sends_before = machine.runtime_env.get_all_sends().len();
        let _arbgas_used = if debug {
            machine.debug(None)
        } else {
            machine.run(None)
        };
        let logs = machine.runtime_env.get_all_logs();
        let sends = machine.runtime_env.get_all_sends();
        Ok((
            logs[num_logs_before..].to_vec(),
            sends[num_sends_before..].to_vec(),
        ))
    }

    pub fn add_function_call_to_batch(
        &self,
        batch: &mut Vec<u8>,
        sender_addr: Uint256,
        func_name: &str,
        args: &[ethabi::Token],
        machine: &mut Machine,
        payment: Uint256,
        wallet: &Wallet,
    ) -> Result<Uint256, ethabi::Error> {
        let this_function = self.contract.function(func_name)?;
        let calldata = this_function.encode_input(args).unwrap();

        let tx_id_bytes = machine.runtime_env.append_signed_tx_message_to_batch(
            batch,
            sender_addr,
            Uint256::from_usize(1_000_000_000_000),
            Uint256::zero(),
            self.address.clone(),
            payment,
            calldata,
            &wallet,
        );

        Ok((Uint256::from_bytes(&tx_id_bytes)))
    }
}<|MERGE_RESOLUTION|>--- conflicted
+++ resolved
@@ -20,168 +20,6 @@
 use ethers_signers::Wallet;
 use std::{fs::File, io::Read, path::Path};
 
-/*
-#[derive(Clone)]
-pub struct AbiForDappArbCompiled {
-    contracts: Vec<AbiForContractArbCompiled>,
-    by_name: HashMap<String, AbiForContractArbCompiled>,
-}
-
-#[derive(Debug, Clone)]
-pub struct AbiForContractArbCompiled {
-    code: Vec<u8>,
-    contract: ethabi::Contract,
-    pub address: Uint256,
-    storage_map: Vec<(Uint256, Uint256)>,
-    name: String,
-}
-
-impl AbiForDappArbCompiled {
-    pub fn new(contracts: Vec<AbiForContractArbCompiled>) -> Self {
-        let mut by_name = HashMap::new();
-        for contract in &contracts {
-            by_name.insert(contract.name.clone(), contract.clone());
-        }
-        AbiForDappArbCompiled { contracts, by_name }
-    }
-
-    pub fn new_from_file(filename: &str) -> Result<Self, ethabi::Error> {
-        let path = Path::new(filename);
-        let mut file = match File::open(path) {
-            Ok(f) => f,
-            Err(e) => {
-                return Err(ethabi::Error::from(e.to_string()));
-            }
-        };
-        let mut s = String::new();
-        s = match file.read_to_string(&mut s) {
-            Err(why) => {
-                return Err(ethabi::Error::from(why.to_string()));
-            }
-            Ok(_) => s,
-        };
-
-        let parse_result: Result<serde_json::Value, serde_json::Error> = serde_json::from_str(&s);
-        let json_from_file = match parse_result {
-            Ok(v) => v,
-            Err(e) => {
-                return Err(ethabi::Error::from(e.to_string()));
-            }
-        };
-
-        if let serde_json::Value::Array(vals) = json_from_file {
-            let mut contracts = Vec::new();
-            for val in vals {
-                if let serde_json::Value::Object(fields) = val {
-                    let json_abi = match fields.get("abi") {
-                        Some(val) => val,
-                        None => {
-                            return Err(ethabi::Error::from("no abi key in json"));
-                        }
-                    };
-                    let contract: ethabi::Contract = match serde_json::from_value(json_abi.clone())
-                    {
-                        Ok(c) => c,
-                        Err(e) => {
-                            return Err(ethabi::Error::from(e.to_string()));
-                        }
-                    };
-                    let code = match &fields.get("code") {
-                        Some(val) => {
-                            let code_str = val.as_str().unwrap().to_string();
-                            hex::decode(&code_str[2..]).unwrap()
-                        }
-                        None => {
-                            return Err(ethabi::Error::from("no code key in json"));
-                        }
-                    };
-                    let address = match &fields.get("address") {
-                        Some(val) => {
-                            match Uint256::from_string_hex(val.as_str().unwrap()[2..].as_ref()) {
-                                Some(addr) => addr,
-                                None => {
-                                    return Err(ethabi::Error::from("invalid address string"));
-                                }
-                            }
-                        }
-                        None => {
-                            return Err(ethabi::Error::from("no address key in json"));
-                        }
-                    };
-                    let name = match &fields.get("name") {
-                        Some(serde_json::Value::String(s)) => s,
-                        _ => {
-                            return Err(ethabi::Error::from("no name key in json"));
-                        }
-                    };
-                    let mut storage_map = Vec::new();
-                    if let serde_json::Value::Object(m) = &fields["storage"] {
-                        for (k, v) in m {
-                            if let serde_json::Value::String(s) = v {
-                                storage_map.push((
-                                    Uint256::from_string_hex(&k[2..]).unwrap(),
-                                    Uint256::from_string_hex(&s[2..]).unwrap(),
-                                ));
-                            } else {
-                                return Err(ethabi::Error::from(
-                                    "malformed storage structure in json",
-                                ));
-                            }
-                        }
-                    }
-                    contracts.push(AbiForContractArbCompiled {
-                        code: code.to_vec(),
-                        contract,
-                        address,
-                        storage_map,
-                        name: name.to_string(),
-                    })
-                } else {
-                    return Err(ethabi::Error::from("json object not a map"));
-                }
-            }
-            Ok(AbiForDappArbCompiled::new(contracts))
-        } else {
-            Err(ethabi::Error::from("json file not an array"))
-        }
-    }
-
-    pub fn get_contract(&self, name: &str) -> Option<&AbiForContractArbCompiled> {
-        self.by_name.get(name)
-    }
-}
-
-impl AbiForContractArbCompiled {
-    pub fn insert_upload_message(&self, rt_env: &mut RuntimeEnvironment) {
-        let decoded_insns = &self.code;
-
-        // strip cbor info at tail end of the code
-        let cbor_length = u16::from_be_bytes(
-            decoded_insns[decoded_insns.len() - 2..]
-                .try_into()
-                .expect("unexpected u16 parsing error"),
-        );
-        let cbor_length = cbor_length as usize;
-        let decoded_insns = &decoded_insns[..(decoded_insns.len() - cbor_length - 2)];
-
-        let mut buf = vec![7u8]; // message type 7
-        buf.extend(self.address.to_bytes_be());
-        for (offset, value) in &self.storage_map {
-            buf.push(1u8);
-            buf.extend(offset.to_bytes_be());
-            buf.extend(value.to_bytes_be());
-        }
-        buf.push(0u8);
-        buf.extend(decoded_insns);
-
-        rt_env.insert_l1_message(Uint256::one(), &buf);
-    }
-
-    pub fn get_function(&self, name: &str) -> Result<&ethabi::Function, ethabi::Error> {
-        self.contract.function(name)
-    }
-}
-*/
 
 #[derive(Debug, Clone)]
 pub struct AbiForContract {
@@ -247,17 +85,6 @@
                     return Err(ethabi::Error::from("no code key in json"));
                 }
             };
-
-            // strip cbor info at tail end of the code
-            /*
-            let cbor_length = u16::from_be_bytes(
-                decoded_insns[decoded_insns.len() - 2..]
-                    .try_into()
-                    .expect("unexpected u16 parsing error"),
-            );
-            let cbor_length = cbor_length as usize;
-            let decoded_insns = &decoded_insns[..(decoded_insns.len() - cbor_length - 2)];
-             */
 
             Ok(AbiForContract {
                 code_bytes: decoded_insns.to_vec(),
@@ -291,15 +118,14 @@
         };
 
         let sender_addr = Uint256::from_usize(1025);
-<<<<<<< HEAD
-        if deploy_as_buddy {
+        let request_id = if deploy_as_buddy {
             machine.runtime_env.insert_buddy_deploy_message(
                 sender_addr.clone(),
                 Uint256::from_usize(1_000_000_000_000),
                 Uint256::zero(),
                 Uint256::zero(),
                 &augmented_code,
-            );
+            )
         } else {
             machine.runtime_env.insert_tx_message(
                 sender_addr.clone(),
@@ -308,18 +134,9 @@
                 Uint256::zero(),
                 Uint256::zero(),
                 &augmented_code,
-            );
-        }
-=======
-        let request_id = machine.runtime_env.insert_tx_message(
-            sender_addr,
-            Uint256::from_usize(1_000_000_000_000),
-            Uint256::zero(),
-            Uint256::zero(),
-            Uint256::zero(),
-            &augmented_code,
-        );
->>>>>>> 11eaaf4e
+            )
+        };
+        
         let _gas_used = if debug {
             machine.debug(None)
         } else {
