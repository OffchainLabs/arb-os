--- conflicted
+++ resolved
@@ -107,25 +107,6 @@
             self.code_bytes.clone()
         };
 
-<<<<<<< HEAD
-        let sender_addr = Uint256::from_usize(1025);
-        let request_id = if deploy_as_buddy {
-            machine.runtime_env.insert_buddy_deploy_message(
-                sender_addr.clone(),
-                Uint256::from_usize(1_000_000_000),
-                Uint256::zero(),
-                payment,
-                &augmented_code,
-            )
-        } else {
-            machine.runtime_env.insert_tx_message(
-                sender_addr.clone(),
-                Uint256::from_usize(1_000_000_000),
-                Uint256::zero(),
-                Uint256::zero(),
-                payment,
-                &augmented_code,
-=======
         let (request_id, sender_addr) = if let Some(buddy_addr) = address_for_buddy.clone() {
             (
                 machine.runtime_env.insert_buddy_deploy_message(
@@ -148,7 +129,6 @@
                     &augmented_code,
                 ),
                 Uint256::from_u64(1025),
->>>>>>> d2ae8073
             )
         };
 
