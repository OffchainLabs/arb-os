--- conflicted
+++ resolved
@@ -168,15 +168,10 @@
                 );
                 return Err(None);
             }
-<<<<<<< HEAD
             let the_send = &sends[sends.len() - 1];
             if (the_send[0..32] != Uint256::from_u64(5).to_bytes_be())
                 || (the_send[32..64] != sender_addr.to_bytes_be())
             {
-=======
-            let last_send = &sends[sends.len() - 1];
-            if (last_send.kind != Uint256::from_usize(5)) || (last_send.sender != sender_addr) {
->>>>>>> c6a4a20d
                 println!("deploy: incorrect values in send item");
                 return Err(None);
             }
@@ -225,11 +220,7 @@
         machine: &mut Machine,
         payment: Uint256,
         debug: bool,
-<<<<<<< HEAD
     ) -> Result<(Vec<ArbosReceipt>, Vec<Vec<u8>>), ethabi::Error> {
-=======
-    ) -> Result<(Vec<ArbosReceipt>, Vec<ArbosSend>), ethabi::Error> {
->>>>>>> c6a4a20d
         let this_function = self.contract.function(func_name)?;
         let calldata = this_function.encode_input(args).unwrap();
 
@@ -266,11 +257,7 @@
         machine: &mut Machine,
         payment: Uint256,
         debug: bool,
-<<<<<<< HEAD
     ) -> Result<(Vec<ArbosReceipt>, Vec<Vec<u8>>), ethabi::Error> {
-=======
-    ) -> Result<(Vec<ArbosReceipt>, Vec<ArbosSend>), ethabi::Error> {
->>>>>>> c6a4a20d
         let this_function = self.contract.function(func_name)?;
         let calldata = this_function.encode_input(args).unwrap();
 
@@ -308,11 +295,7 @@
         payment: Uint256,
         wallet: &Wallet,
         debug: bool,
-<<<<<<< HEAD
     ) -> Result<(Vec<ArbosReceipt>, Vec<Vec<u8>>), ethabi::Error> {
-=======
-    ) -> Result<(Vec<ArbosReceipt>, Vec<ArbosSend>), ethabi::Error> {
->>>>>>> c6a4a20d
         let this_function = self.contract.function(func_name)?;
         let calldata = this_function.encode_input(args).unwrap();
 
