/*
 * Copyright 2020, Offchain Labs, Inc. All rights reserved.
 */

use crate::evm::test_contract_path;
use crate::mavm::Value;
use crate::run::{ArbosReceipt, Machine, load_from_file};
use crate::uint256::Uint256;
use ethers_core::utils::keccak256;
use ethers_signers::Signer;
use ethers_signers::Wallet;
use std::{fs::File, io::Read, path::Path};

pub fn builtin_contract_path(contract_name: &str) -> String {
    format!(
        "contracts/artifacts/arbos/builtin/{}.sol/{}.json",
        contract_name, contract_name
    )
}

#[derive(Debug, Clone)]
pub struct AbiForContract {
    code_bytes: Vec<u8>,
    pub contract: ethabi::Contract,
    pub address: Uint256,
    name: String,
}

impl AbiForContract {
    pub fn new_from_file(filename: &str) -> Result<Self, ethabi::Error> {
        let path = Path::new(filename);
        let mut file = File::open(path).map_err(|e| ethabi::Error::from(e.to_string()))?;
        let mut s = String::new();
        file.read_to_string(&mut s)
            .map_err(|e| ethabi::Error::from(e.to_string()))?;

        let json_from_file = serde_json::from_str::<serde_json::Value>(&s)
            .map_err(|e| ethabi::Error::from(e.to_string()))?;

        if let serde_json::Value::Object(fields) = json_from_file {
            let json_abi = fields
                .get("abi")
                .ok_or_else(|| ethabi::Error::from("no abi key in json"))?;

            let contract: ethabi::Contract = serde_json::from_value(json_abi.clone())
                .map_err(|e| ethabi::Error::from(e.to_string()))?;

            let name = fields
                .get("contractName")
                .ok_or_else(|| ethabi::Error::from("no name key in json"))?;

            let decoded_insns = {
                let code_str = fields
                    .get("bytecode")
                    .ok_or_else(|| ethabi::Error::from("no code key in json"))?
                    .as_str()
                    .unwrap()
                    .to_string();
                hex::decode(&code_str[2..]).unwrap()
            };

            Ok(AbiForContract {
                code_bytes: decoded_insns.to_vec(),
                contract,
                address: Uint256::zero(),
                name: name.to_string(),
            })
        } else {
            Err(ethabi::Error::from("json file not an array"))
        }
    }

    pub fn deploy(
        &mut self,
        args: &[ethabi::Token],
        machine: &mut Machine,
        payment: Uint256,
        advance_time: Option<Uint256>,
        debug: bool,
    ) -> Result<Uint256, Option<ArbosReceipt>> {
        let initial_logs_len = machine.runtime_env.get_all_receipt_logs().len();
        let augmented_code = if let Some(constructor) = self.contract.constructor() {
            match constructor.encode_input(self.code_bytes.clone(), args) {
                Ok(aug_code) => aug_code,
                Err(e) => {
                    panic!("couldn't encode data for constructor: {:?}", e);
                }
            }
        } else {
            self.code_bytes.clone()
        };

        let request_id = machine.runtime_env.insert_tx_message(
            Uint256::from_u64(1025),
            Uint256::from_usize(1_000_000_000),
            Uint256::zero(),
            Uint256::zero(),
            payment,
            &augmented_code,
            false,
        );

        if let Some(delta_blocks) = advance_time {
            machine
                .runtime_env
                ._advance_time(delta_blocks.clone(), None, true);
        }

        let _gas_used = if debug {
            machine.debug(None)
        } else {
            machine.run(None)
        }; // handle this deploy message
        let logs = machine.runtime_env.get_all_receipt_logs();

        if logs.len() != initial_logs_len + 1 {
            println!(
                "deploy: expected 1 new log item, got {}",
                logs.len() - initial_logs_len
            );
            return Err(None);
        }

        let log_item = &logs[logs.len() - 1];
        if !log_item.succeeded() {
            return Err(Some(log_item.clone()));
        }
        if let Value::Tuple(tup2) = log_item.get_request() {
            assert_eq!(tup2[5], Value::Int(request_id));
        } else {
            println!("Malformed ArbOS log item");
            return Err(None);
        }
        let buf = log_item.get_return_data();
        self.address = Uint256::from_bytes(&buf);
        Ok(self.address.clone())
    }

    pub fn bind_interface_to_address(&mut self, addr: Uint256) {
        // assume that self is an interface
        // bind self to a contract at addr, assuming it implements the interface
        // after this, self.call_function etc will work as expected
        self.address = addr;
    }

    pub fn get_function(&self, name: &str) -> Result<&ethabi::Function, ethabi::Error> {
        self.contract.function(name)
    }

    pub fn _generate_calldata_for_function(
        &self,
        func_name: &str,
        args: &[ethabi::Token],
    ) -> Result<Vec<u8>, ethabi::Error> {
        let this_function = self.contract.function(func_name)?;
        Ok(this_function.encode_input(args).unwrap())
    }

    pub fn call_function(
        &self,
        sender_addr: Uint256,
        func_name: &str,
        args: &[ethabi::Token],
        machine: &mut Machine,
        payment: Uint256,
        debug: bool,
    ) -> Result<(Vec<ArbosReceipt>, Vec<Vec<u8>>), ethabi::Error> {
        let this_function = self.contract.function(func_name)?;
        let calldata = this_function.encode_input(args).unwrap();

        machine.runtime_env.insert_tx_message(
            sender_addr,
            Uint256::from_usize(1_000_000_000),
            Uint256::zero(),
            self.address.clone(),
            payment,
            &calldata,
            false,
        );

        let num_logs_before = machine.runtime_env.get_all_receipt_logs().len();
        let num_sends_before = machine.runtime_env.get_all_sends().len();
        let _arbgas_used = if debug {
            machine.debug(None)
        } else {
            machine.run(None)
        };
        let logs = machine.runtime_env.get_all_receipt_logs();
        let sends = machine.runtime_env.get_all_sends();
        Ok((
            logs[num_logs_before..].to_vec(),
            sends[num_sends_before..].to_vec(),
        ))
    }

    pub fn _send_retryable_tx(
        &self,
        sender: Uint256,
        func_name: &str,
        args: &[ethabi::Token],
        machine: &mut Machine,
        payment: Uint256,
        max_submission_cost: Uint256,
        credit_back_address: Option<Uint256>,
        beneficiary: Option<Uint256>,
        max_gas_immed: Option<Uint256>,
        gas_price_immed: Option<Uint256>,
    ) -> Result<(Uint256, Option<Uint256>), ethabi::Error> {
        let this_function = self.contract.function(func_name)?;
        let calldata = this_function.encode_input(args).unwrap();

        let (txid, maybe_redeemid) = machine.runtime_env._insert_retryable_tx_message(
            sender.clone(),
            self.address.clone(),
            payment.clone(),
            payment,
            max_submission_cost,
            credit_back_address.unwrap_or(sender.clone()),
            beneficiary.unwrap_or(sender),
            max_gas_immed.unwrap_or(Uint256::zero()),
            gas_price_immed.unwrap_or(Uint256::zero()),
            &calldata,
        );

        Ok((txid, maybe_redeemid))
    }

    pub fn _call_function_from_contract(
        &self,
        sender_addr: Uint256,
        func_name: &str,
        args: &[ethabi::Token],
        machine: &mut Machine,
        payment: Uint256,
        debug: bool,
    ) -> Result<(Vec<ArbosReceipt>, Vec<Vec<u8>>), ethabi::Error> {
        let this_function = self.contract.function(func_name)?;
        let calldata = this_function.encode_input(args).unwrap();

        machine.runtime_env.insert_tx_message_from_contract(
            sender_addr,
            Uint256::from_usize(100_000_000),
            Uint256::zero(),
            self.address.clone(),
            payment,
            &calldata,
            false,
        );

        let num_logs_before = machine.runtime_env.get_all_receipt_logs().len();
        let num_sends_before = machine.runtime_env.get_all_sends().len();
        let _arbgas_used = if debug {
            machine.debug(None)
        } else {
            machine.run(None)
        };
        let logs = machine.runtime_env.get_all_receipt_logs();
        let sends = machine.runtime_env.get_all_sends();
        Ok((
            logs[num_logs_before..].to_vec(),
            sends[num_sends_before..].to_vec(),
        ))
    }

    pub fn _call_function_with_deposit(
        &self,
        sender_addr: Uint256,
        func_name: &str,
        args: &[ethabi::Token],
        machine: &mut Machine,
        payment: Uint256,
        debug: bool,
    ) -> Result<(Vec<ArbosReceipt>, Vec<Vec<u8>>), ethabi::Error> {
        let this_function = self.contract.function(func_name)?;
        let calldata = this_function.encode_input(args).unwrap();

        machine.runtime_env.insert_tx_message(
            sender_addr,
            Uint256::from_usize(100_000_000),
            Uint256::zero(),
            self.address.clone(),
            payment,
            &calldata,
            true,
        );

        let num_logs_before = machine.runtime_env.get_all_receipt_logs().len();
        let num_sends_before = machine.runtime_env.get_all_sends().len();
        let _arbgas_used = if debug {
            machine.debug(None)
        } else {
            machine.run(None)
        };
        let logs = machine.runtime_env.get_all_receipt_logs();
        let sends = machine.runtime_env.get_all_sends();
        Ok((
            logs[num_logs_before..].to_vec(),
            sends[num_sends_before..].to_vec(),
        ))
    }

    pub fn call_function_compressed(
        &self,
        sender_addr: Uint256,
        func_name: &str,
        args: &[ethabi::Token],
        machine: &mut Machine,
        payment: Uint256,
        wallet: &Wallet,
        debug: bool,
    ) -> Result<(Vec<ArbosReceipt>, Vec<Vec<u8>>), ethabi::Error> {
        let this_function = self.contract.function(func_name)?;
        let calldata = this_function.encode_input(args).unwrap();

        let (tx_contents, _tx_id_bytes) =
            machine.runtime_env.make_compressed_and_signed_l2_message(
                Uint256::zero(),
                Uint256::from_usize(100_000_000),
                self.address.clone(),
                payment,
                &calldata,
                wallet,
            );
        machine
            .runtime_env
            .insert_l2_message(sender_addr, &tx_contents, false);

        let num_logs_before = machine.runtime_env.get_all_receipt_logs().len();
        let num_sends_before = machine.runtime_env.get_all_sends().len();
        let _arbgas_used = if debug {
            machine.debug(None)
        } else {
            machine.run(None)
        };
        let logs = machine.runtime_env.get_all_receipt_logs();
        let sends = machine.runtime_env.get_all_sends();
        Ok((
            logs[num_logs_before..].to_vec(),
            sends[num_sends_before..].to_vec(),
        ))
    }

    pub fn add_function_call_to_batch(
        &self,
        batch: &mut Vec<u8>,
        func_name: &str,
        args: &[ethabi::Token],
        machine: &mut Machine,
        payment: Uint256,
        wallet: &Wallet,
    ) -> Result<Uint256, ethabi::Error> {
        let this_function = self.contract.function(func_name)?;
        let calldata = this_function.encode_input(args).unwrap();

        let tx_id_bytes = machine
            .runtime_env
            ._append_compressed_and_signed_tx_message_to_batch(
                batch,
                Uint256::from_usize(100_000_000),
                Uint256::zero(),
                self.address.clone(),
                payment,
                calldata,
                &wallet,
            );

        Ok((Uint256::from_bytes(&tx_id_bytes)))
    }

    pub fn _add_function_call_to_compressed_batch(
        &self,
        batch: &mut Vec<u8>,
        func_name: &str,
        args: &[ethabi::Token],
        machine: &mut Machine,
        payment: Uint256,
        wallet: &Wallet,
    ) -> Result<Uint256, ethabi::Error> {
        let this_function = self.contract.function(func_name)?;
        let calldata = this_function.encode_input(args).unwrap();

        let tx_id_bytes = machine
            .runtime_env
            ._append_compressed_and_signed_tx_message_to_batch(
                batch,
                Uint256::from_usize(100_000_000),
                Uint256::zero(),
                self.address.clone(),
                payment,
                calldata,
                &wallet,
            );

        Ok((Uint256::from_bytes(&tx_id_bytes)))
    }

    pub fn short_signature_for_function(&self, func_name: &str) -> Result<[u8; 4], ethabi::Error> {
        let long_sig = self.contract.function(func_name)?.signature();
        let short_sig = long_sig.split(":").collect::<Vec<&str>>()[0];
        let long_result = keccak256(short_sig.as_bytes());
        Ok([
            long_result[0],
            long_result[1],
            long_result[2],
            long_result[3],
        ])
    }

    pub fn append_to_compression_func_table(
        &self,
        func_table: &mut FunctionTable,
        func_name: &str,
        is_payable: bool,
        gas_limit: Uint256,
    ) -> Result<(), ethabi::Error> {
        func_table.append(
            self.short_signature_for_function(func_name)?,
            is_payable,
            gas_limit,
        );
        Ok(())
    }
    pub fn new_deployed(
        machine: &mut Machine,
        path: &str,
        args: &[ethabi::Token],
        payment: Uint256,
        advance_time: Option<Uint256>,
        debug: bool,
    ) -> Result<AbiForContract, ethabi::Error> {
        match AbiForContract::new_from_file(path) {
            Ok(mut contract) => {
                let result = contract.deploy(args, machine, payment, advance_time, debug);
                if let Ok(contract_addr) = result {
                    assert_ne!(contract_addr, Uint256::zero());
                    Ok(contract)
                } else {
                    Err(ethabi::Error::from("deploy failed"))
                }
            }
            Err(e) => Err(ethabi::Error::from(format!(
                "error loading contract: {:?}",
                e
            ))),
        }
    }
}

pub fn deploy_add(machine: &mut Machine) -> Result<AbiForContract, ethabi::Error> {
    AbiForContract::new_deployed(
        machine,
        &test_contract_path("Add"),
        &[],
        Uint256::zero(),
        None,
        false,
    )
}

#[test]
fn test_function_short_signature_correct() {
    let abi = AbiForContract::new_from_file(&builtin_contract_path("ArbSys")).unwrap();
    let sig = abi.short_signature_for_function("withdrawEth").unwrap();
    assert_eq!(sig, [0x25u8, 0xe1u8, 0x60u8, 0x63u8]);
}

pub struct ArbSys<'a> {
    pub contract_abi: AbiForContract,
    _wallet: &'a Wallet,
    my_address: Uint256,
    debug: bool,
}

impl<'a> ArbSys<'a> {
    pub fn new(wallet: &'a Wallet, debug: bool) -> Self {
        let mut contract_abi =
            AbiForContract::new_from_file(&builtin_contract_path("ArbSys")).unwrap();
        contract_abi.bind_interface_to_address(Uint256::from_u64(100));
        ArbSys {
            contract_abi,
            _wallet: wallet,
            my_address: Uint256::from_bytes(wallet.address().as_bytes()),
            debug,
        }
    }

    pub fn _arbos_version(&self, machine: &mut Machine) -> Result<Uint256, ethabi::Error> {
        let (receipts, _sends) = self.contract_abi.call_function_compressed(
            self.my_address.clone(),
            "arbOSVersion",
            &[],
            machine,
            Uint256::zero(),
            self._wallet,
            self.debug,
        )?;

        if (receipts.len() != 1) {
            return Err(ethabi::Error::from("wrong number of receipts"));
        }

        if receipts[0].succeeded() {
            let return_vals = ethabi::decode(
                &[ethabi::ParamType::Uint(256)],
                &receipts[0].get_return_data(),
            )?;
            match return_vals[0] {
                ethabi::Token::Uint(ui) => Ok(Uint256::from_u256(&ui)),
                _ => panic!(),
            }
        } else {
            Err(ethabi::Error::from("reverted"))
        }
    }

    pub fn _withdraw_eth(
        &self,
        machine: &mut Machine,
        payee_addr: Uint256,
        amount: Uint256,
    ) -> Result<(), ethabi::Error> {
        let (receipts, _sends) = self.contract_abi.call_function_compressed(
            self.my_address.clone(),
            "withdrawEth",
            &[ethabi::Token::Address(ethabi::Address::from(
                payee_addr.to_h160(),
            ))],
            machine,
            amount,
            self._wallet,
            self.debug,
        )?;

        if (receipts.len() != 1) {
            return Err(ethabi::Error::from("wrong number of receipts"));
        }

        if receipts[0].succeeded() {
            Ok(())
        } else {
            Err(ethabi::Error::from("reverted"))
        }
    }

    pub fn get_transaction_count(
        &self,
        machine: &mut Machine,
        addr: Uint256,
    ) -> Result<Uint256, ethabi::Error> {
        self.addr_to_uint_tx("getTransactionCount", machine, addr)
    }

    fn addr_to_uint_tx(
        &self,
        func_name: &str,
        machine: &mut Machine,
        addr: Uint256,
    ) -> Result<Uint256, ethabi::Error> {
        let (receipts, sends) = self.contract_abi.call_function(
            self.my_address.clone(),
            func_name,
            &[ethabi::Token::Address(ethabi::Address::from(
                addr.to_h160(),
            ))],
            machine,
            Uint256::zero(),
            self.debug,
        )?;
        if (receipts.len() != 1) || (sends.len() != 0) {
            return Err(ethabi::Error::from("wrong number of receipts or sends"));
        }
        if !receipts[0].succeeded() {
            println!("ArbOS return code: {}", receipts[0].get_return_code());
            return Err(ethabi::Error::from("reverted"));
        }

        let return_vals = ethabi::decode(
            &[ethabi::ParamType::Uint(256)],
            &receipts[0].get_return_data(),
        )?;

        match return_vals[0] {
            ethabi::Token::Uint(ui) => Ok(Uint256::from_u256(&ui)),
            _ => panic!(),
        }
    }

    pub fn is_top_level_call(&self, machine: &mut Machine) -> Result<bool, ethabi::Error> {
        let (receipts, _sends) = self.contract_abi.call_function_compressed(
            self.my_address.clone(),
            "isTopLevelCall",
            &[],
            machine,
            Uint256::zero(),
            self._wallet,
            self.debug,
        )?;

        if (receipts.len() != 1) {
            return Err(ethabi::Error::from("wrong number of receipts"));
        }

        if receipts[0].succeeded() {
            Ok(receipts[0].get_return_data() == Uint256::zero().to_bytes_be())
        } else {
            Err(ethabi::Error::from("reverted"))
        }
    }
}

pub struct ArbAddressTable<'a> {
    pub contract_abi: AbiForContract,
    _wallet: &'a Wallet,
    my_address: Uint256,
    debug: bool,
}

impl<'a> ArbAddressTable<'a> {
    pub fn new(wallet: &'a Wallet, debug: bool) -> Self {
        let mut contract_abi =
            AbiForContract::new_from_file(&builtin_contract_path("ArbAddressTable")).unwrap();
        contract_abi.bind_interface_to_address(Uint256::from_u64(102));
        ArbAddressTable {
            contract_abi,
            _wallet: wallet,
            my_address: Uint256::from_bytes(wallet.address().as_bytes()),
            debug,
        }
    }

    fn addr_to_uint_tx(
        &self,
        func_name: &str,
        machine: &mut Machine,
        addr: Uint256,
    ) -> Result<Uint256, ethabi::Error> {
        let (receipts, sends) = self.contract_abi.call_function(
            self.my_address.clone(),
            func_name,
            &[ethabi::Token::Address(ethabi::Address::from(
                addr.to_h160(),
            ))],
            machine,
            Uint256::zero(),
            self.debug,
        )?;
        if (receipts.len() != 1) || (sends.len() != 0) {
            return Err(ethabi::Error::from("wrong number of receipts or sends"));
        }
        if !receipts[0].succeeded() {
            println!("ArbOS return code: {}", receipts[0].get_return_code());
            return Err(ethabi::Error::from("reverted"));
        }

        let return_vals = ethabi::decode(
            &[ethabi::ParamType::Uint(256)],
            &receipts[0].get_return_data(),
        )?;

        match return_vals[0] {
            ethabi::Token::Uint(ui) => Ok(Uint256::from_u256(&ui)),
            _ => panic!(),
        }
    }

    pub fn register(&self, machine: &mut Machine, addr: Uint256) -> Result<Uint256, ethabi::Error> {
        self.addr_to_uint_tx("register", machine, addr)
    }

    pub fn lookup(&self, machine: &mut Machine, addr: Uint256) -> Result<Uint256, ethabi::Error> {
        self.addr_to_uint_tx("lookup", machine, addr)
    }

    pub fn size(&self, machine: &mut Machine) -> Result<Uint256, ethabi::Error> {
        let (receipts, sends) = self.contract_abi.call_function(
            self.my_address.clone(),
            "size",
            &[],
            machine,
            Uint256::zero(),
            self.debug,
        )?;
        if (receipts.len() != 1) || (sends.len() != 0) {
            return Err(ethabi::Error::from("wrong number of receipts or sends"));
        }
        if !receipts[0].succeeded() {
            println!(
                "addressTable_size revert code {}",
                receipts[0].get_return_code()
            );
            return Err(ethabi::Error::from("reverted"));
        }

        let return_vals = ethabi::decode(
            &[ethabi::ParamType::Uint(256)],
            &receipts[0].get_return_data(),
        )?;

        match return_vals[0] {
            ethabi::Token::Uint(ui) => Ok(Uint256::from_u256(&ui)),
            _ => panic!(),
        }
    }

    pub fn lookup_index(
        &self,
        machine: &mut Machine,
        index: Uint256,
    ) -> Result<Uint256, ethabi::Error> {
        let (receipts, sends) = self.contract_abi.call_function(
            self.my_address.clone(),
            "lookupIndex",
            &[ethabi::Token::Uint(ethabi::Uint::from(index.to_u256()))],
            machine,
            Uint256::zero(),
            self.debug,
        )?;
        if (receipts.len() != 1) || (sends.len() != 0) {
            return Err(ethabi::Error::from("wrong number of receipts or sends"));
        }
        if !receipts[0].succeeded() {
            return Err(ethabi::Error::from("reverted"));
        }

        let return_vals = ethabi::decode(
            &[ethabi::ParamType::Address],
            &receipts[0].get_return_data(),
        )?;

        match return_vals[0] {
            ethabi::Token::Address(addr) => Ok(Uint256::from_bytes(addr.as_bytes())),
            _ => panic!(),
        }
    }

    pub fn decompress(
        &self,
        machine: &mut Machine,
        buf: &[u8],
        offset: Uint256,
    ) -> Result<(Uint256, Uint256), ethabi::Error> {
        let (receipts, sends) = self.contract_abi.call_function(
            self.my_address.clone(),
            "decompress",
            &[
                ethabi::Token::Bytes(buf.to_vec()),
                ethabi::Token::Uint(offset.to_u256()),
            ],
            machine,
            Uint256::zero(),
            self.debug,
        )?;
        if (receipts.len() != 1) || (sends.len() != 0) {
            return Err(ethabi::Error::from("wrong number of receipts or sends"));
        }
        if !receipts[0].succeeded() {
            return Err(ethabi::Error::from("reverted"));
        }

        let return_vals = ethabi::decode(
            &[ethabi::ParamType::Address, ethabi::ParamType::Uint(256)],
            &receipts[0].get_return_data(),
        )?;

        match (return_vals[0].clone(), return_vals[1].clone()) {
            (ethabi::Token::Address(addr), ethabi::Token::Uint(ui)) => Ok((
                Uint256::from_bytes(addr.as_bytes()),
                Uint256::from_u256(&ui),
            )),
            _ => panic!(),
        }
    }

    pub fn compress(&self, machine: &mut Machine, addr: Uint256) -> Result<Vec<u8>, ethabi::Error> {
        let (receipts, sends) = self.contract_abi.call_function(
            self.my_address.clone(),
            "compress",
            &[ethabi::Token::Address(addr.to_h160())],
            machine,
            Uint256::zero(),
            self.debug,
        )?;
        if (receipts.len() != 1) || (sends.len() != 0) {
            return Err(ethabi::Error::from("wrong number of receipts or sends"));
        }
        if !receipts[0].succeeded() {
            return Err(ethabi::Error::from("reverted"));
        }

        let return_vals =
            ethabi::decode(&[ethabi::ParamType::Bytes], &receipts[0].get_return_data())?;

        match &return_vals[0] {
            ethabi::Token::Bytes(buf) => Ok(buf.to_vec()),
            _ => panic!(),
        }
    }
}

pub struct ArbBLS<'a> {
    pub contract_abi: AbiForContract,
    _wallet: &'a Wallet,
    my_address: Uint256,
    debug: bool,
}

impl<'a> ArbBLS<'a> {
    pub fn new(wallet: &'a Wallet, debug: bool) -> Self {
        let mut contract_abi =
            AbiForContract::new_from_file(&builtin_contract_path("ArbBLS")).unwrap();
        contract_abi.bind_interface_to_address(Uint256::from_u64(103));
        ArbBLS {
            contract_abi,
            _wallet: wallet,
            my_address: Uint256::from_bytes(wallet.address().as_bytes()),
            debug,
        }
    }

    pub fn register(
        &self,
        machine: &mut Machine,
        x0: Uint256,
        x1: Uint256,
        y0: Uint256,
        y1: Uint256,
    ) -> Result<(), ethabi::Error> {
        let (receipts, sends) = self.contract_abi.call_function(
            self.my_address.clone(),
            "register",
            &[
                ethabi::Token::Uint(x0.to_u256()),
                ethabi::Token::Uint(x1.to_u256()),
                ethabi::Token::Uint(y0.to_u256()),
                ethabi::Token::Uint(y1.to_u256()),
            ],
            machine,
            Uint256::zero(),
            self.debug,
        )?;
        if (receipts.len() != 1) || (sends.len() != 0) {
            return Err(ethabi::Error::from("wrong number of receipts or sends"));
        }
        if !receipts[0].succeeded() {
            return Err(ethabi::Error::from("reverted"));
        }
        Ok(())
    }

    pub fn get_public_key(
        &self,
        machine: &mut Machine,
        addr: Uint256,
    ) -> Result<(Uint256, Uint256, Uint256, Uint256), ethabi::Error> {
        let (receipts, sends) = self.contract_abi.call_function(
            self.my_address.clone(),
            "getPublicKey",
            &[ethabi::Token::Address(addr.to_h160())],
            machine,
            Uint256::zero(),
            self.debug,
        )?;
        if (receipts.len() != 1) || (sends.len() != 0) {
            return Err(ethabi::Error::from("wrong number of receipts or sends"));
        }
        if !receipts[0].succeeded() {
            return Err(ethabi::Error::from("reverted"));
        }

        let return_vals = ethabi::decode(
            &[
                ethabi::ParamType::Uint(256),
                ethabi::ParamType::Uint(256),
                ethabi::ParamType::Uint(256),
                ethabi::ParamType::Uint(256),
            ],
            &receipts[0].get_return_data(),
        )?;

        match (
            &return_vals[0],
            &return_vals[1],
            &return_vals[2],
            &return_vals[3],
        ) {
            (
                ethabi::Token::Uint(ui0),
                ethabi::Token::Uint(ui1),
                ethabi::Token::Uint(ui2),
                ethabi::Token::Uint(ui3),
            ) => Ok((
                Uint256::from_u256(ui0),
                Uint256::from_u256(ui1),
                Uint256::from_u256(ui2),
                Uint256::from_u256(ui3),
            )),
            _ => panic!(),
        }
    }
}

pub struct ArbFunctionTable<'a> {
    pub contract_abi: AbiForContract,
    wallet: &'a Wallet,
    my_address: Uint256,
    debug: bool,
}

impl<'a> ArbFunctionTable<'a> {
    pub fn new(wallet: &'a Wallet, debug: bool) -> Self {
        let mut contract_abi =
            AbiForContract::new_from_file(&builtin_contract_path("ArbFunctionTable")).unwrap();
        contract_abi.bind_interface_to_address(Uint256::from_u64(104));
        ArbFunctionTable {
            contract_abi,
            wallet,
            my_address: Uint256::from_bytes(wallet.address().as_bytes()),
            debug,
        }
    }

    pub fn upload(
        &self,
        machine: &mut Machine,
        func_table: &FunctionTable,
    ) -> Result<(), ethabi::Error> {
        let (receipts, sends) = self.contract_abi.call_function_compressed(
            self.my_address.clone(),
            "upload",
            &[ethabi::Token::Bytes(func_table.marshal())],
            machine,
            Uint256::zero(),
            self.wallet,
            self.debug,
        )?;
        if (receipts.len() != 1) || (sends.len() != 0) {
            return Err(ethabi::Error::from("wrong number of receipts or sends"));
        }
        if !receipts[0].succeeded() {
            return Err(ethabi::Error::from("reverted"));
        }

        Ok(())
    }

    pub fn size(&self, machine: &mut Machine, addr: Uint256) -> Result<Uint256, ethabi::Error> {
        self.addr_to_uint_tx("size", machine, addr)
    }

    pub fn get(
        &self,
        machine: &mut Machine,
        addr: Uint256,
        index: Uint256,
    ) -> Result<(Uint256, bool, Uint256), ethabi::Error> {
        let (receipts, sends) = self.contract_abi.call_function(
            self.my_address.clone(),
            "get",
            &[
                ethabi::Token::Address(addr.to_h160()),
                ethabi::Token::Uint(index.to_u256()),
            ],
            machine,
            Uint256::zero(),
            self.debug,
        )?;
        if (receipts.len() != 1) || (sends.len() != 0) {
            return Err(ethabi::Error::from("wrong number of receipts or sends"));
        }
        if !receipts[0].succeeded() {
            println!(
                "arbsys.function_table_get revert code {}",
                receipts[0].get_return_code()
            );
            return Err(ethabi::Error::from("reverted"));
        }

        let return_vals = ethabi::decode(
            &[
                ethabi::ParamType::Uint(256),
                ethabi::ParamType::Bool,
                ethabi::ParamType::Uint(256),
            ],
            &receipts[0].get_return_data(),
        )?;

        match (&return_vals[0], &return_vals[1], &return_vals[2]) {
            (
                ethabi::Token::Uint(func_code),
                ethabi::Token::Bool(is_payable),
                ethabi::Token::Uint(gas_limit),
            ) => Ok((
                Uint256::from_u256(func_code),
                *is_payable,
                Uint256::from_u256(gas_limit),
            )),
            _ => panic!(),
        }
    }

    fn addr_to_uint_tx(
        &self,
        func_name: &str,
        machine: &mut Machine,
        addr: Uint256,
    ) -> Result<Uint256, ethabi::Error> {
        let (receipts, sends) = self.contract_abi.call_function(
            self.my_address.clone(),
            func_name,
            &[ethabi::Token::Address(ethabi::Address::from(
                addr.to_h160(),
            ))],
            machine,
            Uint256::zero(),
            self.debug,
        )?;
        if (receipts.len() != 1) || (sends.len() != 0) {
            return Err(ethabi::Error::from("wrong number of receipts or sends"));
        }
        if !receipts[0].succeeded() {
            println!("ArbOS return code: {}", receipts[0].get_return_code());
            return Err(ethabi::Error::from("reverted"));
        }

        let return_vals = ethabi::decode(
            &[ethabi::ParamType::Uint(256)],
            &receipts[0].get_return_data(),
        )?;

        match return_vals[0] {
            ethabi::Token::Uint(ui) => Ok(Uint256::from_u256(&ui)),
            _ => panic!(),
        }
    }
}

pub struct ArbosTest {
    pub contract_abi: AbiForContract,
    debug: bool,
}

impl ArbosTest {
    pub fn new(debug: bool) -> Self {
        let mut contract_abi =
            AbiForContract::new_from_file(&builtin_contract_path("ArbosTest")).unwrap();
        contract_abi.bind_interface_to_address(Uint256::from_u64(105));
        ArbosTest {
            contract_abi,
            debug,
        }
    }

    pub fn _install_account_and_call(
        &self,
        machine: &mut Machine,
        addr: Uint256,
        balance: Uint256,
        nonce: Uint256,
        code: Vec<u8>,
        storage: Vec<u8>,
        calldata: Vec<u8>,
    ) -> Result<Vec<u8>, ethabi::Error> {
        self.install_account(
            machine,
            addr.clone(),
            balance.clone(),
            nonce.clone(),
            Some(code),
            Some(storage),
        )?;
        let _ = machine.runtime_env.get_and_incr_seq_num(&Uint256::zero());
        let _ = machine.runtime_env.get_and_incr_seq_num(&Uint256::zero());
        self.call(machine, Uint256::zero(), addr.clone(), calldata, balance)?;
        self._get_marshalled_storage(machine, addr)
    }

    pub fn install_account(
        &self,
        machine: &mut Machine,
        addr: Uint256,
        balance: Uint256,
        nonce: Uint256,
        code: Option<Vec<u8>>,
        storage: Option<Vec<u8>>,
    ) -> Result<(), ethabi::Error> {
        let (receipts, sends) = self.contract_abi.call_function(
            Uint256::zero(), // send from address zero
            "installAccount",
            &[
                ethabi::Token::Address(addr.to_h160()),
                ethabi::Token::Bool((code == None) && (storage == None)),
                ethabi::Token::Uint(balance.to_u256()),
                ethabi::Token::Uint(nonce.to_u256()),
                ethabi::Token::Bytes(code.unwrap_or(vec![])),
                ethabi::Token::Bytes(storage.unwrap_or(vec![])),
            ],
            machine,
            Uint256::zero(),
            self.debug,
        )?;

        if (receipts.len() != 1) || (sends.len() != 0) {
            Err(ethabi::Error::from("wrong number of receipts or sends"))
        } else if receipts[0].succeeded() {
            Ok(())
        } else {
            Err(ethabi::Error::from("reverted"))
        }
    }

    pub fn call(
        &self,
        machine: &mut Machine,
        caller_addr: Uint256,
        callee_addr: Uint256,
        calldata: Vec<u8>,
        callvalue: Uint256,
    ) -> Result<Vec<u8>, ethabi::Error> {
        machine.runtime_env.insert_eth_deposit_message(
            Uint256::zero(),
            caller_addr.clone(),
            callvalue.clone(),
        );
        let _tx_id = machine.runtime_env.insert_tx_message(
            caller_addr,
            Uint256::from_usize(1_000_000_000),
            Uint256::zero(),
            callee_addr,
            callvalue,
            &calldata,
            false,
        );
        let num_logs_before = machine.runtime_env.get_all_receipt_logs().len();
        let num_sends_before = machine.runtime_env.get_all_sends().len();
        let _arbgas_used = if self.debug {
            machine.debug(None)
        } else {
            machine.run(None)
        };
        let logs = machine.runtime_env.get_all_receipt_logs();
        let sends = machine.runtime_env.get_all_sends();

        if (logs.len() != num_logs_before + 2) || (sends.len() != num_sends_before) {
            return Err(ethabi::Error::from("wrong number of receipts or sends"));
        }
        if !logs[num_logs_before+1].succeeded() {
            println!(
                "arbosTest.run revert code {}",
                logs[num_logs_before+1].get_return_code()
            );
            return Err(ethabi::Error::from("reverted"));
        }

        Ok(logs[num_logs_before+1].get_return_data())
    }

    pub fn get_account_info(
        &self,
        machine: &mut Machine,
        addr: Uint256,
    ) -> Result<(Uint256, Uint256, Vec<u8>), ethabi::Error> {
        let (receipts, sends) = self.contract_abi.call_function(
            Uint256::zero(), // send from address zero
            "getAccountInfo",
            &[ethabi::Token::Address(addr.to_h160())],
            machine,
            Uint256::zero(),
            self.debug,
        )?;

        if (receipts.len() != 1) || (sends.len() != 0) {
            Err(ethabi::Error::from("wrong number of receipts or sends"))
        } else if receipts[0].succeeded() {
            let return_data = receipts[0].get_return_data();
            Ok((
                Uint256::from_bytes(&return_data[0..32]),
                Uint256::from_bytes(&return_data[32..64]),
                return_data[64..].to_vec(),
            ))
        } else {
            println!(
                "arbosTest.run revert code {}",
                receipts[0].get_return_code()
            );
            Err(ethabi::Error::from("reverted"))
        }
    }

    pub fn _get_marshalled_storage(
        &self,
        machine: &mut Machine,
        addr: Uint256,
    ) -> Result<Vec<u8>, ethabi::Error> {
        let (receipts, sends) = self.contract_abi.call_function(
            Uint256::zero(), // send from address zero
            "getMarshalledStorage",
            &[ethabi::Token::Address(addr.to_h160())],
            machine,
            Uint256::zero(),
            self.debug,
        )?;

<<<<<<< HEAD
        if receipts.len() != 1 {
            return Err(ethabi::Error::from("wrong number of receipts"));
        }

        if receipts[0].succeeded() {
            Ok(())
        } else {
            Err(ethabi::Error::from("reverted"))
        }
    }

    pub fn _set_gas_accounting_params(
        &self,
        machine: &mut Machine,
        speed_limit: Uint256,
        gas_pool_max: Uint256,
        tx_gas_limit: Uint256,
    ) -> Result<(), ethabi::Error> {
        let (receipts, _sends) = self.contract_abi.call_function(
            self.my_address.clone(),
            "setGasAccountingParams",
            &[
                ethabi::Token::Uint(speed_limit.to_u256()),
                ethabi::Token::Uint(gas_pool_max.to_u256()),
                ethabi::Token::Uint(tx_gas_limit.to_u256()),
            ],
            machine,
            Uint256::zero(),
            self.debug,
        )?;

        if receipts.len() != 1 {
            return Err(ethabi::Error::from("wrong number of receipts"));
        }

        if receipts[0].succeeded() {
            Ok(())
        } else {
            Err(ethabi::Error::from("reverted"))
        }
    }

    pub fn _change_sequencer(
        &self,
        machine: &mut Machine,
        sequencer_addr: Uint256,
        delay_seconds: Uint256,
    ) -> Result<(), ethabi::Error> {
        let (receipts, _sends) = self.contract_abi.call_function(
            self.my_address.clone(),
            "changeSequencer",
            &[
                ethabi::Token::Address(sequencer_addr.to_h160()),
                ethabi::Token::Uint(delay_seconds.to_u256()),
            ],
            machine,
            Uint256::zero(),
            self.debug,
        )?;

        if receipts.len() != 1 {
            return Err(ethabi::Error::from("wrong number of receipts"));
        }

        if receipts[0].succeeded() {
            Ok(())
        } else {
            Err(ethabi::Error::from("reverted"))
        }
    }

    pub fn _start_code_upload(&self, machine: &mut Machine) -> Result<(), ethabi::Error> {
        let (receipts, _sends) = self.contract_abi.call_function_compressed(
            self.my_address.clone(),
            "startCodeUpload",
            &[],
            machine,
            Uint256::zero(),
            self.wallet,
            self.debug,
        )?;

        if receipts.len() != 1 {
            return Err(ethabi::Error::from("wrong number of receipts"));
        }

        if receipts[0].succeeded() {
            Ok(())
        } else {
            Err(ethabi::Error::from("reverted"))
        }
    }

    pub fn _continue_code_upload(
        &self,
        machine: &mut Machine,
        marshalled_code: Vec<u8>,
    ) -> Result<(), ethabi::Error> {
        let (receipts, _sends) = self.contract_abi.call_function(
            self.my_address.clone(),
            "continueCodeUpload",
            &[ethabi::Token::Bytes(marshalled_code)],
            machine,
            Uint256::zero(),
            self.debug,
        )?;

        if receipts.len() != 1 {
            return Err(ethabi::Error::from("wrong number of receipts"));
        }

        if receipts[0].succeeded() {
            Ok(())
        } else {
            Err(ethabi::Error::from("reverted"))
        }
    }

    pub fn _finish_code_upload_as_arbos_upgrade(
        &self,
        machine: &mut Machine,
    ) -> Result<(), ethabi::Error> {
        let _res = self.contract_abi.call_function(
            self.my_address.clone(),
            "finishCodeUploadAsArbosUpgrade",
            &[],
            machine,
            Uint256::zero(),
            self.debug,
        )?;
        Ok(())
    }

    pub fn _finish_code_upload_as_pluggable(
        &self,
        machine: &mut Machine,
        id: Uint256,
        keep_state: bool,
    ) -> Result<(), ethabi::Error> {
        let (receipts, _sends) = self.contract_abi.call_function(
            self.my_address.clone(),
            "finishCodeUploadAsPluggable",
            &[
                ethabi::Token::Uint(id.to_u256()),
                ethabi::Token::Bool(keep_state),
            ],
            machine,
            Uint256::zero(),
            self.debug,
        )?;

        if receipts.len() != 1 {
            return Err(ethabi::Error::from("wrong number of receipts"));
        }

        if receipts[0].succeeded() {
            Ok(())
        } else {
            Err(ethabi::Error::from("reverted"))
        }
    }
}

pub struct _ArbGasInfo<'a> {
    pub contract_abi: AbiForContract,
    _wallet: &'a Wallet,
    my_address: Uint256,
    debug: bool,
}

impl<'a> _ArbGasInfo<'a> {
    pub fn _new(wallet: &'a Wallet, debug: bool) -> Self {
        let mut contract_abi =
            AbiForContract::new_from_file(&builtin_contract_path("ArbGasInfo")).unwrap();
        contract_abi.bind_interface_to_address(Uint256::from_u64(108));
        _ArbGasInfo {
            contract_abi,
            _wallet: wallet,
            my_address: Uint256::from_bytes(wallet.address().as_bytes()),
            debug,
        }
    }

    pub fn _get_prices_in_wei(
        &self,
        machine: &mut Machine,
    ) -> Result<(Uint256, Uint256, Uint256, Uint256, Uint256, Uint256), ethabi::Error> {
        let (receipts, _sends) = self.contract_abi.call_function(
            self.my_address.clone(),
            "getPricesInWei",
            &[],
            machine,
            Uint256::zero(),
            self.debug,
        )?;

        if receipts.len() != 1 {
            return Err(ethabi::Error::from("wrong number of receipts"));
        }

        if receipts[0].succeeded() {
            let return_vals = ethabi::decode(
                &[
                    ethabi::ParamType::Uint(256),
                    ethabi::ParamType::Uint(256),
                    ethabi::ParamType::Uint(256),
                    ethabi::ParamType::Uint(256),
                    ethabi::ParamType::Uint(256),
                    ethabi::ParamType::Uint(256),
                ],
                &receipts[0].get_return_data(),
            )?;

            match (
                &return_vals[0],
                &return_vals[1],
                &return_vals[2],
                &return_vals[3],
                &return_vals[4],
                &return_vals[5],
            ) {
                (
                    ethabi::Token::Uint(ui0),
                    ethabi::Token::Uint(ui1),
                    ethabi::Token::Uint(ui2),
                    ethabi::Token::Uint(ui3),
                    ethabi::Token::Uint(ui4),
                    ethabi::Token::Uint(ui5),
                ) => Ok((
                    Uint256::from_u256(&ui0),
                    Uint256::from_u256(&ui1),
                    Uint256::from_u256(&ui2),
                    Uint256::from_u256(&ui3),
                    Uint256::from_u256(&ui4),
                    Uint256::from_u256(&ui5),
                )),
                _ => panic!(),
            }
        } else {
            Err(ethabi::Error::from(format!(
                "tx failed: {}",
                receipts[0]._get_return_code_text()
            )))
        }
    }

    pub fn _get_prices_in_arbgas(
        &self,
        machine: &mut Machine,
    ) -> Result<(Uint256, Uint256, Uint256), ethabi::Error> {
        let (receipts, _sends) = self.contract_abi.call_function(
            self.my_address.clone(),
            "getPricesInArbGas",
            &[],
            machine,
            Uint256::zero(),
            self.debug,
        )?;

        if receipts.len() != 1 {
            return Err(ethabi::Error::from("wrong number of receipts"));
        }

        if receipts[0].succeeded() {
            let return_vals = ethabi::decode(
                &[
                    ethabi::ParamType::Uint(256),
                    ethabi::ParamType::Uint(256),
                    ethabi::ParamType::Uint(256),
                ],
                &receipts[0].get_return_data(),
            )?;

            match (&return_vals[0], &return_vals[1], &return_vals[2]) {
                (ethabi::Token::Uint(ui0), ethabi::Token::Uint(ui1), ethabi::Token::Uint(ui2)) => {
                    Ok((
                        Uint256::from_u256(&ui0),
                        Uint256::from_u256(&ui1),
                        Uint256::from_u256(&ui2),
                    ))
                }
                _ => panic!(),
            }
        } else {
            Err(ethabi::Error::from(format!(
                "tx failed: {}",
                receipts[0]._get_return_code_text()
            )))
        }
    }

    pub fn _get_gas_accounting_params(
        &self,
        machine: &mut Machine,
    ) -> Result<(Uint256, Uint256, Uint256), ethabi::Error> {
        let (receipts, _sends) = self.contract_abi.call_function(
            self.my_address.clone(),
            "getGasAccountingParams",
            &[],
            machine,
            Uint256::zero(),
            self.debug,
        )?;

        if receipts.len() != 1 {
            return Err(ethabi::Error::from("wrong number of receipts"));
        }

        if receipts[0].succeeded() {
            let return_vals = ethabi::decode(
                &[
                    ethabi::ParamType::Uint(256),
                    ethabi::ParamType::Uint(256),
                    ethabi::ParamType::Uint(256),
                ],
                &receipts[0].get_return_data(),
            )?;

            match (&return_vals[0], &return_vals[1], &return_vals[2]) {
                (ethabi::Token::Uint(ui0), ethabi::Token::Uint(ui1), ethabi::Token::Uint(ui2)) => {
                    Ok((
                        Uint256::from_u256(&ui0),
                        Uint256::from_u256(&ui1),
                        Uint256::from_u256(&ui2),
                    ))
                }
                _ => panic!(),
            }
        } else {
            Err(ethabi::Error::from(format!(
                "tx failed: {}",
                receipts[0]._get_return_code_text()
            )))
        }
    }
}

pub struct ArbosTest {
    pub contract_abi: AbiForContract,
    debug: bool,
}

impl ArbosTest {
    pub fn new(debug: bool) -> Self {
        let mut contract_abi =
            AbiForContract::new_from_file(&builtin_contract_path("ArbosTest")).unwrap();
        contract_abi.bind_interface_to_address(Uint256::from_u64(105));
        ArbosTest {
            contract_abi,
            debug,
        }
    }

    pub fn _install_account_and_call(
        &self,
        machine: &mut Machine,
        addr: Uint256,
        balance: Uint256,
        nonce: Uint256,
        code: Vec<u8>,
        storage: Vec<u8>,
        calldata: Vec<u8>,
    ) -> Result<Vec<u8>, ethabi::Error> {
        self.install_account(
            machine,
            addr.clone(),
            balance.clone(),
            nonce.clone(),
            Some(code),
            Some(storage),
        )?;
        let _ = machine.runtime_env.get_and_incr_seq_num(&Uint256::zero());
        let _ = machine.runtime_env.get_and_incr_seq_num(&Uint256::zero());
        self.call(machine, Uint256::zero(), addr.clone(), calldata, balance)?;
        self._get_marshalled_storage(machine, addr)
    }

    pub fn install_account(
        &self,
        machine: &mut Machine,
        addr: Uint256,
        balance: Uint256,
        nonce: Uint256,
        code: Option<Vec<u8>>,
        storage: Option<Vec<u8>>,
    ) -> Result<(), ethabi::Error> {
        let (receipts, sends) = self.contract_abi.call_function(
            Uint256::zero(), // send from address zero
            "installAccount",
            &[
                ethabi::Token::Address(addr.to_h160()),
                ethabi::Token::Bool((code == None) && (storage == None)),
                ethabi::Token::Uint(balance.to_u256()),
                ethabi::Token::Uint(nonce.to_u256()),
                ethabi::Token::Bytes(code.unwrap_or(vec![])),
                ethabi::Token::Bytes(storage.unwrap_or(vec![])),
            ],
            machine,
            Uint256::zero(),
            self.debug,
        )?;

        if (receipts.len() != 1) || (sends.len() != 0) {
            Err(ethabi::Error::from("wrong number of receipts or sends"))
        } else if receipts[0].succeeded() {
            Ok(())
        } else {
            Err(ethabi::Error::from("reverted"))
        }
    }

    pub fn call(
        &self,
        machine: &mut Machine,
        caller_addr: Uint256,
        callee_addr: Uint256,
        calldata: Vec<u8>,
        callvalue: Uint256,
    ) -> Result<Vec<u8>, ethabi::Error> {
        machine.runtime_env.insert_eth_deposit_message(
            Uint256::zero(),
            caller_addr.clone(),
            callvalue.clone(),
        );
        let _tx_id = machine.runtime_env.insert_tx_message(
            caller_addr,
            Uint256::from_usize(1_000_000_000),
            Uint256::zero(),
            callee_addr,
            callvalue,
            &calldata,
            false,
        );
        let num_logs_before = machine.runtime_env.get_all_receipt_logs().len();
        let num_sends_before = machine.runtime_env.get_all_sends().len();
        let _arbgas_used = if self.debug {
            machine.debug(None)
        } else {
            machine.run(None)
        };
        let logs = machine.runtime_env.get_all_receipt_logs();
        let sends = machine.runtime_env.get_all_sends();

        if (logs.len() != num_logs_before + 2) || (sends.len() != num_sends_before) {
            return Err(ethabi::Error::from("wrong number of receipts or sends"));
        }
        if !logs[num_logs_before + 1].succeeded() {
            println!(
                "arbosTest.run revert code {}",
                logs[num_logs_before + 1].get_return_code()
            );
            return Err(ethabi::Error::from("reverted"));
        }

        Ok(logs[num_logs_before + 1].get_return_data())
    }

    pub fn get_account_info(
        &self,
        machine: &mut Machine,
        addr: Uint256,
    ) -> Result<(Uint256, Uint256, Vec<u8>), ethabi::Error> {
        let (receipts, sends) = self.contract_abi.call_function(
            Uint256::zero(), // send from address zero
            "getAccountInfo",
            &[ethabi::Token::Address(addr.to_h160())],
            machine,
            Uint256::zero(),
            self.debug,
        )?;

        if (receipts.len() != 1) || (sends.len() != 0) {
            Err(ethabi::Error::from("wrong number of receipts or sends"))
        } else if receipts[0].succeeded() {
            let return_data = receipts[0].get_return_data();
            Ok((
                Uint256::from_bytes(&return_data[0..32]),
                Uint256::from_bytes(&return_data[32..64]),
                return_data[64..].to_vec(),
            ))
        } else {
            println!(
                "arbosTest.run revert code {}",
                receipts[0].get_return_code()
            );
            Err(ethabi::Error::from("reverted"))
        }
    }

    pub fn _get_marshalled_storage(
        &self,
        machine: &mut Machine,
        addr: Uint256,
    ) -> Result<Vec<u8>, ethabi::Error> {
        let (receipts, sends) = self.contract_abi.call_function(
            Uint256::zero(), // send from address zero
            "getMarshalledStorage",
            &[ethabi::Token::Address(addr.to_h160())],
            machine,
            Uint256::zero(),
            self.debug,
        )?;

=======
>>>>>>> 0af21f22
        if (receipts.len() != 1) || (sends.len() != 0) {
            Err(ethabi::Error::from("wrong number of receipts or sends"))
        } else if receipts[0].succeeded() {
            return Ok(receipts[0].get_return_data());
        } else {
            println!(
                "arbosTest.run revert code {}",
                receipts[0].get_return_code()
            );
            Err(ethabi::Error::from("reverted"))
        }
    }
}

pub struct _ArbStatistics {
    pub contract_abi: AbiForContract,
    debug: bool,
}

impl _ArbStatistics {
    pub fn _new(debug: bool) -> Self {
        let mut contract_abi =
            AbiForContract::new_from_file(&builtin_contract_path("ArbStatistics")).unwrap();
        contract_abi.bind_interface_to_address(Uint256::from_u64(111));
        _ArbStatistics {
            contract_abi,
            debug,
        }
    }

    pub fn _get_stats(
        &self,
        machine: &mut Machine,
    ) -> Result<(Uint256, Uint256, Uint256, Uint256, Uint256, Uint256), ethabi::Error> {
        let (receipts, sends) = self.contract_abi.call_function(
            Uint256::zero(), // send from address zero
            "getStats",
            &[],
            machine,
            Uint256::zero(),
            self.debug,
        )?;

        if (receipts.len() != 1) || (sends.len() != 0) {
            println!("{} receipts, {} sends", receipts.len(), sends.len());
            Err(ethabi::Error::from("wrong number of receipts or sends"))
        } else if receipts[0].succeeded() {
            let retdata = receipts[0].get_return_data();
            Ok((
                Uint256::from_bytes(&retdata[0..32]),
                Uint256::from_bytes(&retdata[32..64]),
                Uint256::from_bytes(&retdata[64..96]),
                Uint256::from_bytes(&retdata[96..128]),
                Uint256::from_bytes(&retdata[128..160]),
                Uint256::from_bytes(&retdata[160..192]),
            ))
        } else {
            Err(ethabi::Error::from("reverted"))
        }
    }
}

#[test]
fn test_arb_statistics() {
    assert!(_test_arb_stats().is_ok());
}

fn _test_arb_stats() -> Result<(), ethabi::Error> {
    let mut machine = load_from_file(Path::new("arb_os/arbos.mexe"));
    machine.start_at_zero();

    let arbstats = _ArbStatistics::_new(false);

    let (arb_blocknum, num_accounts, storage, _arbgas, txs, contracts) =
        arbstats._get_stats(&mut machine)?;

    assert_eq!(arb_blocknum, Uint256::from_u64(0));
    assert_eq!(num_accounts, Uint256::from_u64(22));
    assert_eq!(storage, Uint256::from_u64(0));
    // assert_eq!(_arbgas, Uint256::from_u64(1_490_972));  // disable this because it will vary over versions
    assert_eq!(txs, Uint256::from_u64(0));
    assert_eq!(contracts, Uint256::from_u64(19));
    Ok(())
}

struct FunctionTableItem {
    func_code: [u8; 4],
    is_payable: bool,
    gas_limit: Uint256,
}

pub struct FunctionTable {
    contents: Vec<FunctionTableItem>,
}

impl FunctionTable {
    pub fn new() -> Self {
        FunctionTable { contents: vec![] }
    }

    pub fn append(&mut self, func_code: [u8; 4], is_payable: bool, gas_limit: Uint256) {
        self.contents.push(FunctionTableItem {
            func_code,
            is_payable,
            gas_limit,
        });
    }

    pub fn marshal(&self) -> Vec<u8> {
        let mut ret = vec![];
        ret.extend(Uint256::from_usize(self.contents.len()).rlp_encode());
        for ti in &self.contents {
            ret.extend(ti.func_code.to_vec());
            ret.extend(vec![if ti.is_payable { 1u8 } else { 0u8 }]);
            ret.extend(ti.gas_limit.rlp_encode());
        }
        ret
    }
}<|MERGE_RESOLUTION|>--- conflicted
+++ resolved
@@ -1143,15 +1143,15 @@
         if (logs.len() != num_logs_before + 2) || (sends.len() != num_sends_before) {
             return Err(ethabi::Error::from("wrong number of receipts or sends"));
         }
-        if !logs[num_logs_before+1].succeeded() {
+        if !logs[num_logs_before + 1].succeeded() {
             println!(
                 "arbosTest.run revert code {}",
-                logs[num_logs_before+1].get_return_code()
+                logs[num_logs_before + 1].get_return_code()
             );
             return Err(ethabi::Error::from("reverted"));
         }
 
-        Ok(logs[num_logs_before+1].get_return_data())
+        Ok(logs[num_logs_before + 1].get_return_data())
     }
 
     pub fn get_account_info(
@@ -1200,512 +1200,6 @@
             self.debug,
         )?;
 
-<<<<<<< HEAD
-        if receipts.len() != 1 {
-            return Err(ethabi::Error::from("wrong number of receipts"));
-        }
-
-        if receipts[0].succeeded() {
-            Ok(())
-        } else {
-            Err(ethabi::Error::from("reverted"))
-        }
-    }
-
-    pub fn _set_gas_accounting_params(
-        &self,
-        machine: &mut Machine,
-        speed_limit: Uint256,
-        gas_pool_max: Uint256,
-        tx_gas_limit: Uint256,
-    ) -> Result<(), ethabi::Error> {
-        let (receipts, _sends) = self.contract_abi.call_function(
-            self.my_address.clone(),
-            "setGasAccountingParams",
-            &[
-                ethabi::Token::Uint(speed_limit.to_u256()),
-                ethabi::Token::Uint(gas_pool_max.to_u256()),
-                ethabi::Token::Uint(tx_gas_limit.to_u256()),
-            ],
-            machine,
-            Uint256::zero(),
-            self.debug,
-        )?;
-
-        if receipts.len() != 1 {
-            return Err(ethabi::Error::from("wrong number of receipts"));
-        }
-
-        if receipts[0].succeeded() {
-            Ok(())
-        } else {
-            Err(ethabi::Error::from("reverted"))
-        }
-    }
-
-    pub fn _change_sequencer(
-        &self,
-        machine: &mut Machine,
-        sequencer_addr: Uint256,
-        delay_seconds: Uint256,
-    ) -> Result<(), ethabi::Error> {
-        let (receipts, _sends) = self.contract_abi.call_function(
-            self.my_address.clone(),
-            "changeSequencer",
-            &[
-                ethabi::Token::Address(sequencer_addr.to_h160()),
-                ethabi::Token::Uint(delay_seconds.to_u256()),
-            ],
-            machine,
-            Uint256::zero(),
-            self.debug,
-        )?;
-
-        if receipts.len() != 1 {
-            return Err(ethabi::Error::from("wrong number of receipts"));
-        }
-
-        if receipts[0].succeeded() {
-            Ok(())
-        } else {
-            Err(ethabi::Error::from("reverted"))
-        }
-    }
-
-    pub fn _start_code_upload(&self, machine: &mut Machine) -> Result<(), ethabi::Error> {
-        let (receipts, _sends) = self.contract_abi.call_function_compressed(
-            self.my_address.clone(),
-            "startCodeUpload",
-            &[],
-            machine,
-            Uint256::zero(),
-            self.wallet,
-            self.debug,
-        )?;
-
-        if receipts.len() != 1 {
-            return Err(ethabi::Error::from("wrong number of receipts"));
-        }
-
-        if receipts[0].succeeded() {
-            Ok(())
-        } else {
-            Err(ethabi::Error::from("reverted"))
-        }
-    }
-
-    pub fn _continue_code_upload(
-        &self,
-        machine: &mut Machine,
-        marshalled_code: Vec<u8>,
-    ) -> Result<(), ethabi::Error> {
-        let (receipts, _sends) = self.contract_abi.call_function(
-            self.my_address.clone(),
-            "continueCodeUpload",
-            &[ethabi::Token::Bytes(marshalled_code)],
-            machine,
-            Uint256::zero(),
-            self.debug,
-        )?;
-
-        if receipts.len() != 1 {
-            return Err(ethabi::Error::from("wrong number of receipts"));
-        }
-
-        if receipts[0].succeeded() {
-            Ok(())
-        } else {
-            Err(ethabi::Error::from("reverted"))
-        }
-    }
-
-    pub fn _finish_code_upload_as_arbos_upgrade(
-        &self,
-        machine: &mut Machine,
-    ) -> Result<(), ethabi::Error> {
-        let _res = self.contract_abi.call_function(
-            self.my_address.clone(),
-            "finishCodeUploadAsArbosUpgrade",
-            &[],
-            machine,
-            Uint256::zero(),
-            self.debug,
-        )?;
-        Ok(())
-    }
-
-    pub fn _finish_code_upload_as_pluggable(
-        &self,
-        machine: &mut Machine,
-        id: Uint256,
-        keep_state: bool,
-    ) -> Result<(), ethabi::Error> {
-        let (receipts, _sends) = self.contract_abi.call_function(
-            self.my_address.clone(),
-            "finishCodeUploadAsPluggable",
-            &[
-                ethabi::Token::Uint(id.to_u256()),
-                ethabi::Token::Bool(keep_state),
-            ],
-            machine,
-            Uint256::zero(),
-            self.debug,
-        )?;
-
-        if receipts.len() != 1 {
-            return Err(ethabi::Error::from("wrong number of receipts"));
-        }
-
-        if receipts[0].succeeded() {
-            Ok(())
-        } else {
-            Err(ethabi::Error::from("reverted"))
-        }
-    }
-}
-
-pub struct _ArbGasInfo<'a> {
-    pub contract_abi: AbiForContract,
-    _wallet: &'a Wallet,
-    my_address: Uint256,
-    debug: bool,
-}
-
-impl<'a> _ArbGasInfo<'a> {
-    pub fn _new(wallet: &'a Wallet, debug: bool) -> Self {
-        let mut contract_abi =
-            AbiForContract::new_from_file(&builtin_contract_path("ArbGasInfo")).unwrap();
-        contract_abi.bind_interface_to_address(Uint256::from_u64(108));
-        _ArbGasInfo {
-            contract_abi,
-            _wallet: wallet,
-            my_address: Uint256::from_bytes(wallet.address().as_bytes()),
-            debug,
-        }
-    }
-
-    pub fn _get_prices_in_wei(
-        &self,
-        machine: &mut Machine,
-    ) -> Result<(Uint256, Uint256, Uint256, Uint256, Uint256, Uint256), ethabi::Error> {
-        let (receipts, _sends) = self.contract_abi.call_function(
-            self.my_address.clone(),
-            "getPricesInWei",
-            &[],
-            machine,
-            Uint256::zero(),
-            self.debug,
-        )?;
-
-        if receipts.len() != 1 {
-            return Err(ethabi::Error::from("wrong number of receipts"));
-        }
-
-        if receipts[0].succeeded() {
-            let return_vals = ethabi::decode(
-                &[
-                    ethabi::ParamType::Uint(256),
-                    ethabi::ParamType::Uint(256),
-                    ethabi::ParamType::Uint(256),
-                    ethabi::ParamType::Uint(256),
-                    ethabi::ParamType::Uint(256),
-                    ethabi::ParamType::Uint(256),
-                ],
-                &receipts[0].get_return_data(),
-            )?;
-
-            match (
-                &return_vals[0],
-                &return_vals[1],
-                &return_vals[2],
-                &return_vals[3],
-                &return_vals[4],
-                &return_vals[5],
-            ) {
-                (
-                    ethabi::Token::Uint(ui0),
-                    ethabi::Token::Uint(ui1),
-                    ethabi::Token::Uint(ui2),
-                    ethabi::Token::Uint(ui3),
-                    ethabi::Token::Uint(ui4),
-                    ethabi::Token::Uint(ui5),
-                ) => Ok((
-                    Uint256::from_u256(&ui0),
-                    Uint256::from_u256(&ui1),
-                    Uint256::from_u256(&ui2),
-                    Uint256::from_u256(&ui3),
-                    Uint256::from_u256(&ui4),
-                    Uint256::from_u256(&ui5),
-                )),
-                _ => panic!(),
-            }
-        } else {
-            Err(ethabi::Error::from(format!(
-                "tx failed: {}",
-                receipts[0]._get_return_code_text()
-            )))
-        }
-    }
-
-    pub fn _get_prices_in_arbgas(
-        &self,
-        machine: &mut Machine,
-    ) -> Result<(Uint256, Uint256, Uint256), ethabi::Error> {
-        let (receipts, _sends) = self.contract_abi.call_function(
-            self.my_address.clone(),
-            "getPricesInArbGas",
-            &[],
-            machine,
-            Uint256::zero(),
-            self.debug,
-        )?;
-
-        if receipts.len() != 1 {
-            return Err(ethabi::Error::from("wrong number of receipts"));
-        }
-
-        if receipts[0].succeeded() {
-            let return_vals = ethabi::decode(
-                &[
-                    ethabi::ParamType::Uint(256),
-                    ethabi::ParamType::Uint(256),
-                    ethabi::ParamType::Uint(256),
-                ],
-                &receipts[0].get_return_data(),
-            )?;
-
-            match (&return_vals[0], &return_vals[1], &return_vals[2]) {
-                (ethabi::Token::Uint(ui0), ethabi::Token::Uint(ui1), ethabi::Token::Uint(ui2)) => {
-                    Ok((
-                        Uint256::from_u256(&ui0),
-                        Uint256::from_u256(&ui1),
-                        Uint256::from_u256(&ui2),
-                    ))
-                }
-                _ => panic!(),
-            }
-        } else {
-            Err(ethabi::Error::from(format!(
-                "tx failed: {}",
-                receipts[0]._get_return_code_text()
-            )))
-        }
-    }
-
-    pub fn _get_gas_accounting_params(
-        &self,
-        machine: &mut Machine,
-    ) -> Result<(Uint256, Uint256, Uint256), ethabi::Error> {
-        let (receipts, _sends) = self.contract_abi.call_function(
-            self.my_address.clone(),
-            "getGasAccountingParams",
-            &[],
-            machine,
-            Uint256::zero(),
-            self.debug,
-        )?;
-
-        if receipts.len() != 1 {
-            return Err(ethabi::Error::from("wrong number of receipts"));
-        }
-
-        if receipts[0].succeeded() {
-            let return_vals = ethabi::decode(
-                &[
-                    ethabi::ParamType::Uint(256),
-                    ethabi::ParamType::Uint(256),
-                    ethabi::ParamType::Uint(256),
-                ],
-                &receipts[0].get_return_data(),
-            )?;
-
-            match (&return_vals[0], &return_vals[1], &return_vals[2]) {
-                (ethabi::Token::Uint(ui0), ethabi::Token::Uint(ui1), ethabi::Token::Uint(ui2)) => {
-                    Ok((
-                        Uint256::from_u256(&ui0),
-                        Uint256::from_u256(&ui1),
-                        Uint256::from_u256(&ui2),
-                    ))
-                }
-                _ => panic!(),
-            }
-        } else {
-            Err(ethabi::Error::from(format!(
-                "tx failed: {}",
-                receipts[0]._get_return_code_text()
-            )))
-        }
-    }
-}
-
-pub struct ArbosTest {
-    pub contract_abi: AbiForContract,
-    debug: bool,
-}
-
-impl ArbosTest {
-    pub fn new(debug: bool) -> Self {
-        let mut contract_abi =
-            AbiForContract::new_from_file(&builtin_contract_path("ArbosTest")).unwrap();
-        contract_abi.bind_interface_to_address(Uint256::from_u64(105));
-        ArbosTest {
-            contract_abi,
-            debug,
-        }
-    }
-
-    pub fn _install_account_and_call(
-        &self,
-        machine: &mut Machine,
-        addr: Uint256,
-        balance: Uint256,
-        nonce: Uint256,
-        code: Vec<u8>,
-        storage: Vec<u8>,
-        calldata: Vec<u8>,
-    ) -> Result<Vec<u8>, ethabi::Error> {
-        self.install_account(
-            machine,
-            addr.clone(),
-            balance.clone(),
-            nonce.clone(),
-            Some(code),
-            Some(storage),
-        )?;
-        let _ = machine.runtime_env.get_and_incr_seq_num(&Uint256::zero());
-        let _ = machine.runtime_env.get_and_incr_seq_num(&Uint256::zero());
-        self.call(machine, Uint256::zero(), addr.clone(), calldata, balance)?;
-        self._get_marshalled_storage(machine, addr)
-    }
-
-    pub fn install_account(
-        &self,
-        machine: &mut Machine,
-        addr: Uint256,
-        balance: Uint256,
-        nonce: Uint256,
-        code: Option<Vec<u8>>,
-        storage: Option<Vec<u8>>,
-    ) -> Result<(), ethabi::Error> {
-        let (receipts, sends) = self.contract_abi.call_function(
-            Uint256::zero(), // send from address zero
-            "installAccount",
-            &[
-                ethabi::Token::Address(addr.to_h160()),
-                ethabi::Token::Bool((code == None) && (storage == None)),
-                ethabi::Token::Uint(balance.to_u256()),
-                ethabi::Token::Uint(nonce.to_u256()),
-                ethabi::Token::Bytes(code.unwrap_or(vec![])),
-                ethabi::Token::Bytes(storage.unwrap_or(vec![])),
-            ],
-            machine,
-            Uint256::zero(),
-            self.debug,
-        )?;
-
-        if (receipts.len() != 1) || (sends.len() != 0) {
-            Err(ethabi::Error::from("wrong number of receipts or sends"))
-        } else if receipts[0].succeeded() {
-            Ok(())
-        } else {
-            Err(ethabi::Error::from("reverted"))
-        }
-    }
-
-    pub fn call(
-        &self,
-        machine: &mut Machine,
-        caller_addr: Uint256,
-        callee_addr: Uint256,
-        calldata: Vec<u8>,
-        callvalue: Uint256,
-    ) -> Result<Vec<u8>, ethabi::Error> {
-        machine.runtime_env.insert_eth_deposit_message(
-            Uint256::zero(),
-            caller_addr.clone(),
-            callvalue.clone(),
-        );
-        let _tx_id = machine.runtime_env.insert_tx_message(
-            caller_addr,
-            Uint256::from_usize(1_000_000_000),
-            Uint256::zero(),
-            callee_addr,
-            callvalue,
-            &calldata,
-            false,
-        );
-        let num_logs_before = machine.runtime_env.get_all_receipt_logs().len();
-        let num_sends_before = machine.runtime_env.get_all_sends().len();
-        let _arbgas_used = if self.debug {
-            machine.debug(None)
-        } else {
-            machine.run(None)
-        };
-        let logs = machine.runtime_env.get_all_receipt_logs();
-        let sends = machine.runtime_env.get_all_sends();
-
-        if (logs.len() != num_logs_before + 2) || (sends.len() != num_sends_before) {
-            return Err(ethabi::Error::from("wrong number of receipts or sends"));
-        }
-        if !logs[num_logs_before + 1].succeeded() {
-            println!(
-                "arbosTest.run revert code {}",
-                logs[num_logs_before + 1].get_return_code()
-            );
-            return Err(ethabi::Error::from("reverted"));
-        }
-
-        Ok(logs[num_logs_before + 1].get_return_data())
-    }
-
-    pub fn get_account_info(
-        &self,
-        machine: &mut Machine,
-        addr: Uint256,
-    ) -> Result<(Uint256, Uint256, Vec<u8>), ethabi::Error> {
-        let (receipts, sends) = self.contract_abi.call_function(
-            Uint256::zero(), // send from address zero
-            "getAccountInfo",
-            &[ethabi::Token::Address(addr.to_h160())],
-            machine,
-            Uint256::zero(),
-            self.debug,
-        )?;
-
-        if (receipts.len() != 1) || (sends.len() != 0) {
-            Err(ethabi::Error::from("wrong number of receipts or sends"))
-        } else if receipts[0].succeeded() {
-            let return_data = receipts[0].get_return_data();
-            Ok((
-                Uint256::from_bytes(&return_data[0..32]),
-                Uint256::from_bytes(&return_data[32..64]),
-                return_data[64..].to_vec(),
-            ))
-        } else {
-            println!(
-                "arbosTest.run revert code {}",
-                receipts[0].get_return_code()
-            );
-            Err(ethabi::Error::from("reverted"))
-        }
-    }
-
-    pub fn _get_marshalled_storage(
-        &self,
-        machine: &mut Machine,
-        addr: Uint256,
-    ) -> Result<Vec<u8>, ethabi::Error> {
-        let (receipts, sends) = self.contract_abi.call_function(
-            Uint256::zero(), // send from address zero
-            "getMarshalledStorage",
-            &[ethabi::Token::Address(addr.to_h160())],
-            machine,
-            Uint256::zero(),
-            self.debug,
-        )?;
-
-=======
->>>>>>> 0af21f22
         if (receipts.len() != 1) || (sends.len() != 0) {
             Err(ethabi::Error::from("wrong number of receipts or sends"))
         } else if receipts[0].succeeded() {
