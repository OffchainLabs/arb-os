--- conflicted
+++ resolved
@@ -2131,12 +2131,7 @@
 }
 
 fn _test_arb_stats() -> Result<(), ethabi::Error> {
-<<<<<<< HEAD
     let mut machine = load_from_file(Path::new("arb_os/arbos.mexe"));
-=======
-    let rt_env = RuntimeEnvironment::new(Uint256::from_usize(1111), None);
-    let mut machine = load_from_file(Path::new("arb_os/arbos.mexe"), rt_env);
->>>>>>> 9beb275d
     machine.start_at_zero();
 
     let arbstats = _ArbStatistics::_new(false);
