--- conflicted
+++ resolved
@@ -1034,186 +1034,201 @@
     }
 }
 
-pub struct ArbosTest {
+pub struct _ArbOwner<'a> {
     pub contract_abi: AbiForContract,
+    wallet: &'a Wallet,
+    my_address: Uint256,
     debug: bool,
 }
 
-impl ArbosTest {
-    pub fn new(debug: bool) -> Self {
+impl<'a> _ArbOwner<'a> {
+    pub fn _new(wallet: &'a Wallet, debug: bool) -> Self {
         let mut contract_abi =
-            AbiForContract::new_from_file(&builtin_contract_path("ArbosTest")).unwrap();
-        contract_abi.bind_interface_to_address(Uint256::from_u64(105));
-        ArbosTest {
+            AbiForContract::new_from_file(&builtin_contract_path("ArbOwner")).unwrap();
+        contract_abi.bind_interface_to_address(Uint256::from_u64(107));
+        _ArbOwner {
             contract_abi,
+            wallet,
+            my_address: Uint256::from_bytes(wallet.address().as_bytes()),
             debug,
         }
     }
 
-    pub fn _install_account_and_call(
-        &self,
-        machine: &mut Machine,
-        addr: Uint256,
-        balance: Uint256,
-        nonce: Uint256,
-        code: Vec<u8>,
-        storage: Vec<u8>,
-        calldata: Vec<u8>,
-    ) -> Result<Vec<u8>, ethabi::Error> {
-        self.install_account(
-            machine,
-            addr.clone(),
-            balance.clone(),
-            nonce.clone(),
-            Some(code),
-            Some(storage),
-        )?;
-        let _ = machine.runtime_env.get_and_incr_seq_num(&Uint256::zero());
-        let _ = machine.runtime_env.get_and_incr_seq_num(&Uint256::zero());
-        self.call(machine, Uint256::zero(), addr.clone(), calldata, balance)?;
-        self._get_marshalled_storage(machine, addr)
-    }
-
-    pub fn install_account(
-        &self,
-        machine: &mut Machine,
-        addr: Uint256,
-        balance: Uint256,
-        nonce: Uint256,
-        code: Option<Vec<u8>>,
-        storage: Option<Vec<u8>>,
+    pub fn _give_ownership(
+        &self,
+        machine: &mut Machine,
+        new_owner: Uint256,
+        old_owner: Option<Uint256>,
     ) -> Result<(), ethabi::Error> {
-        let (receipts, sends) = self.contract_abi.call_function(
-            Uint256::zero(), // send from address zero
-            "installAccount",
+        let (receipts, _sends) = self.contract_abi.call_function(
+            old_owner.unwrap_or(self.my_address.clone()),
+            "giveOwnership",
+            &[ethabi::Token::Address(new_owner.to_h160())],
+            machine,
+            Uint256::zero(),
+            self.debug,
+        )?;
+
+        if receipts.len() != 1 {
+            return Err(ethabi::Error::from("wrong number of receipts"));
+        }
+
+        if receipts[0].succeeded() {
+            Ok(())
+        } else {
+            Err(ethabi::Error::from(format!(
+                "tx failed: {}",
+                receipts[0]._get_return_code_text()
+            )))
+        }
+    }
+
+    pub fn _add_to_reserve_funds(
+        &self,
+        machine: &mut Machine,
+        amount: Uint256,
+    ) -> Result<(), ethabi::Error> {
+        let (receipts, _sends) = self.contract_abi.call_function(
+            self.my_address.clone(),
+            "addToReserveFunds",
+            &[],
+            machine,
+            amount,
+            self.debug,
+        )?;
+
+        if receipts.len() != 1 {
+            return Err(ethabi::Error::from("wrong number of receipts"));
+        }
+
+        if receipts[0].succeeded() {
+            Ok(())
+        } else {
+            Err(ethabi::Error::from("reverted"))
+        }
+    }
+
+    pub fn _set_fees_enabled(
+        &self,
+        machine: &mut Machine,
+        enabled: bool,
+        force_owner: bool, // force the message to come from address zero, which is an owner
+    ) -> Result<(), ethabi::Error> {
+        let (receipts, _sends) = self.contract_abi.call_function(
+            if force_owner {
+                Uint256::zero()
+            } else {
+                self.my_address.clone()
+            },
+            "setFeesEnabled",
+            &[ethabi::Token::Bool(enabled)],
+            machine,
+            Uint256::zero(),
+            self.debug,
+        )?;
+
+        if receipts.len() != 1 {
+            return Err(ethabi::Error::from("wrong number of receipts"));
+        }
+
+        if receipts[0].succeeded() {
+            Ok(())
+        } else {
+            Err(ethabi::Error::from(format!(
+                "tx failed: {}",
+                receipts[0]._get_return_code_text()
+            )))
+        }
+    }
+
+    pub fn _get_fee_recipients(
+        &self,
+        machine: &mut Machine,
+    ) -> Result<(Uint256, Uint256), ethabi::Error> {
+        let (receipts, _sends) = self.contract_abi.call_function(
+            self.my_address.clone(),
+            "getFeeRecipient",
+            &[],
+            machine,
+            Uint256::zero(),
+            self.debug,
+        )?;
+
+        if receipts.len() != 1 {
+            return Err(ethabi::Error::from("wrong number of receipts"));
+        }
+
+        if !receipts[0].succeeded() {
+            return Err(ethabi::Error::from("reverted"));
+        }
+
+        let return_vals = ethabi::decode(
+            &[ethabi::ParamType::Address, ethabi::ParamType::Address],
+            &receipts[0].get_return_data(),
+        )?;
+
+        match (&return_vals[0], &return_vals[1]) {
+            (ethabi::Token::Address(addr1), ethabi::Token::Address(addr2)) => Ok((
+                Uint256::from_bytes(addr1.as_bytes()),
+                Uint256::from_bytes(addr2.as_bytes()),
+            )),
+            _ => panic!(),
+        }
+    }
+
+    pub fn _set_fee_recipients(
+        &self,
+        machine: &mut Machine,
+        recipient1: Uint256,
+        recipient2: Uint256,
+    ) -> Result<(), ethabi::Error> {
+        let (receipts, _sends) = self.contract_abi.call_function(
+            self.my_address.clone(),
+            "setFeeRecipient",
             &[
-                ethabi::Token::Address(addr.to_h160()),
-                ethabi::Token::Bool((code == None) && (storage == None)),
-                ethabi::Token::Uint(balance.to_u256()),
-                ethabi::Token::Uint(nonce.to_u256()),
-                ethabi::Token::Bytes(code.unwrap_or(vec![])),
-                ethabi::Token::Bytes(storage.unwrap_or(vec![])),
+                ethabi::Token::Address(recipient1.to_h160()),
+                ethabi::Token::Address(recipient2.to_h160()),
             ],
             machine,
             Uint256::zero(),
             self.debug,
         )?;
 
-        if (receipts.len() != 1) || (sends.len() != 0) {
-            Err(ethabi::Error::from("wrong number of receipts or sends"))
-        } else if receipts[0].succeeded() {
+        if receipts.len() != 1 {
+            return Err(ethabi::Error::from("wrong number of receipts"));
+        }
+
+        if receipts[0].succeeded() {
             Ok(())
         } else {
             Err(ethabi::Error::from("reverted"))
         }
     }
 
-    pub fn call(
-        &self,
-        machine: &mut Machine,
-        caller_addr: Uint256,
-        callee_addr: Uint256,
-        calldata: Vec<u8>,
-        callvalue: Uint256,
-    ) -> Result<Vec<u8>, ethabi::Error> {
-        machine.runtime_env.insert_eth_deposit_message(
-            Uint256::zero(),
-            caller_addr.clone(),
-            callvalue.clone(),
-        );
-        let _tx_id = machine.runtime_env.insert_tx_message(
-            caller_addr,
-            Uint256::from_usize(1_000_000_000),
-            Uint256::zero(),
-            callee_addr,
-            callvalue,
-            &calldata,
-            false,
-        );
-        let num_logs_before = machine.runtime_env.get_all_receipt_logs().len();
-        let num_sends_before = machine.runtime_env.get_all_sends().len();
-        let _arbgas_used = if self.debug {
-            machine.debug(None)
-        } else {
-            machine.run(None)
-        };
-        let logs = machine.runtime_env.get_all_receipt_logs();
-        let sends = machine.runtime_env.get_all_sends();
-
-        if (logs.len() != num_logs_before + 2) || (sends.len() != num_sends_before) {
-            return Err(ethabi::Error::from("wrong number of receipts or sends"));
-        }
-        if !logs[num_logs_before+1].succeeded() {
-            println!(
-                "arbosTest.run revert code {}",
-                logs[num_logs_before+1].get_return_code()
-            );
-            return Err(ethabi::Error::from("reverted"));
-        }
-
-        Ok(logs[num_logs_before+1].get_return_data())
-    }
-
-    pub fn get_account_info(
-        &self,
-        machine: &mut Machine,
-        addr: Uint256,
-    ) -> Result<(Uint256, Uint256, Vec<u8>), ethabi::Error> {
-        let (receipts, sends) = self.contract_abi.call_function(
-            Uint256::zero(), // send from address zero
-            "getAccountInfo",
-            &[ethabi::Token::Address(addr.to_h160())],
-            machine,
-            Uint256::zero(),
-            self.debug,
-        )?;
-
-        if (receipts.len() != 1) || (sends.len() != 0) {
-            Err(ethabi::Error::from("wrong number of receipts or sends"))
-        } else if receipts[0].succeeded() {
-            let return_data = receipts[0].get_return_data();
-            Ok((
-                Uint256::from_bytes(&return_data[0..32]),
-                Uint256::from_bytes(&return_data[32..64]),
-                return_data[64..].to_vec(),
-            ))
-        } else {
-            println!(
-                "arbosTest.run revert code {}",
-                receipts[0].get_return_code()
-            );
-            Err(ethabi::Error::from("reverted"))
-        }
-    }
-
-    pub fn _get_marshalled_storage(
-        &self,
-        machine: &mut Machine,
-        addr: Uint256,
-    ) -> Result<Vec<u8>, ethabi::Error> {
-        let (receipts, sends) = self.contract_abi.call_function(
-            Uint256::zero(), // send from address zero
-            "getMarshalledStorage",
-            &[ethabi::Token::Address(addr.to_h160())],
-            machine,
-            Uint256::zero(),
-            self.debug,
-        )?;
-
-        if (receipts.len() != 1) || (sends.len() != 0) {
-            Err(ethabi::Error::from("wrong number of receipts or sends"))
-        } else if receipts[0].succeeded() {
-            return Ok(receipts[0].get_return_data());
-        } else {
-            println!(
-                "arbosTest.run revert code {}",
-                receipts[0].get_return_code()
-            );
-            Err(ethabi::Error::from("reverted"))
-        }
-    }
-<<<<<<< HEAD
-=======
+    pub fn _set_seconds_per_send(
+        &self,
+        machine: &mut Machine,
+        seconds_per_send: Uint256,
+    ) -> Result<(), ethabi::Error> {
+        let (receipts, _sends) = self.contract_abi.call_function(
+            self.my_address.clone(),
+            "setSecondsPerSend",
+            &[ethabi::Token::Uint(seconds_per_send.to_u256())],
+            machine,
+            Uint256::zero(),
+            self.debug,
+        )?;
+
+        if receipts.len() != 1 {
+            return Err(ethabi::Error::from("wrong number of receipts"));
+        }
+
+        if receipts[0].succeeded() {
+            Ok(())
+        } else {
+            Err(ethabi::Error::from("reverted"))
+        }
+    }
 
     pub fn _set_gas_accounting_params(
         &self,
@@ -2163,7 +2178,6 @@
     assert_eq!(txs, Uint256::from_u64(0));
     assert_eq!(contracts, Uint256::from_u64(19));
     Ok(())
->>>>>>> 94e18fbd
 }
 
 struct FunctionTableItem {
