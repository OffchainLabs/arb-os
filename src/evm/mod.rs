--- conflicted
+++ resolved
@@ -292,8 +292,6 @@
     Ok(())
 }
 
-<<<<<<< HEAD
-=======
 pub fn _evm_test_arbowner(log_to: Option<&Path>, debug: bool) -> Result<(), ethabi::Error> {
     let mut machine = load_from_file(Path::new("arb_os/arbos.mexe"));
     machine.start_at_zero();
@@ -555,7 +553,6 @@
     Ok(())
 }
 
->>>>>>> 94e18fbd
 pub fn evm_test_function_table_access(
     log_to: Option<&Path>,
     debug: bool,
