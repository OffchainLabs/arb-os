--- conflicted
+++ resolved
@@ -2445,16 +2445,7 @@
         false,
         false,
     );
-<<<<<<< HEAD
-    evm_deploy_buddy_contract(
-        Some(Path::new("testlogs/deploy_buddy_contract.aoslog")),
-        false,
-    );
-    println!("Arbsys");
-=======
->>>>>>> 56e0d845
     evm_test_arbsys(Some(Path::new("testlogs/evm_test_arbsys.aoslog")), false);
-    println!("Arbsys ok");
     evm_eval_sha256(Some(Path::new("testlogs/evm_eval_sha256.aoslog")), false);
     evm_payment_to_empty_address(
         Some(Path::new("testlogs/payment_to_empty_address.aoslog")),
