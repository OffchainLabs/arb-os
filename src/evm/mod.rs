/*
 * Copyright 2020, Offchain Labs, Inc. All rights reserved.
 */

<<<<<<< HEAD
=======
use crate::compile::miniconstants::init_constant_table;
>>>>>>> ae0add33
use crate::evm::abi::FunctionTable;
use crate::evm::abi::{ArbAddressTable, ArbBLS, ArbFunctionTable, ArbSys, ArbosTest, _ArbOwner};
use crate::mavm::Value;
use crate::run::{bytestack_from_bytes, load_from_file, RuntimeEnvironment};
use crate::uint256::Uint256;
use abi::{builtin_contract_path, AbiForContract};
use ethers_signers::Signer;
use std::path::Path;

pub mod abi;
pub mod benchmarks;
pub mod bls;
pub mod evmtest;

#[derive(Clone)]
pub struct CallInfo<'a> {
    function_name: &'a str,
    args: &'a [ethabi::Token],
    payment: Uint256,
    mutating: bool,
}

pub fn _fib_contract_path(contract_name: &str) -> String {
    format!("contracts/fibonacci/build/contracts/{}.json", contract_name)
}

pub fn evm_xcontract_call_with_constructors(
    log_to: Option<&Path>,
    debug: bool,
    _profile: bool,
) -> Result<bool, ethabi::Error> {
    use std::convert::TryFrom;
    let rt_env = RuntimeEnvironment::new(Uint256::from_usize(1111), None);
    let mut machine = load_from_file(Path::new("arb_os/arbos.mexe"), rt_env);
    machine.start_at_zero();

    let my_addr = Uint256::from_usize(1025);
    machine.runtime_env.insert_eth_deposit_message(
        my_addr.clone(),
        my_addr.clone(),
        Uint256::from_usize(100000),
    );
    let _gas_used = if debug {
        machine.debug(None)
    } else {
        machine.run(None)
    }; // handle this eth deposit message

<<<<<<< HEAD
    let mut fib_contract = AbiForContract::new_from_file(&fib_contract_path("Fibonacci"))?;
    if fib_contract.deploy(&[], &mut machine, Uint256::zero(), None, debug) == None {
        panic!("failed to deploy Fibonacci contract");
    }

    let mut pc_contract = AbiForContract::new_from_file(&fib_contract_path("PaymentChannel"))?;
=======

    let mut fib_contract = AbiForContract::new_from_file(&_fib_contract_path("Fibonacci"))?;
    if fib_contract.deploy(&[], &mut machine, Uint256::zero(), None, None, debug).is_err() {
        panic!("failed to deploy Fibonacci contract");
    }

    let mut pc_contract = AbiForContract::new_from_file(&_fib_contract_path("PaymentChannel"))?;
>>>>>>> ae0add33
    if pc_contract.deploy(
        &[ethabi::Token::Address(ethereum_types::H160::from_slice(
            &fib_contract.address.to_bytes_be()[12..],
        ))],
        &mut machine,
        Uint256::zero(),
        None,
        None,
        debug,
    ).is_err() {
        panic!("failed to deploy PaymentChannel contract");
    }

    let (logs, sends) = pc_contract.call_function(
        my_addr.clone(),
        "deposit",
        &[],
        &mut machine,
        Uint256::from_usize(10000),
        debug,
    )?;
    assert_eq!(logs.len(), 1);
    assert_eq!(sends.len(), 0);
    assert!(logs[0].succeeded());

    let (logs, sends) = pc_contract.call_function(
        my_addr,
        "transferFib",
        vec![
            ethabi::Token::Address(ethabi::Address::from_low_u64_be(1025)),
            ethabi::Token::Uint(ethabi::Uint::try_from(1).unwrap()),
        ]
        .as_ref(),
        &mut machine,
        Uint256::zero(),
        debug,
    )?;
    assert_eq!(logs.len(), 1);
    assert_eq!(sends.len(), 0);
    assert!(logs[0].succeeded());

    if let Some(path) = log_to {
        machine.runtime_env.recorder.to_file(path).unwrap();
    }

    Ok(true)
}

pub fn _evm_run_with_gas_charging(
    log_to: Option<&Path>,
    charging_policy: Option<(Uint256, Uint256, Uint256)>,
    debug: bool,
    _profile: bool,
) -> Result<bool, ethabi::Error> {
    // returns Ok(true) if success, Ok(false) if insufficient gas money, Err otherwise
    use std::convert::TryFrom;
    let rt_env = RuntimeEnvironment::new(Uint256::from_usize(1111), charging_policy);
    let mut machine = load_from_file(Path::new("arb_os/arbos.mexe"), rt_env);
    machine.start_at_zero();

    let my_addr = Uint256::from_usize(1025);
<<<<<<< HEAD

    let mut fib_contract = AbiForContract::new_from_file(&fib_contract_path("Fibonacci"))?;
    if fib_contract.deploy(&[], &mut machine, Uint256::zero(), None, debug) == None {
        panic!("failed to deploy Fibonacci contract");
    }

    let mut pc_contract = AbiForContract::new_from_file(&fib_contract_path("PaymentChannel"))?;
    if pc_contract.deploy(
=======
    machine.runtime_env.insert_eth_deposit_message(
        my_addr.clone(),
        my_addr.clone(),
        Uint256::_from_eth(1),
    );
    let _gas_used = if debug {
        machine.debug(None)
    } else {
        machine.run(None)
    }; // handle these eth deposit messages

    let mut fib_contract = AbiForContract::new_from_file(&_fib_contract_path("Fibonacci"))?;
    if let Err(receipt ) = fib_contract.deploy(&[], &mut machine, Uint256::zero(), None, None, debug) {
        if receipt.unwrap().get_return_code() == Uint256::from_u64(3) {
            return Ok(false);
        } else {
            panic!("unexpected failure deploying Fibonacci contract");
        }
    }

    let mut pc_contract = AbiForContract::new_from_file(&_fib_contract_path("PaymentChannel"))?;
    if let Err(receipt) = pc_contract.deploy(
>>>>>>> ae0add33
        &[ethabi::Token::Address(ethereum_types::H160::from_slice(
            &fib_contract.address.to_bytes_be()[12..],
        ))],
        &mut machine,
        Uint256::zero(),
        None,
        None,
        debug,
    ) {
        if receipt.unwrap().get_return_code() == Uint256::from_u64(3) {
            return Ok(false);
        } else {
            panic!("unexpected failure deploying PaymentChannel contract");
        }
    }

    let (logs, sends) = pc_contract.call_function(
        my_addr.clone(),
        "deposit",
        &[],
        &mut machine,
        Uint256::from_usize(10000),
        debug,
    )?;
    assert_eq!(logs.len(), 1);
    assert_eq!(sends.len(), 0);

    if !logs[0].succeeded() {
        if logs[0].get_return_code() == Uint256::from_u64(3) {
            return Ok(false);
        } else {
            panic!();
        }
    }

    let (logs, sends) = pc_contract.call_function(
        my_addr,
        "transferFib",
        &[
            ethabi::Token::Address(ethabi::Address::from_low_u64_be(1025)),
            ethabi::Token::Uint(ethabi::Uint::try_from(1).unwrap()),
        ],
        &mut machine,
        Uint256::zero(),
        debug,
    )?;
    assert_eq!(logs.len(), 1);
    assert_eq!(sends.len(), 0);

    if !logs[0].succeeded() {
        if logs[0].get_return_code() == Uint256::from_u64(3) {
            return Ok(false);
        } else {
            panic!();
        }
    }

    if let Some(path) = log_to {
        machine.runtime_env.recorder.to_file(path).unwrap();
    }

    Ok(true)
}

pub fn _evm_tx_with_deposit(
    log_to: Option<&Path>,
    debug: bool,
    _profile: bool,
) -> Result<bool, ethabi::Error> {
    use std::convert::TryFrom;
    let rt_env = RuntimeEnvironment::new(Uint256::from_usize(1111), None);
    let mut machine = load_from_file(Path::new("arb_os/arbos.mexe"), rt_env);
    machine.start_at_zero();

    let my_addr = Uint256::from_usize(1025);

    let mut fib_contract =
        AbiForContract::new_from_file("contracts/fibonacci/build/contracts/Fibonacci.json")?;
    if fib_contract
        .deploy(&[], &mut machine, Uint256::zero(), None, None, debug)
        .is_err()
    {
        panic!("failed to deploy Fibonacci contract");
    }

    let mut pc_contract =
        AbiForContract::new_from_file("contracts/fibonacci/build/contracts/PaymentChannel.json")?;

    if pc_contract
        .deploy(
            &[ethabi::Token::Address(ethereum_types::H160::from_slice(
                &fib_contract.address.to_bytes_be()[12..],
            ))],
            &mut machine,
            Uint256::zero(),
            None,
            None,
            debug,
        )
        .is_err()
    {
        panic!("failed to deploy PaymentChannel contract");
    }

    let (logs, sends) = pc_contract._call_function_with_deposit(
        my_addr.clone(),
        "deposit",
        &[],
        &mut machine,
        Uint256::from_usize(10000),
        debug,
    )?;
    assert_eq!(logs.len(), 1);
    assert_eq!(sends.len(), 0);

    assert!(logs[0].succeeded());

    let (logs, sends) = pc_contract.call_function(
        my_addr,
        "transferFib",
        vec![
            ethabi::Token::Address(ethabi::Address::from_low_u64_be(1025)),
            ethabi::Token::Uint(ethabi::Uint::try_from(1).unwrap()),
        ]
        .as_ref(),
        &mut machine,
        Uint256::zero(),
        debug,
    )?;
    assert_eq!(logs.len(), 1);
    assert_eq!(sends.len(), 0);

    assert!(logs[0].succeeded());

    if let Some(path) = log_to {
        machine.runtime_env.recorder.to_file(path).unwrap();
    }

    Ok(true)
}

#[cfg(test)]
pub fn evm_deploy_using_non_eip159_signature(
    log_to: Option<&Path>,
    debug: bool,
) -> Result<bool, ethabi::Error> {
    let rt_env = RuntimeEnvironment::new(Uint256::from_usize(1111), None);
    let mut machine = load_from_file(Path::new("arb_os/arbos.mexe"), rt_env);
    machine.start_at_zero();

    let num_wei = 21700000000140000u64;

    let my_addr = Uint256::from_usize(1025);
    machine.runtime_env.insert_eth_deposit_message(
        my_addr.clone(),
        Uint256::from_string_hex("9c5a87452d4FAC0cbd53BDCA580b20A45526B3AB").unwrap(),
        Uint256::from_u64(num_wei),
    );
    let _gas_used = if debug {
        machine.debug(None)
    } else {
        machine.run(None)
    }; // handle this eth deposit message

    // submit a "universal deployer" tx referenced by Discord user Agust1211
    //     see https://gist.github.com/Agusx1211/de05dabf918d448d315aa018e2572031
    machine.runtime_env.insert_l2_message(
        my_addr,
        &hex::decode("04f9010880852416b84e01830222e08080b8b66080604052348015600f57600080fd5b50609980601d6000396000f3fe60a06020601f369081018290049091028201604052608081815260009260609284918190838280828437600092018290525084519495509392505060208401905034f5604080516001600160a01b0383168152905191935081900360200190a0505000fea26469706673582212205a310755225e3c740b2f013fb6343f4c205e7141fcdf15947f5f0e0e818727fb64736f6c634300060a00331ca01820182018201820182018201820182018201820182018201820182018201820a01820182018201820182018201820182018201820182018201820182018201820").expect("Hex decoding failed"),
        false,
    );
    let _gas_used = if debug {
        machine.debug(None)
    } else {
        machine.run(None)
    }; // handle this deploy message

    let logs = machine.runtime_env.get_all_receipt_logs();
    assert_eq!(logs.len(), 1);
    assert!(logs[0].succeeded());

    if let Some(path) = log_to {
        machine.runtime_env.recorder.to_file(path).unwrap();
    }

    Ok(true)
}

pub fn evm_test_arbsys_direct(log_to: Option<&Path>, debug: bool) -> Result<(), ethabi::Error> {
    let rt_env = RuntimeEnvironment::new(Uint256::from_usize(1111), None);
    let mut machine = load_from_file(Path::new("arb_os/arbos.mexe"), rt_env);
    machine.start_at_zero();

    let wallet = machine.runtime_env.new_wallet();
    let my_addr = Uint256::from_bytes(wallet.address().as_bytes());

    let arbsys = ArbSys::new(&wallet, debug);
    let arb_address_table = ArbAddressTable::new(&wallet, debug);
    let arb_bls = ArbBLS::new(&wallet, debug);

    let version = arbsys._arbos_version(&mut machine)?;
    assert_eq!(version, Uint256::zero());

    let tx_count = arbsys.get_transaction_count(&mut machine, my_addr.clone())?;
    assert_eq!(tx_count, Uint256::from_u64(2));

    let addr_table_index = arb_address_table.register(&mut machine, my_addr.clone())?;
    let lookup_result = arb_address_table.lookup(&mut machine, my_addr.clone())?;
    assert_eq!(addr_table_index, lookup_result);

    let recovered_addr = arb_address_table.lookup_index(&mut machine, lookup_result)?;
    assert_eq!(recovered_addr, my_addr);

    let my_addr_compressed = arb_address_table.compress(&mut machine, my_addr.clone())?;
    let (my_addr_decompressed, offset) =
        arb_address_table.decompress(&mut machine, &my_addr_compressed, Uint256::zero())?;
    assert_eq!(my_addr.clone(), my_addr_decompressed);
    assert_eq!(offset, Uint256::from_usize(my_addr_compressed.len()));

    assert_eq!(Uint256::from_u64(2), arb_address_table.size(&mut machine)?);

    let an_addr = Uint256::from_u64(581351734971918347);
    let an_addr_compressed = arb_address_table.compress(&mut machine, an_addr.clone())?;
    let (an_addr_decompressed, offset) =
        arb_address_table.decompress(&mut machine, &an_addr_compressed, Uint256::zero())?;
    assert_eq!(an_addr.clone(), an_addr_decompressed);
    assert_eq!(offset, Uint256::from_usize(an_addr_compressed.len()));

    let x0 = Uint256::from_u64(17);
    let x1 = Uint256::from_u64(35);
    let y0 = Uint256::from_u64(71);
    let y1 = Uint256::from_u64(143);
    println!("registering BLS key");
    arb_bls.register(&mut machine, x0.clone(), x1.clone(), y0.clone(), y1.clone())?;
    println!("reading BLS key");
    let (ox0, ox1, oy0, oy1) = arb_bls.get_public_key(&mut machine, my_addr.clone())?;
    assert_eq!(x0, ox0);
    assert_eq!(x1, ox1);
    assert_eq!(y0, oy0);
    assert_eq!(y1, oy1);

    if let Some(path) = log_to {
        machine.runtime_env.recorder.to_file(path).unwrap();
    }

    Ok(())
}

pub fn _evm_test_arbowner(log_to: Option<&Path>, debug: bool) -> Result<(), ethabi::Error> {
    let rt_env = RuntimeEnvironment::new(Uint256::from_usize(1111), None);
    let mut machine = load_from_file(Path::new("arb_os/arbos.mexe"), rt_env);
    machine.start_at_zero();

    let wallet = machine.runtime_env.new_wallet();
    let my_addr = Uint256::from_bytes(wallet.address().as_bytes());

    let arbowner = _ArbOwner::_new(&wallet, debug);

    arbowner._give_ownership(&mut machine, my_addr, Some(Uint256::zero()))?;

    arbowner._start_arbos_upgrade(&mut machine)?;

    let mcode = vec![0x90u8, 1u8, 0u8, 42u8]; // debugprint(42)
    arbowner._continue_arbos_upgrade(&mut machine, mcode)?;

    arbowner._finish_arbos_upgrade(&mut machine)?;

    arbowner._change_sequencer(
        &mut machine,
        Uint256::from_u64(18498),
        Uint256::from_u64(12),
        Uint256::from_u64(12 * 14),
    )?;

    if let Some(path) = log_to {
        machine.runtime_env.recorder.to_file(path).unwrap();
    }

    Ok(())
}

pub fn _evm_test_rate_control(log_to: Option<&Path>, debug: bool) -> Result<(), ethabi::Error> {
    let rt_env = RuntimeEnvironment::new(Uint256::from_usize(1111), None);
    let mut machine = load_from_file(Path::new("arb_os/arbos.mexe"), rt_env);
    machine.start_at_zero();

    let wallet = machine.runtime_env.new_wallet();
    let my_addr = Uint256::from_bytes(wallet.address().as_bytes());
    let arbowner = _ArbOwner::_new(&wallet, debug);

    arbowner._give_ownership(&mut machine, my_addr, Some(Uint256::zero()))?;

    let const_table = init_constant_table();

    let (num1, denom1, num2, denom2) = arbowner._get_fee_rates(&mut machine)?;
    assert_eq!(&num1, const_table.get("NetFee_defaultRate1Num").unwrap());
    assert_eq!(
        &denom1,
        const_table.get("NetFee_defaultRate1Denom").unwrap()
    );
    assert_eq!(&num2, const_table.get("NetFee_defaultRate2Num").unwrap());
    assert_eq!(
        &denom2,
        const_table.get("NetFee_defaultRate2Denom").unwrap()
    );

    let (max_num1, max_denom1, max_num2, max_denom2) = arbowner._get_fee_maxes(&mut machine)?;
    assert_eq!(&max_num1, const_table.get("NetFee_maxRate1Num").unwrap());
    assert_eq!(
        &max_denom1,
        const_table.get("NetFee_maxRate1Denom").unwrap()
    );
    assert_eq!(&max_num2, const_table.get("NetFee_maxRate2Num").unwrap());
    assert_eq!(
        &max_denom2,
        const_table.get("NetFee_maxRate2Denom").unwrap()
    );

    assert!(arbowner
        ._set_fee_rates(
            &mut machine,
            max_num1.add(&Uint256::one()),
            max_denom1.clone(),
            max_num2.clone(),
            max_denom2.clone(),
        )
        .is_err());

    arbowner._set_fee_rates(
        &mut machine,
        max_num1.clone(),
        max_denom1.add(&Uint256::one()),
        max_num2.clone(),
        max_denom2.clone(),
    )?;

    arbowner._set_fee_maxes(
        &mut machine,
        max_num1.clone(),
        max_denom1.add(&Uint256::from_u64(13)),
        max_num2.clone(),
        max_denom2.clone(),
    )?;

    let (num1, denom1, num2, denom2) = arbowner._get_fee_rates(&mut machine)?;
    assert_eq!(num1, max_num1);
    assert_eq!(denom1, max_denom1.add(&Uint256::from_u64(13)));
    assert_eq!(num2, max_num2);
    assert_eq!(denom2, max_denom2);

    let recipient = arbowner._get_fee_recipient(&mut machine)?;
    assert_eq!(&recipient, const_table.get("NetFee_defaultRecipient").unwrap());
    let new_recipient = recipient.add(&Uint256::one());
    arbowner._set_fee_recipient(&mut machine, new_recipient.clone())?;
    let updated_recipient = arbowner._get_fee_recipient(&mut machine)?;
    assert_eq!(new_recipient, updated_recipient);

    if let Some(path) = log_to {
        machine.runtime_env.recorder.to_file(path).unwrap();
    }

    Ok(())
}

pub fn evm_test_function_table_access(
    log_to: Option<&Path>,
    debug: bool,
) -> Result<(), ethabi::Error> {
    let rt_env = RuntimeEnvironment::new(Uint256::from_usize(1111), None);
    let mut machine = load_from_file(Path::new("arb_os/arbos.mexe"), rt_env);
    machine.start_at_zero();

    let wallet = machine.runtime_env.new_wallet();
    let my_addr = Uint256::from_bytes(wallet.address().as_bytes());

    let arbsys = ArbSys::new(&wallet, debug);
    let arb_function_table = ArbFunctionTable::new(&wallet, debug);

    let gtc_short_sig = arbsys
        .contract_abi
        .short_signature_for_function("getTransactionCount")
        .unwrap();
    let mut func_table = FunctionTable::new();
    arbsys.contract_abi.append_to_compression_func_table(
        &mut func_table,
        "getTransactionCount",
        false,
        Uint256::from_u64(10000000),
    )?;
    arb_function_table.upload(&mut machine, &func_table)?;

    println!("Checking size");
    assert_eq!(
        arb_function_table.size(&mut machine, my_addr.clone())?,
        Uint256::one()
    );

    println!("Getting item");
    let (func_code, is_payable, gas_limit) =
        arb_function_table.get(&mut machine, my_addr, Uint256::zero())?;
    assert_eq!(
        func_code,
        Uint256::from_bytes(&gtc_short_sig).shift_left(256 - 32)
    );
    assert_eq!(is_payable, false);
    assert_eq!(gas_limit, Uint256::from_u64(10000000));

    if let Some(path) = log_to {
        machine.runtime_env.recorder.to_file(path).unwrap();
    }

    Ok(())
}

pub fn _basic_evm_add_test(log_to: Option<&Path>, debug: bool) -> Result<(), ethabi::Error> {
    let rt_env = RuntimeEnvironment::new(Uint256::from_usize(1111), None);
    let mut machine = load_from_file(Path::new("arb_os/arbos.mexe"), rt_env);
    machine.start_at_zero();

    let arbos_test = ArbosTest::new(debug);

    let code = hex::decode("7fffffffffffffffffffffffffffffffffffffffffffffffffffffffffffffffff7fffffffffffffffffffffffffffffffffffffffffffffffffffffffffffffffff0160005500").unwrap();
    let result = arbos_test._install_account_and_call(
        &mut machine,
        Uint256::from_u64(89629813089426890),
        Uint256::zero(),
        Uint256::one(),
        code,
        vec![],
        vec![],
    )?;
    let mut right_answer = vec![0u8; 32];
    right_answer.extend(vec![255u8; 31]);
    right_answer.extend(vec![254u8]);
    assert_eq!(result, right_answer);

    if let Some(path) = log_to {
        machine.runtime_env.recorder.to_file(path).unwrap();
    }

    Ok(())
}

pub fn evm_test_create(
    log_to: Option<&Path>,
    debug: bool,
    _profile: bool,
) -> Result<bool, ethabi::Error> {
    let rt_env = RuntimeEnvironment::new(Uint256::from_usize(1111), None);
    let mut machine = load_from_file(Path::new("arb_os/arbos.mexe"), rt_env);
    machine.start_at_zero();

    let my_addr = Uint256::from_usize(1025);
    machine.runtime_env.insert_eth_deposit_message(
        my_addr.clone(),
        my_addr.clone(),
        Uint256::from_usize(100000),
    );
    let _gas_used = if debug {
        machine.debug(None)
    } else {
        machine.run(None)
    }; // handle this eth deposit message

    let mut fib_contract = AbiForContract::new_from_file(&_fib_contract_path("Fibonacci"))?;
    if fib_contract.deploy(&[], &mut machine, Uint256::zero(), None, None, debug).is_err() {
        panic!("failed to deploy Fibonacci contract");
    }

    let mut pc_contract = AbiForContract::new_from_file(&_fib_contract_path("PaymentChannel"))?;
    if pc_contract.deploy(
        &[ethabi::Token::Address(ethereum_types::H160::from_slice(
            &fib_contract.address.to_bytes_be()[12..],
        ))],
        &mut machine,
        Uint256::zero(),
        None,
        None,
        debug,
    ).is_err() {
        panic!("failed to deploy PaymentChannel contract");
    }

    let (logs, sends) = pc_contract.call_function(
        my_addr.clone(),
        "testCreate",
        &[],
        &mut machine,
        Uint256::zero(),
        debug,
    )?;
    assert_eq!(logs.len(), 1);
    assert_eq!(sends.len(), 0);
    assert!(logs[0].succeeded());

    if let Some(path) = log_to {
        machine.runtime_env.recorder.to_file(path).unwrap();
    }

    Ok(true)
}

pub fn evm_xcontract_call_using_batch(
    log_to: Option<&Path>,
    debug: bool,
    _profile: bool,
) -> Result<bool, ethabi::Error> {
    use std::convert::TryFrom;
    let rt_env = RuntimeEnvironment::new(Uint256::from_usize(1111), None);

    let wallet = rt_env.new_wallet();
    let my_addr = Uint256::from_bytes(wallet.address().as_bytes());

    let mut machine = load_from_file(Path::new("arb_os/arbos.mexe"), rt_env);
    machine.start_at_zero();

    machine.runtime_env.insert_eth_deposit_message(
        my_addr.clone(),
        my_addr.clone(),
        Uint256::from_usize(100000),
    );
    let _gas_used = if debug {
        machine.debug(None)
    } else {
        machine.run(None)
    }; // handle this eth deposit message

    let mut fib_contract = AbiForContract::new_from_file(&_fib_contract_path("Fibonacci"))?;
    if fib_contract.deploy(&[], &mut machine, Uint256::zero(), None, None, debug).is_err() {
        panic!("failed to deploy Fibonacci contract");
    }

    let mut pc_contract = AbiForContract::new_from_file(&_fib_contract_path("PaymentChannel"))?;
    if pc_contract.deploy(
        &[ethabi::Token::Address(ethereum_types::H160::from_slice(
            &fib_contract.address.to_bytes_be()[12..],
        ))],
        &mut machine,
        Uint256::zero(),
        None,
        None,
        debug,
    ).is_err()
    {
        panic!("failed to deploy PaymentChannel contract");
    }

    let mut batch = machine.runtime_env.new_batch();
    let tx_id_1 = pc_contract.add_function_call_to_batch(
        &mut batch,
        my_addr.clone(),
        "deposit",
        &[],
        &mut machine,
        Uint256::from_usize(10000),
        &wallet,
    )?;
    let tx_id_2 = pc_contract.add_function_call_to_batch(
        &mut batch,
        my_addr.clone(),
        "transferFib",
        vec![
            ethabi::Token::Address(ethereum_types::H160::from_slice(
                &my_addr.to_bytes_minimal(),
            )),
            ethabi::Token::Uint(ethabi::Uint::try_from(1).unwrap()),
        ]
        .as_ref(),
        &mut machine,
        Uint256::zero(),
        &wallet,
    )?;

    machine
        .runtime_env
        .insert_batch_message(Uint256::from_usize(1025), &batch);

    let num_logs_before = machine.runtime_env.get_all_receipt_logs().len();
    let num_sends_before = machine.runtime_env.get_all_sends().len();
    let _arbgas_used = if debug {
        machine.debug(None)
    } else {
        machine.run(None)
    };
    let logs = machine.runtime_env.get_all_receipt_logs();
    let sends = machine.runtime_env.get_all_sends();
    let logs = &logs[num_logs_before..];
    let sends = &sends[num_sends_before..];

    assert_eq!(logs.len(), 2);
    assert_eq!(sends.len(), 0);

    assert!(logs[0].succeeded());
    assert_eq!(logs[0].get_request_id(), tx_id_1);
    let gas_used_so_far_1 = logs[0].get_gas_used_so_far();

    assert!(logs[1].succeeded());
    assert_eq!(logs[1].get_request_id(), tx_id_2);
    assert_eq!(
        gas_used_so_far_1.add(&logs[1].get_gas_used()),
        logs[1].get_gas_used_so_far()
    );

    if let Some(path) = log_to {
        machine.runtime_env.recorder.to_file(path).unwrap();
    }

    Ok(true)
}

pub fn _evm_xcontract_call_using_sequencer_batch(
    log_to: Option<&Path>,
    debug: bool,
    _profile: bool,
) -> Result<bool, ethabi::Error> {
    use std::convert::TryFrom;
    let sequencer_addr = Uint256::from_usize(1337);
    let rt_env = RuntimeEnvironment::_new_options(
        Uint256::from_usize(1111),
        Some((
            sequencer_addr.clone(),
            Uint256::from_u64(20),
            Uint256::from_u64(20 * 30),
        )),
    );

    let wallet = rt_env.new_wallet();
    let my_addr = Uint256::from_bytes(wallet.address().as_bytes());

    let mut machine = load_from_file(Path::new("arb_os/arbos.mexe"), rt_env);
    machine.start_at_zero();

    machine.runtime_env.insert_eth_deposit_message(
        my_addr.clone(),
        my_addr.clone(),
        Uint256::from_usize(100000),
    );
    machine
        .runtime_env
        ._advance_time(Uint256::from_u64(30), None, true);
    let _gas_used = if debug {
        machine.debug(None)
    } else {
        machine.run(None)
    }; // handle this eth deposit message

    let mut fib_contract =
        AbiForContract::new_from_file("contracts/fibonacci/build/contracts/Fibonacci.json")?;
    if fib_contract.deploy(
        &[],
        &mut machine,
        Uint256::zero(),
        Some(Uint256::from_u64(30)),
        None,
        debug,
    ).is_err()
    {
        panic!("failed to deploy Fibonacci contract");
    }

    let mut pc_contract =
        AbiForContract::new_from_file("contracts/fibonacci/build/contracts/PaymentChannel.json")?;
    if pc_contract.deploy(
        &[ethabi::Token::Address(ethereum_types::H160::from_slice(
            &fib_contract.address.to_bytes_be()[12..],
        ))],
        &mut machine,
        Uint256::zero(),
        Some(Uint256::from_u64(30)),
        None,
        debug,
    ).is_err()
    {
        panic!("failed to deploy PaymentChannel contract");
    }

    machine
        .runtime_env
        ._advance_time(Uint256::from_u64(30), None, true);

    let mut batch = machine.runtime_env._new_sequencer_batch(None);
    let tx_id_1 = pc_contract.add_function_call_to_batch(
        &mut batch,
        my_addr.clone(),
        "deposit",
        &[],
        &mut machine,
        Uint256::from_usize(10000),
        &wallet,
    )?;
    let tx_id_2 = pc_contract.add_function_call_to_batch(
        &mut batch,
        my_addr.clone(),
        "transferFib",
        vec![
            ethabi::Token::Address(ethereum_types::H160::from_slice(
                &my_addr.to_bytes_minimal(),
            )),
            ethabi::Token::Uint(ethabi::Uint::try_from(1).unwrap()),
        ]
        .as_ref(),
        &mut machine,
        Uint256::zero(),
        &wallet,
    )?;

    machine
        .runtime_env
        .insert_batch_message(sequencer_addr, &batch);

    let num_logs_before = machine.runtime_env.get_all_receipt_logs().len();
    let num_sends_before = machine.runtime_env.get_all_sends().len();
    let _arbgas_used = if debug {
        machine.debug(None)
    } else {
        machine.run(None)
    };
    let logs = machine.runtime_env.get_all_receipt_logs();
    let sends = machine.runtime_env.get_all_sends();
    let logs = &logs[num_logs_before..];
    let sends = &sends[num_sends_before..];

    assert_eq!(logs.len(), 2);
    assert_eq!(sends.len(), 0);

    assert!(logs[0].succeeded());
    assert_eq!(logs[0].get_request_id(), tx_id_1);
    let gas_used_so_far_1 = logs[0].get_gas_used_so_far();

    assert!(logs[1].succeeded());
    assert_eq!(logs[1].get_request_id(), tx_id_2);
    assert_eq!(
        gas_used_so_far_1.add(&logs[1].get_gas_used()),
        logs[1].get_gas_used_so_far()
    );

    if let Some(path) = log_to {
        machine.runtime_env.recorder.to_file(path).unwrap();
    }

    Ok(true)
}

pub fn _evm_xcontract_call_sequencer_slow_path(
    log_to: Option<&Path>,
    debug: bool,
    _profile: bool,
) -> Result<bool, ethabi::Error> {
    use std::convert::TryFrom;
    let sequencer_addr = Uint256::from_usize(1337);
    let rt_env = RuntimeEnvironment::_new_options(
        Uint256::from_usize(1111),
        Some((
            sequencer_addr.clone(),
            Uint256::from_u64(20),
            Uint256::from_u64(20 * 30),
        )),
    );

    let wallet = rt_env.new_wallet();
    let my_addr = Uint256::from_bytes(wallet.address().as_bytes());

    let mut machine = load_from_file(Path::new("arb_os/arbos.mexe"), rt_env);
    machine.start_at_zero();

    machine.runtime_env.insert_eth_deposit_message(
        my_addr.clone(),
        my_addr.clone(),
        Uint256::from_usize(100000),
    );
    machine
        .runtime_env
        ._advance_time(Uint256::from_u64(30), None, true);
    let _gas_used = if debug {
        machine.debug(None)
    } else {
        machine.run(None)
    }; // handle this eth deposit message

    let mut fib_contract =
        AbiForContract::new_from_file("contracts/fibonacci/build/contracts/Fibonacci.json")?;
    if fib_contract.deploy(
        &[],
        &mut machine,
        Uint256::zero(),
        Some(Uint256::from_u64(30)),
        None,
        debug,
    ).is_err()
    {
        panic!("failed to deploy Fibonacci contract");
    }

    let mut pc_contract =
        AbiForContract::new_from_file("contracts/fibonacci/build/contracts/PaymentChannel.json")?;
    if pc_contract.deploy(
        &[ethabi::Token::Address(ethereum_types::H160::from_slice(
            &fib_contract.address.to_bytes_be()[12..],
        ))],
        &mut machine,
        Uint256::zero(),
        Some(Uint256::from_u64(30)),
        None,
        debug,
    ).is_err() {
        panic!("failed to deploy PaymentChannel contract");
    }

    let mut batch = machine.runtime_env.new_batch();
    let tx_id_1 = pc_contract.add_function_call_to_batch(
        &mut batch,
        my_addr.clone(),
        "deposit",
        &[],
        &mut machine,
        Uint256::from_usize(10000),
        &wallet,
    )?;
    let tx_id_2 = pc_contract.add_function_call_to_batch(
        &mut batch,
        my_addr.clone(),
        "transferFib",
        vec![
            ethabi::Token::Address(ethereum_types::H160::from_slice(
                &my_addr.to_bytes_minimal(),
            )),
            ethabi::Token::Uint(ethabi::Uint::try_from(1).unwrap()),
        ]
        .as_ref(),
        &mut machine,
        Uint256::zero(),
        &wallet,
    )?;

    machine
        .runtime_env
        .insert_batch_message(sequencer_addr, &batch);

    machine
        .runtime_env
        ._advance_time(Uint256::from_u64(30), None, true);

    let num_logs_before = machine.runtime_env.get_all_receipt_logs().len();
    let num_sends_before = machine.runtime_env.get_all_sends().len();
    let _arbgas_used = if debug {
        machine.debug(None)
    } else {
        machine.run(None)
    };
    let logs = machine.runtime_env.get_all_receipt_logs();
    let sends = machine.runtime_env.get_all_sends();
    let logs = &logs[num_logs_before..];
    let sends = &sends[num_sends_before..];

    assert_eq!(logs.len(), 2);
    assert_eq!(sends.len(), 0);

    assert!(logs[0].succeeded());
    assert_eq!(logs[0].get_request_id(), tx_id_1);
    let gas_used_so_far_1 = logs[0].get_gas_used_so_far();

    assert!(logs[1].succeeded());
    assert_eq!(logs[1].get_request_id(), tx_id_2);
    assert_eq!(
        gas_used_so_far_1.add(&logs[1].get_gas_used()),
        logs[1].get_gas_used_so_far()
    );

    if let Some(path) = log_to {
        machine.runtime_env.recorder.to_file(path).unwrap();
    }

    Ok(true)
}

pub fn _evm_xcontract_call_using_compressed_batch(
    log_to: Option<&Path>,
    debug: bool,
    _profile: bool,
) -> Result<bool, ethabi::Error> {
    use std::convert::TryFrom;
    let rt_env = RuntimeEnvironment::new(Uint256::from_usize(1111), None);

   let wallet = rt_env.new_wallet();
    let my_addr = Uint256::from_bytes(wallet.address().as_bytes());

    let mut machine = load_from_file(Path::new("arb_os/arbos.mexe"), rt_env);
    machine.start_at_zero();

    machine.runtime_env.insert_eth_deposit_message(
        my_addr.clone(),
        my_addr.clone(),
        Uint256::from_usize(100000),
    );
    machine
        .runtime_env
        ._advance_time(Uint256::from_u64(30), None, true);
    let _gas_used = if debug {
        machine.debug(None)
    } else {
        machine.run(None)
    }; // handle this eth deposit message

<<<<<<< HEAD
    let mut fib_contract = AbiForContract::new_from_file(&fib_contract_path("Fibonacci"))?;
    if fib_contract.deploy(&[], &mut machine, Uint256::zero(), None, debug) == None {
        panic!("failed to deploy Fibonacci contract");
    }

    let mut pc_contract = AbiForContract::new_from_file(&fib_contract_path("PaymentChannel"))?;
=======
    let mut fib_contract =
        AbiForContract::new_from_file("contracts/fibonacci/build/contracts/Fibonacci.json")?;
    if fib_contract.deploy(&[], &mut machine, Uint256::zero(), None, None, debug).is_err() {
        panic!("failed to deploy Fibonacci contract");
    }

    let mut pc_contract =
        AbiForContract::new_from_file("contracts/fibonacci/build/contracts/PaymentChannel.json")?;
>>>>>>> ae0add33
    if pc_contract.deploy(
        &[ethabi::Token::Address(ethereum_types::H160::from_slice(
            &fib_contract.address.to_bytes_be()[12..],
        ))],
        &mut machine,
        Uint256::zero(),
        None,
        None,
        debug,
    ).is_err() {
        panic!("failed to deploy PaymentChannel contract");
    }

    let mut batch = machine.runtime_env.new_batch();
    let tx_id_1 = pc_contract._add_function_call_to_compressed_batch(
        &mut batch,
        "deposit",
        &[],
        &mut machine,
        Uint256::from_usize(10000),
        &wallet,
    )?;
    let tx_id_2 = pc_contract._add_function_call_to_compressed_batch(
        &mut batch,
        "transferFib",
        vec![
            ethabi::Token::Address(ethereum_types::H160::from_slice(
                &my_addr.to_bytes_minimal(),
            )),
            ethabi::Token::Uint(ethabi::Uint::try_from(1).unwrap()),
        ]
        .as_ref(),
        &mut machine,
        Uint256::zero(),
        &wallet,
    )?;

    machine
        .runtime_env
        .insert_batch_message(Uint256::from_usize(1025), &batch);

    let num_logs_before = machine.runtime_env.get_all_receipt_logs().len();
    let num_sends_before = machine.runtime_env.get_all_sends().len();
    let _arbgas_used = if debug {
        machine.debug(None)
    } else {
        machine.run(None)
    };
    let logs = machine.runtime_env.get_all_receipt_logs();
    let sends = machine.runtime_env.get_all_sends();
    let logs = &logs[num_logs_before..];
    let sends = &sends[num_sends_before..];

    assert_eq!(logs.len(), 2);
    assert_eq!(sends.len(), 0);

    assert!(logs[0].succeeded());
    assert_eq!(logs[0].get_request_id(), tx_id_1);
    let gas_used_so_far_1 = logs[0].get_gas_used_so_far();

    assert!(logs[1].succeeded());
    assert_eq!(logs[1].get_request_id(), tx_id_2);
    assert_eq!(
        gas_used_so_far_1.add(&logs[1].get_gas_used()),
        logs[1].get_gas_used_so_far()
    );

    if let Some(path) = log_to {
        machine.runtime_env.recorder.to_file(path).unwrap();
    }

    Ok(true)
}

pub fn _evm_xcontract_call_sequencer_reordering(
    log_to: Option<&Path>,
    debug: bool,
    _profile: bool,
) -> Result<bool, ethabi::Error> {
    use std::convert::TryFrom;
    let sequencer_addr = Uint256::from_usize(1337);
    let rt_env = RuntimeEnvironment::_new_options(
        Uint256::from_usize(1111),
        Some((
            sequencer_addr.clone(),
            Uint256::from_u64(20),
            Uint256::from_u64(20 * 30),
        )),
    );

    let wallet = rt_env.new_wallet();
    let my_addr = Uint256::from_bytes(wallet.address().as_bytes());

    let mut machine = load_from_file(Path::new("arb_os/arbos.mexe"), rt_env);
    machine.start_at_zero();

    machine.runtime_env.insert_eth_deposit_message(
        my_addr.clone(),
        my_addr.clone(),
        Uint256::from_usize(100000),
    );
    machine
        .runtime_env
        ._advance_time(Uint256::from_u64(30), None, true);
    let _gas_used = if debug {
        machine.debug(None)
    } else {
        machine.run(None)
    }; // handle this eth deposit message

<<<<<<< HEAD
    let mut fib_contract = AbiForContract::new_from_file(&fib_contract_path("Fibonacci"))?;
    if fib_contract.deploy(&[], &mut machine, Uint256::zero(), None, debug) == None {
        panic!("failed to deploy Fibonacci contract");
    }

    let mut pc_contract = AbiForContract::new_from_file(&fib_contract_path("PaymentChannel"))?;
=======
    let mut fib_contract =
        AbiForContract::new_from_file("contracts/fibonacci/build/contracts/Fibonacci.json")?;
    if fib_contract.deploy(
        &[],
        &mut machine,
        Uint256::zero(),
        Some(Uint256::from_u64(30)),
        None,
        debug,
    ).is_err()
    {
        panic!("failed to deploy Fibonacci contract");
    }

    let mut pc_contract =
        AbiForContract::new_from_file("contracts/fibonacci/build/contracts/PaymentChannel.json")?;
>>>>>>> ae0add33
    if pc_contract.deploy(
        &[ethabi::Token::Address(ethereum_types::H160::from_slice(
            &fib_contract.address.to_bytes_be()[12..],
        ))],
        &mut machine,
        Uint256::zero(),
        Some(Uint256::from_u64(30)),
        None,
        debug,
    ).is_err()
    {
        panic!("failed to deploy PaymentChannel contract");
    }

    machine
        .runtime_env
        ._advance_time(Uint256::from_u64(30), None, true);

    let mut slow_batch = machine.runtime_env.new_batch();
    let mut seq_batch = machine
        .runtime_env
        ._new_sequencer_batch(Some((Uint256::from_u64(3), Uint256::from_u64(40))));

    let tx_id_1 = pc_contract.add_function_call_to_batch(
        &mut seq_batch,
        my_addr.clone(),
        "deposit",
        &[],
        &mut machine,
        Uint256::from_usize(10000),
        &wallet,
    )?;
    let tx_id_2 = pc_contract.add_function_call_to_batch(
        &mut slow_batch,
        my_addr.clone(),
        "transferFib",
        vec![
            ethabi::Token::Address(ethereum_types::H160::from_slice(
                &my_addr.to_bytes_minimal(),
            )),
            ethabi::Token::Uint(ethabi::Uint::try_from(1).unwrap()),
        ]
        .as_ref(),
        &mut machine,
        Uint256::zero(),
        &wallet,
    )?;

    machine
        .runtime_env
        .insert_batch_message(my_addr, &slow_batch);

    machine
        .runtime_env
        ._advance_time(Uint256::one(), None, false);

    machine
        .runtime_env
        .insert_batch_message(sequencer_addr, &seq_batch);

    machine
        .runtime_env
        ._advance_time(Uint256::from_u64(30), None, true);

    let num_logs_before = machine.runtime_env.get_all_receipt_logs().len();
    let num_sends_before = machine.runtime_env.get_all_sends().len();
    let _arbgas_used = if debug {
        machine.debug(None)
    } else {
        machine.run(None)
    };
    let logs = machine.runtime_env.get_all_receipt_logs();
    let sends = machine.runtime_env.get_all_sends();
    let logs = &logs[num_logs_before..];
    let sends = &sends[num_sends_before..];

    assert_eq!(logs.len(), 2);
    assert_eq!(sends.len(), 0);

    assert!(logs[0].succeeded());
    assert_eq!(logs[0].get_request_id(), tx_id_1);

    assert!(logs[1].succeeded());
    assert_eq!(logs[1].get_request_id(), tx_id_2);

    if let Some(path) = log_to {
        machine.runtime_env.recorder.to_file(path).unwrap();
    }

    Ok(true)
}

pub fn _evm_xcontract_call_using_compressed_batch_2(
    log_to: Option<&Path>,
    debug: bool,
    _profile: bool,
) -> Result<bool, ethabi::Error> {
    use std::convert::TryFrom;
    let rt_env = RuntimeEnvironment::new(Uint256::from_usize(1111), None);

    let wallet = rt_env.new_wallet();
    let my_addr = Uint256::from_bytes(wallet.address().as_bytes());

    let mut machine = load_from_file(Path::new("arb_os/arbos.mexe"), rt_env);
    machine.start_at_zero();

    machine.runtime_env.insert_eth_deposit_message(
        my_addr.clone(),
        my_addr.clone(),
        Uint256::from_usize(100000),
    );
    let _gas_used = if debug {
        machine.debug(None)
    } else {
        machine.run(None)
    }; // handle this eth deposit message

<<<<<<< HEAD
    let mut fib_contract = AbiForContract::new_from_file(&fib_contract_path("Fibonacci"))?;
    if fib_contract.deploy(&[], &mut machine, Uint256::zero(), None, debug) == None {
        panic!("failed to deploy Fibonacci contract");
    }

    let mut pc_contract = AbiForContract::new_from_file(&fib_contract_path("PaymentChannel"))?;
=======
    let mut fib_contract = AbiForContract::new_from_file(&_fib_contract_path("Fibonacci"))?;
    if fib_contract.deploy(&[], &mut machine, Uint256::zero(), None, None, debug).is_err() {
        panic!("failed to deploy Fibonacci contract");
    }

    let mut pc_contract = AbiForContract::new_from_file(&_fib_contract_path("PaymentChannel"))?;
>>>>>>> ae0add33
    if pc_contract.deploy(
        &[ethabi::Token::Address(ethereum_types::H160::from_slice(
            &fib_contract.address.to_bytes_be()[12..],
        ))],
        &mut machine,
        Uint256::zero(),
        None,
        None,
        debug,
    ).is_err() {
        panic!("failed to deploy PaymentChannel contract");
    }

    let mut batch = machine.runtime_env.new_batch();
    let tx_id_1 = pc_contract._add_function_call_to_compressed_batch(
        &mut batch,
        "deposit",
        &[],
        &mut machine,
        Uint256::from_usize(10000),
        &wallet,
    )?;
    let tx_id_2 = pc_contract._add_function_call_to_compressed_batch(
        &mut batch,
        "transferFib",
        vec![
            ethabi::Token::Address(ethereum_types::H160::from_slice(
                &my_addr.to_bytes_minimal(),
            )),
            ethabi::Token::Uint(ethabi::Uint::try_from(1).unwrap()),
        ]
        .as_ref(),
        &mut machine,
        Uint256::zero(),
        &wallet,
    )?;

    machine
        .runtime_env
        .insert_batch_message(Uint256::from_usize(1025), &batch);

    let num_logs_before = machine.runtime_env.get_all_receipt_logs().len();
    let num_sends_before = machine.runtime_env.get_all_sends().len();
    let _arbgas_used = if debug {
        machine.debug(None)
    } else {
        machine.run(None)
    };
    let logs = machine.runtime_env.get_all_receipt_logs();
    let sends = machine.runtime_env.get_all_sends();
    let logs = &logs[num_logs_before..];
    let sends = &sends[num_sends_before..];

    assert_eq!(logs.len(), 2);
    assert_eq!(sends.len(), 0);

    assert!(logs[0].succeeded());
    assert_eq!(logs[0].get_request_id(), tx_id_1);
    let gas_used_so_far_1 = logs[0].get_gas_used_so_far();

    assert!(logs[1].succeeded());
    assert_eq!(logs[1].get_request_id(), tx_id_2);
    assert_eq!(
        gas_used_so_far_1.add(&logs[1].get_gas_used()),
        logs[1].get_gas_used_so_far()
    );

    if let Some(path) = log_to {
        machine.runtime_env.recorder.to_file(path).unwrap();
    }

    Ok(true)
}

pub fn evm_direct_deploy_add(log_to: Option<&Path>, debug: bool) {
    let rt_env = RuntimeEnvironment::new(Uint256::from_usize(1111), None);
    let mut machine = load_from_file(Path::new("arb_os/arbos.mexe"), rt_env);
    machine.start_at_zero();

    match AbiForContract::new_from_file(&builtin_contract_path("Add")) {
        Ok(mut contract) => {
            let result = contract.deploy(&[], &mut machine, Uint256::zero(), None, None, debug);
            if let Ok(contract_addr) = result {
                assert_ne!(contract_addr, Uint256::zero());
            } else {
                panic!("deploy failed");
            }
        }
        Err(e) => {
            panic!("error loading contract: {:?}", e);
        }
    }

    if let Some(path) = log_to {
        machine.runtime_env.recorder.to_file(path).unwrap();
    }
}

pub fn evm_deploy_buddy_contract(log_to: Option<&Path>, debug: bool) {
    let rt_env = RuntimeEnvironment::new(Uint256::from_usize(1111), None);
    let mut machine = load_from_file(Path::new("arb_os/arbos.mexe"), rt_env);
    machine.start_at_zero();

    match AbiForContract::new_from_file(&builtin_contract_path("Add")) {
        Ok(mut contract) => {
            let result = contract.deploy(
                &[],
                &mut machine,
                Uint256::zero(),
                None,
                Some(Uint256::from_u64(1025)),
                debug,
            );
            if let Ok(contract_addr) = result {
                assert_ne!(contract_addr, Uint256::zero());
            } else {
                panic!("deploy failed");
            }
        }
        Err(e) => {
            panic!("error loading contract: {:?}", e);
        }
    }

    if let Some(path) = log_to {
        machine.runtime_env.recorder.to_file(path).unwrap();
    }
}

pub fn _evm_test_payment_in_constructor(log_to: Option<&Path>, debug: bool) {
    let rt_env = RuntimeEnvironment::new(Uint256::from_usize(1111), None);
    let mut machine = load_from_file(Path::new("arb_os/arbos.mexe"), rt_env);
    machine.start_at_zero();

    let my_addr = Uint256::from_usize(1025);
    machine.runtime_env.insert_eth_deposit_message(
        my_addr.clone(),
        my_addr.clone(),
        Uint256::from_usize(10000),
    );
    let _gas_used = if debug {
        machine.debug(None)
    } else {
        machine.run(None)
    }; // handle this eth deposit message

    let contract = match AbiForContract::new_from_file(&builtin_contract_path("Add")) {
        Ok(mut contract) => {
            let result = contract.deploy(
                &vec![],
                &mut machine,
                Uint256::from_u64(10000),
                None,
                None,
                debug,
            );

            if let Ok(contract_addr) = result {
                assert_ne!(contract_addr, Uint256::zero());
                contract
            } else {
                panic!("deploy failed");
            }
        }
        Err(e) => {
            panic!("error loading contract: {:?}", e);
        }
    };

    let result = contract.call_function(
        my_addr.clone(),
        "withdraw5000",
        vec![].as_ref(),
        &mut machine,
        Uint256::zero(),
        debug,
    );
    match result {
        Ok((logs, sends)) => {
            assert_eq!(logs.len(), 1);
            assert!(logs[0].succeeded());
            assert_eq!(sends.len(), 1);
            let mut expected_bytes = my_addr.to_bytes_be();
            expected_bytes.extend(Uint256::from_usize(5000).to_bytes_be());
            assert_eq!(
                sends[0],
                Value::new_tuple(vec![
                    Value::Int(Uint256::zero()),
                    Value::Int(contract.address),
                    bytestack_from_bytes(&expected_bytes),
                ]),
            )
        }
        Err(e) => {
            panic!(e.to_string());
        }
    }

    if let Some(path) = log_to {
        let _ = machine.runtime_env.recorder.to_file(path).unwrap();
    }
}

pub fn evm_test_arbsys(log_to: Option<&Path>, debug: bool) {
    use std::convert::TryFrom;
    let rt_env = RuntimeEnvironment::new(Uint256::from_usize(1111), None);
    let mut machine = load_from_file(Path::new("arb_os/arbos.mexe"), rt_env);
    machine.start_at_zero();

    let my_addr = Uint256::from_usize(1025);
    machine.runtime_env.insert_eth_deposit_message(
        my_addr.clone(),
        my_addr.clone(),
        Uint256::from_usize(10000),
    );
    let _gas_used = if debug {
        machine.debug(None)
    } else {
        machine.run(None)
    }; // handle this eth deposit message

    let contract = match AbiForContract::new_from_file(&builtin_contract_path("Add")) {
        Ok(mut contract) => {
            let result = contract.deploy(&vec![], &mut machine, Uint256::zero(), None, None, debug);
            if let Ok(contract_addr) = result {
                assert_ne!(contract_addr, Uint256::zero());
                contract
            } else {
                panic!("deploy failed");
            }
        }
        Err(e) => {
            panic!("error loading contract: {:?}", e);
        }
    };
    let result = contract.call_function(
        my_addr.clone(),
        "getSeqNum",
        vec![].as_ref(),
        &mut machine,
        Uint256::zero(),
        debug,
    );
    match result {
        Ok((logs, sends)) => {
            assert_eq!(logs.len(), 1);
            assert_eq!(sends.len(), 0);
            assert!(logs[0].succeeded());
            let decoded_result = contract
                .get_function("getSeqNum")
                .unwrap()
                .decode_output(&logs[0].get_return_data())
                .unwrap();
            assert_eq!(
                decoded_result[0],
                ethabi::Token::Uint(ethabi::Uint::try_from(2).unwrap())
            );
        }
        Err(e) => {
            panic!(e.to_string());
        }
    }

    let result = contract.call_function(
        my_addr.clone(),
        "withdrawMyEth",
        vec![].as_ref(),
        &mut machine,
        Uint256::from_usize(5000),
        debug,
    );
    match result {
        Ok((logs, sends)) => {
            assert_eq!(logs.len(), 1);
            assert!(logs[0].succeeded());
            assert_eq!(sends.len(), 1);
            let mut expected_bytes = my_addr.to_bytes_be();
            expected_bytes.extend(Uint256::from_usize(5000).to_bytes_be());
            assert_eq!(
                sends[0],
                Value::new_tuple(vec![
                    Value::Int(Uint256::zero()),
                    Value::Int(contract.address),
                    bytestack_from_bytes(&expected_bytes),
                ]),
            )
        }
        Err(e) => {
            panic!(e.to_string());
        }
    }

    if let Some(path) = log_to {
        let _ = machine.runtime_env.recorder.to_file(path).unwrap();
    }
}

pub fn evm_direct_deploy_and_call_add(log_to: Option<&Path>, debug: bool) {
    use std::convert::TryFrom;
    let rt_env = RuntimeEnvironment::new(Uint256::from_usize(1111), None);
    let mut machine = load_from_file(Path::new("arb_os/arbos.mexe"), rt_env);
    machine.start_at_zero();

    let my_addr = Uint256::from_usize(1025);
    let contract = match AbiForContract::new_from_file(&builtin_contract_path("Add")) {
        Ok(mut contract) => {
            let result = contract.deploy(&[], &mut machine, Uint256::zero(), None, None, debug);
            if let Ok(contract_addr) = result {
                assert_ne!(contract_addr, Uint256::zero());
                contract
            } else {
                panic!("deploy failed");
            }
        }
        Err(e) => {
            panic!("error loading contract: {:?}", e);
        }
    };

    let result = contract.call_function(
        my_addr,
        "add",
        vec![
            ethabi::Token::Uint(ethabi::Uint::one()),
            ethabi::Token::Uint(ethabi::Uint::one()),
        ]
        .as_ref(),
        &mut machine,
        Uint256::zero(),
        debug,
    );
    match result {
        Ok((logs, sends)) => {
            assert_eq!(logs.len(), 1);
            assert_eq!(sends.len(), 0);
            assert!(logs[0].succeeded());
            let decoded_result = contract
                .get_function("add")
                .unwrap()
                .decode_output(&logs[0].get_return_data())
                .unwrap();
            assert_eq!(
                decoded_result[0],
                ethabi::Token::Uint(ethabi::Uint::try_from(2).unwrap())
            );
        }
        Err(e) => {
            panic!(e.to_string());
        }
    }

    if let Some(path) = log_to {
        machine.runtime_env.recorder.to_file(path).unwrap();
    }
}

pub fn _evm_test_same_address_deploy(log_to: Option<&Path>, debug: bool) {
    use std::convert::TryFrom;
    let rt_env = RuntimeEnvironment::new(Uint256::from_usize(1111), None);
    let mut machine = load_from_file(Path::new("arb_os/arbos.mexe"), rt_env);
    machine.start_at_zero();

    let my_addr = Uint256::from_usize(1025);
    let (contract, orig_contract_addr) =
        match AbiForContract::new_from_file(&builtin_contract_path("Add")) {
            Ok(mut contract) => {
                let result = contract.deploy(&[], &mut machine, Uint256::zero(), None, None, debug);
                if let Ok(contract_addr) = result {
                    assert_ne!(contract_addr, Uint256::zero());
                    (contract, contract_addr)
                } else {
                    panic!("deploy failed");
                }
            }
            Err(e) => {
                panic!("error loading contract: {:?}", e);
            }
        };

    match AbiForContract::new_from_file(&builtin_contract_path("Add")) {
        Ok(mut new_contract) => {
            let result = new_contract.deploy(
                &[],
                &mut machine,
                Uint256::zero(),
                None,
                Some(orig_contract_addr),
                debug,
            );
            if let Ok(_) = result {
                panic!("allowed second deploy at same address");
            }
        }
        Err(e) => {
            panic!("error loading contract: {:?}", e);
        }
    };

    let result = contract.call_function(
        my_addr,
        "add",
        vec![
            ethabi::Token::Uint(ethabi::Uint::one()),
            ethabi::Token::Uint(ethabi::Uint::one()),
        ]
        .as_ref(),
        &mut machine,
        Uint256::zero(),
        debug,
    );
    match result {
        Ok((logs, sends)) => {
            assert_eq!(logs.len(), 1);
            assert_eq!(sends.len(), 0);
            assert!(logs[0].succeeded());
            let decoded_result = contract
                .get_function("add")
                .unwrap()
                .decode_output(&logs[0].get_return_data())
                .unwrap();
            assert_eq!(
                decoded_result[0],
                ethabi::Token::Uint(ethabi::Uint::try_from(2).unwrap())
            );
        }
        Err(e) => {
            panic!(e.to_string());
        }
    }

    if let Some(path) = log_to {
        machine.runtime_env.recorder.to_file(path).unwrap();
    }
}

pub fn evm_direct_deploy_and_compressed_call_add(log_to: Option<&Path>, debug: bool) {
    use std::convert::TryFrom;
    let rt_env = RuntimeEnvironment::new(Uint256::from_usize(1111), None);
    let wallet = rt_env.new_wallet();
    let mut machine = load_from_file(Path::new("arb_os/arbos.mexe"), rt_env);
    machine.start_at_zero();

    let my_addr = Uint256::from_bytes(wallet.address().as_bytes());
    let contract = match AbiForContract::new_from_file(&builtin_contract_path("Add")) {
        Ok(mut contract) => {
            let result = contract.deploy(&[], &mut machine, Uint256::zero(), None, None, debug);
            if let Ok(contract_addr) = result {
                assert_ne!(contract_addr, Uint256::zero());
                contract
            } else {
                panic!("deploy failed");
            }
        }
        Err(e) => {
            panic!("error loading contract: {:?}", e);
        }
    };

    let result = contract.call_function_compressed(
        my_addr,
        "add",
        vec![
            ethabi::Token::Uint(ethabi::Uint::one()),
            ethabi::Token::Uint(ethabi::Uint::one()),
        ]
        .as_ref(),
        &mut machine,
        Uint256::zero(),
        &wallet,
        debug,
    );
    match result {
        Ok((logs, sends)) => {
            assert_eq!(logs.len(), 1);
            assert_eq!(sends.len(), 0);
            assert!(logs[0].succeeded());
            let decoded_result = contract
                .get_function("add")
                .unwrap()
                .decode_output(&logs[0].get_return_data())
                .unwrap();
            assert_eq!(
                decoded_result[0],
                ethabi::Token::Uint(ethabi::Uint::try_from(2).unwrap())
            );
        }
        Err(e) => {
            panic!(e.to_string());
        }
    }

    if let Some(path) = log_to {
        machine.runtime_env.recorder.to_file(path).unwrap();
    }
}

pub fn evm_payment_to_empty_address(log_to: Option<&Path>, debug: bool) {
    let rt_env = RuntimeEnvironment::new(Uint256::from_usize(1111), None);
    let mut machine = load_from_file(Path::new("arb_os/arbos.mexe"), rt_env);
    machine.start_at_zero();

    let my_addr = Uint256::from_u64(1025);
    let dest_addr = Uint256::from_u64(4242);

    machine.runtime_env.insert_eth_deposit_message(
        my_addr.clone(),
        my_addr.clone(),
        Uint256::from_u64(20000),
    );
    let tx_id = machine.runtime_env.insert_tx_message(
        my_addr,
        Uint256::from_u64(1000000000),
        Uint256::zero(),
        dest_addr,
        Uint256::from_u64(10000),
        &vec![],
        false,
    );

    let _ = if debug {
        machine.debug(None)
    } else {
        machine.run(None)
    };

    let receipts = machine.runtime_env.get_all_receipt_logs();
    assert_eq!(receipts.len(), 1);
    assert_eq!(receipts[0].get_request_id(), tx_id);
    assert!(receipts[0].succeeded());

    if let Some(path) = log_to {
        machine.runtime_env.recorder.to_file(path).unwrap();
    }
}

pub fn evm_eval_sha256(log_to: Option<&Path>, debug: bool) {
    let rt_env = RuntimeEnvironment::new(Uint256::from_usize(1111), None);
    let mut machine = load_from_file(Path::new("arb_os/arbos.mexe"), rt_env);
    machine.start_at_zero();

    let my_addr = Uint256::from_u64(1025);

    let tx_id = machine.runtime_env.insert_tx_message(
        my_addr,
        Uint256::from_u64(1000000000),
        Uint256::zero(),
        Uint256::from_u64(2), // sha256 precompile
        Uint256::from_u64(0),
        &vec![0xCCu8],
        false,
    );

    let _ = if debug {
        machine.debug(None)
    } else {
        machine.run(None)
    };

    let receipts = machine.runtime_env.get_all_receipt_logs();
    assert_eq!(receipts.len(), 1);
    assert_eq!(receipts[0].get_request_id(), tx_id);
    assert!(receipts[0].succeeded());
    let return_data = receipts[0].get_return_data();
    let return_uint = Uint256::from_bytes(&return_data);
    assert_eq!(
        return_uint,
        Uint256::from_string_hex(
            "1dd8312636f6a0bf3d21fa2855e63072507453e93a5ced4301b364e91c9d87d6"
        )
        .unwrap()
    );

    if let Some(path) = log_to {
        machine.runtime_env.recorder.to_file(path).unwrap();
    }
}

<<<<<<< HEAD
pub fn _evm_ecpairing_precompile(_log_to: Option<&Path>, debug: bool) {
    for (calldata, result) in &[
        // test vectors from geth: https://github.com/ethereum/go-ethereum/blob/2045a2bba3cd2f93fd913c692be146adabd8940c/core/vm/testdata/precompiles/bn256Pairing.json
        ("1c76476f4def4bb94541d57ebba1193381ffa7aa76ada664dd31c16024c43f593034dd2920f673e204fee2811c678745fc819b55d3e9d294e45c9b03a76aef41209dd15ebff5d46c4bd888e51a93cf99a7329636c63514396b4a452003a35bf704bf11ca01483bfa8b34b43561848d28905960114c8ac04049af4b6315a416782bb8324af6cfc93537a2ad1a445cfd0ca2a71acd7ac41fadbf933c2a51be344d120a2a4cf30c1bf9845f20c6fe39e07ea2cce61f0c9bb048165fe5e4de877550111e129f1cf1097710d41c4ac70fcdfa5ba2023c6ff1cbeac322de49d1b6df7c2032c61a830e3c17286de9462bf242fca2883585b93870a73853face6a6bf411198e9393920d483a7260bfb731fb5d25f1aa493335a9e71297e485b7aef312c21800deef121f1e76426a00665e5c4479674322d4f75edadd46debd5cd992f6ed090689d0585ff075ec9e99ad690c3395bc4b313370b38ef355acdadcd122975b12c85ea5db8c6deb4aab71808dcb408fe3d1e7690c43d37b4ce6cc0166fa7daa", true),
        ("2eca0c7238bf16e83e7a1e6c5d49540685ff51380f309842a98561558019fc0203d3260361bb8451de5ff5ecd17f010ff22f5c31cdf184e9020b06fa5997db841213d2149b006137fcfb23036606f848d638d576a120ca981b5b1a5f9300b3ee2276cf730cf493cd95d64677bbb75fc42db72513a4c1e387b476d056f80aa75f21ee6226d31426322afcda621464d0611d226783262e21bb3bc86b537e986237096df1f82dff337dd5972e32a8ad43e28a78a96a823ef1cd4debe12b6552ea5f06967a1237ebfeca9aaae0d6d0bab8e28c198c5a339ef8a2407e31cdac516db922160fa257a5fd5b280642ff47b65eca77e626cb685c84fa6d3b6882a283ddd1198e9393920d483a7260bfb731fb5d25f1aa493335a9e71297e485b7aef312c21800deef121f1e76426a00665e5c4479674322d4f75edadd46debd5cd992f6ed090689d0585ff075ec9e99ad690c3395bc4b313370b38ef355acdadcd122975b12c85ea5db8c6deb4aab71808dcb408fe3d1e7690c43d37b4ce6cc0166fa7daa", true),
        ("0f25929bcb43d5a57391564615c9e70a992b10eafa4db109709649cf48c50dd216da2f5cb6be7a0aa72c440c53c9bbdfec6c36c7d515536431b3a865468acbba2e89718ad33c8bed92e210e81d1853435399a271913a6520736a4729cf0d51eb01a9e2ffa2e92599b68e44de5bcf354fa2642bd4f26b259daa6f7ce3ed57aeb314a9a87b789a58af499b314e13c3d65bede56c07ea2d418d6874857b70763713178fb49a2d6cd347dc58973ff49613a20757d0fcc22079f9abd10c3baee245901b9e027bd5cfc2cb5db82d4dc9677ac795ec500ecd47deee3b5da006d6d049b811d7511c78158de484232fc68daf8a45cf217d1c2fae693ff5871e8752d73b21198e9393920d483a7260bfb731fb5d25f1aa493335a9e71297e485b7aef312c21800deef121f1e76426a00665e5c4479674322d4f75edadd46debd5cd992f6ed090689d0585ff075ec9e99ad690c3395bc4b313370b38ef355acdadcd122975b12c85ea5db8c6deb4aab71808dcb408fe3d1e7690c43d37b4ce6cc0166fa7daa", true),
        ("2f2ea0b3da1e8ef11914acf8b2e1b32d99df51f5f4f206fc6b947eae860eddb6068134ddb33dc888ef446b648d72338684d678d2eb2371c61a50734d78da4b7225f83c8b6ab9de74e7da488ef02645c5a16a6652c3c71a15dc37fe3a5dcb7cb122acdedd6308e3bb230d226d16a105295f523a8a02bfc5e8bd2da135ac4c245d065bbad92e7c4e31bf3757f1fe7362a63fbfee50e7dc68da116e67d600d9bf6806d302580dc0661002994e7cd3a7f224e7ddc27802777486bf80f40e4ca3cfdb186bac5188a98c45e6016873d107f5cd131f3a3e339d0375e58bd6219347b008122ae2b09e539e152ec5364e7e2204b03d11d3caa038bfc7cd499f8176aacbee1f39e4e4afc4bc74790a4a028aff2c3d2538731fb755edefd8cb48d6ea589b5e283f150794b6736f670d6a1033f9b46c6f5204f50813eb85c8dc4b59db1c5d39140d97ee4d2b36d99bc49974d18ecca3e7ad51011956051b464d9e27d46cc25e0764bb98575bd466d32db7b15f582b2d5c452b36aa394b789366e5e3ca5aabd415794ab061441e51d01e94640b7e3084a07e02c78cf3103c542bc5b298669f211b88da1679b0b64a63b7e0e7bfe52aae524f73a55be7fe70c7e9bfc94b4cf0da1213d2149b006137fcfb23036606f848d638d576a120ca981b5b1a5f9300b3ee2276cf730cf493cd95d64677bbb75fc42db72513a4c1e387b476d056f80aa75f21ee6226d31426322afcda621464d0611d226783262e21bb3bc86b537e986237096df1f82dff337dd5972e32a8ad43e28a78a96a823ef1cd4debe12b6552ea5f", true),
        ("20a754d2071d4d53903e3b31a7e98ad6882d58aec240ef981fdf0a9d22c5926a29c853fcea789887315916bbeb89ca37edb355b4f980c9a12a94f30deeed30211213d2149b006137fcfb23036606f848d638d576a120ca981b5b1a5f9300b3ee2276cf730cf493cd95d64677bbb75fc42db72513a4c1e387b476d056f80aa75f21ee6226d31426322afcda621464d0611d226783262e21bb3bc86b537e986237096df1f82dff337dd5972e32a8ad43e28a78a96a823ef1cd4debe12b6552ea5f1abb4a25eb9379ae96c84fff9f0540abcfc0a0d11aeda02d4f37e4baf74cb0c11073b3ff2cdbb38755f8691ea59e9606696b3ff278acfc098fa8226470d03869217cee0a9ad79a4493b5253e2e4e3a39fc2df38419f230d341f60cb064a0ac290a3d76f140db8418ba512272381446eb73958670f00cf46f1d9e64cba057b53c26f64a8ec70387a13e41430ed3ee4a7db2059cc5fc13c067194bcc0cb49a98552fd72bd9edb657346127da132e5b82ab908f5816c826acb499e22f2412d1a2d70f25929bcb43d5a57391564615c9e70a992b10eafa4db109709649cf48c50dd2198a1f162a73261f112401aa2db79c7dab1533c9935c77290a6ce3b191f2318d198e9393920d483a7260bfb731fb5d25f1aa493335a9e71297e485b7aef312c21800deef121f1e76426a00665e5c4479674322d4f75edadd46debd5cd992f6ed090689d0585ff075ec9e99ad690c3395bc4b313370b38ef355acdadcd122975b12c85ea5db8c6deb4aab71808dcb408fe3d1e7690c43d37b4ce6cc0166fa7daa", true),
        ("1c76476f4def4bb94541d57ebba1193381ffa7aa76ada664dd31c16024c43f593034dd2920f673e204fee2811c678745fc819b55d3e9d294e45c9b03a76aef41209dd15ebff5d46c4bd888e51a93cf99a7329636c63514396b4a452003a35bf704bf11ca01483bfa8b34b43561848d28905960114c8ac04049af4b6315a416782bb8324af6cfc93537a2ad1a445cfd0ca2a71acd7ac41fadbf933c2a51be344d120a2a4cf30c1bf9845f20c6fe39e07ea2cce61f0c9bb048165fe5e4de877550111e129f1cf1097710d41c4ac70fcdfa5ba2023c6ff1cbeac322de49d1b6df7c103188585e2364128fe25c70558f1560f4f9350baf3959e603cc91486e110936198e9393920d483a7260bfb731fb5d25f1aa493335a9e71297e485b7aef312c21800deef121f1e76426a00665e5c4479674322d4f75edadd46debd5cd992f6ed090689d0585ff075ec9e99ad690c3395bc4b313370b38ef355acdadcd122975b12c85ea5db8c6deb4aab71808dcb408fe3d1e7690c43d37b4ce6cc0166fa7daa", false),
        ("", true),
        ("00000000000000000000000000000000000000000000000000000000000000010000000000000000000000000000000000000000000000000000000000000002198e9393920d483a7260bfb731fb5d25f1aa493335a9e71297e485b7aef312c21800deef121f1e76426a00665e5c4479674322d4f75edadd46debd5cd992f6ed090689d0585ff075ec9e99ad690c3395bc4b313370b38ef355acdadcd122975b12c85ea5db8c6deb4aab71808dcb408fe3d1e7690c43d37b4ce6cc0166fa7daa", false),
        ("00000000000000000000000000000000000000000000000000000000000000010000000000000000000000000000000000000000000000000000000000000002198e9393920d483a7260bfb731fb5d25f1aa493335a9e71297e485b7aef312c21800deef121f1e76426a00665e5c4479674322d4f75edadd46debd5cd992f6ed090689d0585ff075ec9e99ad690c3395bc4b313370b38ef355acdadcd122975b12c85ea5db8c6deb4aab71808dcb408fe3d1e7690c43d37b4ce6cc0166fa7daa00000000000000000000000000000000000000000000000000000000000000010000000000000000000000000000000000000000000000000000000000000002198e9393920d483a7260bfb731fb5d25f1aa493335a9e71297e485b7aef312c21800deef121f1e76426a00665e5c4479674322d4f75edadd46debd5cd992f6ed275dc4a288d1afb3cbb1ac09187524c7db36395df7be3b99e673b13a075a65ec1d9befcd05a5323e6da4d435f3b617cdb3af83285c2df711ef39c01571827f9d", true),
        ("00000000000000000000000000000000000000000000000000000000000000010000000000000000000000000000000000000000000000000000000000000002203e205db4f19b37b60121b83a7333706db86431c6d835849957ed8c3928ad7927dc7234fd11d3e8c36c59277c3e6f149d5cd3cfa9a62aee49f8130962b4b3b9195e8aa5b7827463722b8c153931579d3505566b4edf48d498e185f0509de15204bb53b8977e5f92a0bc372742c4830944a59b4fe6b1c0466e2a6dad122b5d2e030644e72e131a029b85045b68181585d97816a916871ca8d3c208c16d87cfd31a76dae6d3272396d0cbe61fced2bc532edac647851e3ac53ce1cc9c7e645a83198e9393920d483a7260bfb731fb5d25f1aa493335a9e71297e485b7aef312c21800deef121f1e76426a00665e5c4479674322d4f75edadd46debd5cd992f6ed090689d0585ff075ec9e99ad690c3395bc4b313370b38ef355acdadcd122975b12c85ea5db8c6deb4aab71808dcb408fe3d1e7690c43d37b4ce6cc0166fa7daa", true),
        ("105456a333e6d636854f987ea7bb713dfd0ae8371a72aea313ae0c32c0bf10160cf031d41b41557f3e7e3ba0c51bebe5da8e6ecd855ec50fc87efcdeac168bcc0476be093a6d2b4bbf907172049874af11e1b6267606e00804d3ff0037ec57fd3010c68cb50161b7d1d96bb71edfec9880171954e56871abf3d93cc94d745fa114c059d74e5b6c4ec14ae5864ebe23a71781d86c29fb8fb6cce94f70d3de7a2101b33461f39d9e887dbb100f170a2345dde3c07e256d1dfa2b657ba5cd030427000000000000000000000000000000000000000000000000000000000000000100000000000000000000000000000000000000000000000000000000000000021a2c3013d2ea92e13c800cde68ef56a294b883f6ac35d25f587c09b1b3c635f7290158a80cd3d66530f74dc94c94adb88f5cdb481acca997b6e60071f08a115f2f997f3dbd66a7afe07fe7862ce239edba9e05c5afff7f8a1259c9733b2dfbb929d1691530ca701b4a106054688728c9972c8512e9789e9567aae23e302ccd75", true),
        ("00000000000000000000000000000000000000000000000000000000000000010000000000000000000000000000000000000000000000000000000000000002198e9393920d483a7260bfb731fb5d25f1aa493335a9e71297e485b7aef312c21800deef121f1e76426a00665e5c4479674322d4f75edadd46debd5cd992f6ed090689d0585ff075ec9e99ad690c3395bc4b313370b38ef355acdadcd122975b12c85ea5db8c6deb4aab71808dcb408fe3d1e7690c43d37b4ce6cc0166fa7daa00000000000000000000000000000000000000000000000000000000000000010000000000000000000000000000000000000000000000000000000000000002198e9393920d483a7260bfb731fb5d25f1aa493335a9e71297e485b7aef312c21800deef121f1e76426a00665e5c4479674322d4f75edadd46debd5cd992f6ed275dc4a288d1afb3cbb1ac09187524c7db36395df7be3b99e673b13a075a65ec1d9befcd05a5323e6da4d435f3b617cdb3af83285c2df711ef39c01571827f9d00000000000000000000000000000000000000000000000000000000000000010000000000000000000000000000000000000000000000000000000000000002198e9393920d483a7260bfb731fb5d25f1aa493335a9e71297e485b7aef312c21800deef121f1e76426a00665e5c4479674322d4f75edadd46debd5cd992f6ed090689d0585ff075ec9e99ad690c3395bc4b313370b38ef355acdadcd122975b12c85ea5db8c6deb4aab71808dcb408fe3d1e7690c43d37b4ce6cc0166fa7daa00000000000000000000000000000000000000000000000000000000000000010000000000000000000000000000000000000000000000000000000000000002198e9393920d483a7260bfb731fb5d25f1aa493335a9e71297e485b7aef312c21800deef121f1e76426a00665e5c4479674322d4f75edadd46debd5cd992f6ed275dc4a288d1afb3cbb1ac09187524c7db36395df7be3b99e673b13a075a65ec1d9befcd05a5323e6da4d435f3b617cdb3af83285c2df711ef39c01571827f9d00000000000000000000000000000000000000000000000000000000000000010000000000000000000000000000000000000000000000000000000000000002198e9393920d483a7260bfb731fb5d25f1aa493335a9e71297e485b7aef312c21800deef121f1e76426a00665e5c4479674322d4f75edadd46debd5cd992f6ed090689d0585ff075ec9e99ad690c3395bc4b313370b38ef355acdadcd122975b12c85ea5db8c6deb4aab71808dcb408fe3d1e7690c43d37b4ce6cc0166fa7daa00000000000000000000000000000000000000000000000000000000000000010000000000000000000000000000000000000000000000000000000000000002198e9393920d483a7260bfb731fb5d25f1aa493335a9e71297e485b7aef312c21800deef121f1e76426a00665e5c4479674322d4f75edadd46debd5cd992f6ed275dc4a288d1afb3cbb1ac09187524c7db36395df7be3b99e673b13a075a65ec1d9befcd05a5323e6da4d435f3b617cdb3af83285c2df711ef39c01571827f9d00000000000000000000000000000000000000000000000000000000000000010000000000000000000000000000000000000000000000000000000000000002198e9393920d483a7260bfb731fb5d25f1aa493335a9e71297e485b7aef312c21800deef121f1e76426a00665e5c4479674322d4f75edadd46debd5cd992f6ed090689d0585ff075ec9e99ad690c3395bc4b313370b38ef355acdadcd122975b12c85ea5db8c6deb4aab71808dcb408fe3d1e7690c43d37b4ce6cc0166fa7daa00000000000000000000000000000000000000000000000000000000000000010000000000000000000000000000000000000000000000000000000000000002198e9393920d483a7260bfb731fb5d25f1aa493335a9e71297e485b7aef312c21800deef121f1e76426a00665e5c4479674322d4f75edadd46debd5cd992f6ed275dc4a288d1afb3cbb1ac09187524c7db36395df7be3b99e673b13a075a65ec1d9befcd05a5323e6da4d435f3b617cdb3af83285c2df711ef39c01571827f9d00000000000000000000000000000000000000000000000000000000000000010000000000000000000000000000000000000000000000000000000000000002198e9393920d483a7260bfb731fb5d25f1aa493335a9e71297e485b7aef312c21800deef121f1e76426a00665e5c4479674322d4f75edadd46debd5cd992f6ed090689d0585ff075ec9e99ad690c3395bc4b313370b38ef355acdadcd122975b12c85ea5db8c6deb4aab71808dcb408fe3d1e7690c43d37b4ce6cc0166fa7daa00000000000000000000000000000000000000000000000000000000000000010000000000000000000000000000000000000000000000000000000000000002198e9393920d483a7260bfb731fb5d25f1aa493335a9e71297e485b7aef312c21800deef121f1e76426a00665e5c4479674322d4f75edadd46debd5cd992f6ed275dc4a288d1afb3cbb1ac09187524c7db36395df7be3b99e673b13a075a65ec1d9befcd05a5323e6da4d435f3b617cdb3af83285c2df711ef39c01571827f9d", true),
        ("00000000000000000000000000000000000000000000000000000000000000010000000000000000000000000000000000000000000000000000000000000002203e205db4f19b37b60121b83a7333706db86431c6d835849957ed8c3928ad7927dc7234fd11d3e8c36c59277c3e6f149d5cd3cfa9a62aee49f8130962b4b3b9195e8aa5b7827463722b8c153931579d3505566b4edf48d498e185f0509de15204bb53b8977e5f92a0bc372742c4830944a59b4fe6b1c0466e2a6dad122b5d2e030644e72e131a029b85045b68181585d97816a916871ca8d3c208c16d87cfd31a76dae6d3272396d0cbe61fced2bc532edac647851e3ac53ce1cc9c7e645a83198e9393920d483a7260bfb731fb5d25f1aa493335a9e71297e485b7aef312c21800deef121f1e76426a00665e5c4479674322d4f75edadd46debd5cd992f6ed090689d0585ff075ec9e99ad690c3395bc4b313370b38ef355acdadcd122975b12c85ea5db8c6deb4aab71808dcb408fe3d1e7690c43d37b4ce6cc0166fa7daa00000000000000000000000000000000000000000000000000000000000000010000000000000000000000000000000000000000000000000000000000000002203e205db4f19b37b60121b83a7333706db86431c6d835849957ed8c3928ad7927dc7234fd11d3e8c36c59277c3e6f149d5cd3cfa9a62aee49f8130962b4b3b9195e8aa5b7827463722b8c153931579d3505566b4edf48d498e185f0509de15204bb53b8977e5f92a0bc372742c4830944a59b4fe6b1c0466e2a6dad122b5d2e030644e72e131a029b85045b68181585d97816a916871ca8d3c208c16d87cfd31a76dae6d3272396d0cbe61fced2bc532edac647851e3ac53ce1cc9c7e645a83198e9393920d483a7260bfb731fb5d25f1aa493335a9e71297e485b7aef312c21800deef121f1e76426a00665e5c4479674322d4f75edadd46debd5cd992f6ed090689d0585ff075ec9e99ad690c3395bc4b313370b38ef355acdadcd122975b12c85ea5db8c6deb4aab71808dcb408fe3d1e7690c43d37b4ce6cc0166fa7daa00000000000000000000000000000000000000000000000000000000000000010000000000000000000000000000000000000000000000000000000000000002203e205db4f19b37b60121b83a7333706db86431c6d835849957ed8c3928ad7927dc7234fd11d3e8c36c59277c3e6f149d5cd3cfa9a62aee49f8130962b4b3b9195e8aa5b7827463722b8c153931579d3505566b4edf48d498e185f0509de15204bb53b8977e5f92a0bc372742c4830944a59b4fe6b1c0466e2a6dad122b5d2e030644e72e131a029b85045b68181585d97816a916871ca8d3c208c16d87cfd31a76dae6d3272396d0cbe61fced2bc532edac647851e3ac53ce1cc9c7e645a83198e9393920d483a7260bfb731fb5d25f1aa493335a9e71297e485b7aef312c21800deef121f1e76426a00665e5c4479674322d4f75edadd46debd5cd992f6ed090689d0585ff075ec9e99ad690c3395bc4b313370b38ef355acdadcd122975b12c85ea5db8c6deb4aab71808dcb408fe3d1e7690c43d37b4ce6cc0166fa7daa00000000000000000000000000000000000000000000000000000000000000010000000000000000000000000000000000000000000000000000000000000002203e205db4f19b37b60121b83a7333706db86431c6d835849957ed8c3928ad7927dc7234fd11d3e8c36c59277c3e6f149d5cd3cfa9a62aee49f8130962b4b3b9195e8aa5b7827463722b8c153931579d3505566b4edf48d498e185f0509de15204bb53b8977e5f92a0bc372742c4830944a59b4fe6b1c0466e2a6dad122b5d2e030644e72e131a029b85045b68181585d97816a916871ca8d3c208c16d87cfd31a76dae6d3272396d0cbe61fced2bc532edac647851e3ac53ce1cc9c7e645a83198e9393920d483a7260bfb731fb5d25f1aa493335a9e71297e485b7aef312c21800deef121f1e76426a00665e5c4479674322d4f75edadd46debd5cd992f6ed090689d0585ff075ec9e99ad690c3395bc4b313370b38ef355acdadcd122975b12c85ea5db8c6deb4aab71808dcb408fe3d1e7690c43d37b4ce6cc0166fa7daa00000000000000000000000000000000000000000000000000000000000000010000000000000000000000000000000000000000000000000000000000000002203e205db4f19b37b60121b83a7333706db86431c6d835849957ed8c3928ad7927dc7234fd11d3e8c36c59277c3e6f149d5cd3cfa9a62aee49f8130962b4b3b9195e8aa5b7827463722b8c153931579d3505566b4edf48d498e185f0509de15204bb53b8977e5f92a0bc372742c4830944a59b4fe6b1c0466e2a6dad122b5d2e030644e72e131a029b85045b68181585d97816a916871ca8d3c208c16d87cfd31a76dae6d3272396d0cbe61fced2bc532edac647851e3ac53ce1cc9c7e645a83198e9393920d483a7260bfb731fb5d25f1aa493335a9e71297e485b7aef312c21800deef121f1e76426a00665e5c4479674322d4f75edadd46debd5cd992f6ed090689d0585ff075ec9e99ad690c3395bc4b313370b38ef355acdadcd122975b12c85ea5db8c6deb4aab71808dcb408fe3d1e7690c43d37b4ce6cc0166fa7daa", true),
        ("105456a333e6d636854f987ea7bb713dfd0ae8371a72aea313ae0c32c0bf10160cf031d41b41557f3e7e3ba0c51bebe5da8e6ecd855ec50fc87efcdeac168bcc0476be093a6d2b4bbf907172049874af11e1b6267606e00804d3ff0037ec57fd3010c68cb50161b7d1d96bb71edfec9880171954e56871abf3d93cc94d745fa114c059d74e5b6c4ec14ae5864ebe23a71781d86c29fb8fb6cce94f70d3de7a2101b33461f39d9e887dbb100f170a2345dde3c07e256d1dfa2b657ba5cd030427000000000000000000000000000000000000000000000000000000000000000100000000000000000000000000000000000000000000000000000000000000021a2c3013d2ea92e13c800cde68ef56a294b883f6ac35d25f587c09b1b3c635f7290158a80cd3d66530f74dc94c94adb88f5cdb481acca997b6e60071f08a115f2f997f3dbd66a7afe07fe7862ce239edba9e05c5afff7f8a1259c9733b2dfbb929d1691530ca701b4a106054688728c9972c8512e9789e9567aae23e302ccd75", true),
    ] {
        _evm_ecpairing_precompile_test_one(calldata, *result, debug);
    }
}

fn _evm_ecpairing_precompile_test_one(calldata: &str, result: bool, debug: bool) {
    let rt_env = RuntimeEnvironment::new(Uint256::from_usize(1111));
=======
pub fn _evm_eval_ripemd160(log_to: Option<&Path>, debug: bool) {
    let rt_env = RuntimeEnvironment::new(Uint256::from_usize(1111), None);
>>>>>>> ae0add33
    let mut machine = load_from_file(Path::new("arb_os/arbos.mexe"), rt_env);
    machine.start_at_zero();

    let my_addr = Uint256::from_u64(1025);

<<<<<<< HEAD
    let calldata = hex::decode(calldata).unwrap();
    assert_eq!(calldata.len() % (6*32), 0);
=======
>>>>>>> ae0add33
    let tx_id = machine.runtime_env.insert_tx_message(
        my_addr,
        Uint256::from_u64(1000000000),
        Uint256::zero(),
<<<<<<< HEAD
        Uint256::from_u64(8), // ecpairing precompile
        Uint256::from_u64(0),
        &calldata,
=======
        Uint256::from_u64(3), // ripemd160 precompile
        Uint256::from_u64(0),
        &vec![0x61u8],
>>>>>>> ae0add33
        false,
    );

    let _ = if debug {
        machine.debug(None)
    } else {
        machine.run(None)
    };

    let receipts = machine.runtime_env.get_all_receipt_logs();
    assert_eq!(receipts.len(), 1);
    assert_eq!(receipts[0].get_request_id(), tx_id);
    assert!(receipts[0].succeeded());
    let return_data = receipts[0].get_return_data();
    let return_uint = Uint256::from_bytes(&return_data);
<<<<<<< HEAD
    assert_eq!(return_uint == Uint256::one(), result);

    //if let Some(path) = log_to {
    //    machine.runtime_env.recorder.to_file(path).unwrap();
    //}
=======
    assert_eq!(
        return_uint,
        Uint256::from_string_hex(
            "0000000000000000000000000bdc9d2d256b3ee9daae347be6f4dc835a467ffe"
        )
            .unwrap()
    );

    if let Some(path) = log_to {
        machine.runtime_env.recorder.to_file(path).unwrap();
    }
>>>>>>> ae0add33
}

pub fn mint_erc20_and_get_balance(log_to: Option<&Path>, debug: bool) {
    let token_addr = Uint256::from_usize(32563);
    let me = Uint256::from_usize(1025);
    let million = Uint256::from_usize(1000000);

    let mut rt_env = RuntimeEnvironment::new(Uint256::from_usize(1111), None);
    rt_env.insert_erc20_deposit_message(me.clone(), token_addr.clone(), me.clone(), million);
    let mut calldata: Vec<u8> = vec![0x70, 0xa0, 0x82, 0x31]; // code for balanceOf method
    calldata.extend(me.to_bytes_be());
    rt_env.insert_tx_message(
        me,
        Uint256::from_usize(1000000000),
        Uint256::zero(),
        token_addr,
        Uint256::zero(),
        &calldata,
        false,
    );

    let mut machine = load_from_file(Path::new("arb_os/arbos.mexe"), rt_env);
    machine.start_at_zero();

    let num_logs_before = machine.runtime_env.get_all_receipt_logs().len();
    let _arbgas_used = if debug {
        machine.debug(None)
    } else {
        machine.run(None)
    };
    let logs = machine.runtime_env.get_all_receipt_logs();
    assert_eq!(logs.len(), num_logs_before + 2);
    assert!(logs[logs.len() - 2].succeeded());
    assert!(logs[logs.len() - 1].succeeded());

    if let Some(path) = log_to {
        machine.runtime_env.recorder.to_file(path).unwrap();
    }
}

pub fn mint_erc721_and_get_balance(log_to: Option<&Path>, debug: bool) {
    let token_addr = Uint256::from_usize(32563);
    let me = Uint256::from_usize(1025);
    let million = Uint256::from_usize(1000000);

    let mut rt_env = RuntimeEnvironment::new(Uint256::from_usize(1111), None);
    rt_env.insert_erc721_deposit_message(me.clone(), token_addr.clone(), me.clone(), million);
    let mut calldata: Vec<u8> = vec![0x70, 0xa0, 0x82, 0x31]; // code for balanceOf method
    calldata.extend(me.to_bytes_be());
    rt_env.insert_tx_message(
        me,
        Uint256::from_usize(1000000000),
        Uint256::zero(),
        token_addr,
        Uint256::zero(),
        &calldata,
        false,
    );

    let mut machine = load_from_file(Path::new("arb_os/arbos.mexe"), rt_env);
    machine.start_at_zero();

    let num_logs_before = machine.runtime_env.get_all_receipt_logs().len();
    let _arbgas_used = if debug {
        machine.debug(None)
    } else {
        machine.run(None)
    };
    let logs = machine.runtime_env.get_all_receipt_logs();
    assert_eq!(logs.len(), num_logs_before + 2);
    assert!(logs[logs.len() - 2].succeeded());
    assert!(logs[logs.len() - 1].succeeded());

    if let Some(path) = log_to {
        machine.runtime_env.recorder.to_file(path).unwrap();
    }
}

pub fn make_logs_for_all_arbos_tests() {
    evm_direct_deploy_add(
        Some(Path::new("testlogs/evm_direct_deploy_add.aoslog")),
        false,
    );
    evm_direct_deploy_and_call_add(
        Some(Path::new("testlogs/evm_direct_deploy_and_call_add.aoslog")),
        false,
    );
    let _ = evm_test_arbsys_direct(
        Some(Path::new("testlogs/evm_test_arbsys_direct.aoslog")),
        false,
    );
    let _ = evm_test_function_table_access(
        Some(Path::new("testlogs/evm_test_function_table_access.aoslog")),
        false,
    );
    let _ = evm_xcontract_call_with_constructors(
        Some(Path::new(
            "testlogs/evm_xcontract_call_with_constructors.aoslog",
        )),
        false,
        false,
    );
    let _ = evm_xcontract_call_using_batch(
        Some(Path::new("testlogs/evm_xcontract_call_using_batch.aoslog")),
        false,
        false,
    );
    /*let _ = evm_xcontract_call_using_compressed_batch(
        Some(Path::new("testlogs/evm_xcontract_call_using_batch.aoslog")),
        false,
        false,
    );*/
    evm_direct_deploy_and_compressed_call_add(
        Some(Path::new(
            "testlogs/evm_direct_deploy_and_compressed_call_add.aoslog",
        )),
        false,
    );
    let _ = evm_test_create(
        Some(Path::new("testlogs/evm_test_create.aoslog")),
        false,
        false,
    );
    evm_deploy_buddy_contract(
        Some(Path::new("testlogs/deploy_buddy_contract.aoslog")),
        false,
    );
    evm_test_arbsys(Some(Path::new("testlogs/evm_test_arbsys.aoslog")), false);
    evm_eval_sha256(Some(Path::new("testlogs/evm_eval_sha256.aoslog")), false);
    evm_payment_to_empty_address(
        Some(Path::new("testlogs/payment_to_empty_address.aoslog")),
        false,
    );
    mint_erc20_and_get_balance(Some(Path::new("testlogs/erc20_test.aoslog")), false);
    mint_erc721_and_get_balance(Some(Path::new("testlogs/erc721_test.aoslog")), false);
}<|MERGE_RESOLUTION|>--- conflicted
+++ resolved
@@ -2,10 +2,7 @@
  * Copyright 2020, Offchain Labs, Inc. All rights reserved.
  */
 
-<<<<<<< HEAD
-=======
 use crate::compile::miniconstants::init_constant_table;
->>>>>>> ae0add33
 use crate::evm::abi::FunctionTable;
 use crate::evm::abi::{ArbAddressTable, ArbBLS, ArbFunctionTable, ArbSys, ArbosTest, _ArbOwner};
 use crate::mavm::Value;
@@ -54,22 +51,12 @@
         machine.run(None)
     }; // handle this eth deposit message
 
-<<<<<<< HEAD
-    let mut fib_contract = AbiForContract::new_from_file(&fib_contract_path("Fibonacci"))?;
-    if fib_contract.deploy(&[], &mut machine, Uint256::zero(), None, debug) == None {
-        panic!("failed to deploy Fibonacci contract");
-    }
-
-    let mut pc_contract = AbiForContract::new_from_file(&fib_contract_path("PaymentChannel"))?;
-=======
-
     let mut fib_contract = AbiForContract::new_from_file(&_fib_contract_path("Fibonacci"))?;
     if fib_contract.deploy(&[], &mut machine, Uint256::zero(), None, None, debug).is_err() {
         panic!("failed to deploy Fibonacci contract");
     }
 
     let mut pc_contract = AbiForContract::new_from_file(&_fib_contract_path("PaymentChannel"))?;
->>>>>>> ae0add33
     if pc_contract.deploy(
         &[ethabi::Token::Address(ethereum_types::H160::from_slice(
             &fib_contract.address.to_bytes_be()[12..],
@@ -131,7 +118,17 @@
     machine.start_at_zero();
 
     let my_addr = Uint256::from_usize(1025);
-<<<<<<< HEAD
+
+    machine.runtime_env.insert_eth_deposit_message(
+        my_addr.clone(),
+        my_addr.clone(),
+        Uint256::_from_eth(1),
+    );
+    let _gas_used = if debug {
+        machine.debug(None)
+    } else {
+        machine.run(None)
+    };  // handle these ETH deposit messages
 
     let mut fib_contract = AbiForContract::new_from_file(&fib_contract_path("Fibonacci"))?;
     if fib_contract.deploy(&[], &mut machine, Uint256::zero(), None, debug) == None {
@@ -140,30 +137,6 @@
 
     let mut pc_contract = AbiForContract::new_from_file(&fib_contract_path("PaymentChannel"))?;
     if pc_contract.deploy(
-=======
-    machine.runtime_env.insert_eth_deposit_message(
-        my_addr.clone(),
-        my_addr.clone(),
-        Uint256::_from_eth(1),
-    );
-    let _gas_used = if debug {
-        machine.debug(None)
-    } else {
-        machine.run(None)
-    }; // handle these eth deposit messages
-
-    let mut fib_contract = AbiForContract::new_from_file(&_fib_contract_path("Fibonacci"))?;
-    if let Err(receipt ) = fib_contract.deploy(&[], &mut machine, Uint256::zero(), None, None, debug) {
-        if receipt.unwrap().get_return_code() == Uint256::from_u64(3) {
-            return Ok(false);
-        } else {
-            panic!("unexpected failure deploying Fibonacci contract");
-        }
-    }
-
-    let mut pc_contract = AbiForContract::new_from_file(&_fib_contract_path("PaymentChannel"))?;
-    if let Err(receipt) = pc_contract.deploy(
->>>>>>> ae0add33
         &[ethabi::Token::Address(ethereum_types::H160::from_slice(
             &fib_contract.address.to_bytes_be()[12..],
         ))],
@@ -1067,23 +1040,12 @@
         machine.run(None)
     }; // handle this eth deposit message
 
-<<<<<<< HEAD
     let mut fib_contract = AbiForContract::new_from_file(&fib_contract_path("Fibonacci"))?;
     if fib_contract.deploy(&[], &mut machine, Uint256::zero(), None, debug) == None {
         panic!("failed to deploy Fibonacci contract");
     }
 
     let mut pc_contract = AbiForContract::new_from_file(&fib_contract_path("PaymentChannel"))?;
-=======
-    let mut fib_contract =
-        AbiForContract::new_from_file("contracts/fibonacci/build/contracts/Fibonacci.json")?;
-    if fib_contract.deploy(&[], &mut machine, Uint256::zero(), None, None, debug).is_err() {
-        panic!("failed to deploy Fibonacci contract");
-    }
-
-    let mut pc_contract =
-        AbiForContract::new_from_file("contracts/fibonacci/build/contracts/PaymentChannel.json")?;
->>>>>>> ae0add33
     if pc_contract.deploy(
         &[ethabi::Token::Address(ethereum_types::H160::from_slice(
             &fib_contract.address.to_bytes_be()[12..],
@@ -1194,31 +1156,12 @@
         machine.run(None)
     }; // handle this eth deposit message
 
-<<<<<<< HEAD
     let mut fib_contract = AbiForContract::new_from_file(&fib_contract_path("Fibonacci"))?;
     if fib_contract.deploy(&[], &mut machine, Uint256::zero(), None, debug) == None {
         panic!("failed to deploy Fibonacci contract");
     }
 
     let mut pc_contract = AbiForContract::new_from_file(&fib_contract_path("PaymentChannel"))?;
-=======
-    let mut fib_contract =
-        AbiForContract::new_from_file("contracts/fibonacci/build/contracts/Fibonacci.json")?;
-    if fib_contract.deploy(
-        &[],
-        &mut machine,
-        Uint256::zero(),
-        Some(Uint256::from_u64(30)),
-        None,
-        debug,
-    ).is_err()
-    {
-        panic!("failed to deploy Fibonacci contract");
-    }
-
-    let mut pc_contract =
-        AbiForContract::new_from_file("contracts/fibonacci/build/contracts/PaymentChannel.json")?;
->>>>>>> ae0add33
     if pc_contract.deploy(
         &[ethabi::Token::Address(ethereum_types::H160::from_slice(
             &fib_contract.address.to_bytes_be()[12..],
@@ -1336,21 +1279,12 @@
         machine.run(None)
     }; // handle this eth deposit message
 
-<<<<<<< HEAD
     let mut fib_contract = AbiForContract::new_from_file(&fib_contract_path("Fibonacci"))?;
     if fib_contract.deploy(&[], &mut machine, Uint256::zero(), None, debug) == None {
         panic!("failed to deploy Fibonacci contract");
     }
 
     let mut pc_contract = AbiForContract::new_from_file(&fib_contract_path("PaymentChannel"))?;
-=======
-    let mut fib_contract = AbiForContract::new_from_file(&_fib_contract_path("Fibonacci"))?;
-    if fib_contract.deploy(&[], &mut machine, Uint256::zero(), None, None, debug).is_err() {
-        panic!("failed to deploy Fibonacci contract");
-    }
-
-    let mut pc_contract = AbiForContract::new_from_file(&_fib_contract_path("PaymentChannel"))?;
->>>>>>> ae0add33
     if pc_contract.deploy(
         &[ethabi::Token::Address(ethereum_types::H160::from_slice(
             &fib_contract.address.to_bytes_be()[12..],
@@ -1928,7 +1862,6 @@
     }
 }
 
-<<<<<<< HEAD
 pub fn _evm_ecpairing_precompile(_log_to: Option<&Path>, debug: bool) {
     for (calldata, result) in &[
         // test vectors from geth: https://github.com/ethereum/go-ethereum/blob/2045a2bba3cd2f93fd913c692be146adabd8940c/core/vm/testdata/precompiles/bn256Pairing.json
@@ -1953,33 +1886,20 @@
 
 fn _evm_ecpairing_precompile_test_one(calldata: &str, result: bool, debug: bool) {
     let rt_env = RuntimeEnvironment::new(Uint256::from_usize(1111));
-=======
-pub fn _evm_eval_ripemd160(log_to: Option<&Path>, debug: bool) {
-    let rt_env = RuntimeEnvironment::new(Uint256::from_usize(1111), None);
->>>>>>> ae0add33
     let mut machine = load_from_file(Path::new("arb_os/arbos.mexe"), rt_env);
     machine.start_at_zero();
 
     let my_addr = Uint256::from_u64(1025);
-
-<<<<<<< HEAD
     let calldata = hex::decode(calldata).unwrap();
     assert_eq!(calldata.len() % (6*32), 0);
-=======
->>>>>>> ae0add33
+
     let tx_id = machine.runtime_env.insert_tx_message(
         my_addr,
         Uint256::from_u64(1000000000),
         Uint256::zero(),
-<<<<<<< HEAD
         Uint256::from_u64(8), // ecpairing precompile
         Uint256::from_u64(0),
         &calldata,
-=======
-        Uint256::from_u64(3), // ripemd160 precompile
-        Uint256::from_u64(0),
-        &vec![0x61u8],
->>>>>>> ae0add33
         false,
     );
 
@@ -1995,13 +1915,41 @@
     assert!(receipts[0].succeeded());
     let return_data = receipts[0].get_return_data();
     let return_uint = Uint256::from_bytes(&return_data);
-<<<<<<< HEAD
     assert_eq!(return_uint == Uint256::one(), result);
 
     //if let Some(path) = log_to {
     //    machine.runtime_env.recorder.to_file(path).unwrap();
     //}
-=======
+}
+
+pub fn _evm_eval_ripemd160(log_to: Option<&Path>, debug: bool) {
+    let rt_env = RuntimeEnvironment::new(Uint256::from_usize(1111), None);
+    let mut machine = load_from_file(Path::new("arb_os/arbos.mexe"), rt_env);
+    machine.start_at_zero();
+
+    let my_addr = Uint256::from_u64(1025);
+    let tx_id = machine.runtime_env.insert_tx_message(
+        my_addr,
+        Uint256::from_u64(1000000000),
+        Uint256::zero(),
+        Uint256::from_u64(3), // ripemd160 precompile
+        Uint256::from_u64(0),
+        &vec![0x61u8],
+        false,
+    );
+
+    let _ = if debug {
+        machine.debug(None)
+    } else {
+        machine.run(None)
+    };
+
+    let receipts = machine.runtime_env.get_all_receipt_logs();
+    assert_eq!(receipts.len(), 1);
+    assert_eq!(receipts[0].get_request_id(), tx_id);
+    assert!(receipts[0].succeeded());
+    let return_data = receipts[0].get_return_data();
+    let return_uint = Uint256::from_bytes(&return_data);
     assert_eq!(
         return_uint,
         Uint256::from_string_hex(
@@ -2013,7 +1961,6 @@
     if let Some(path) = log_to {
         machine.runtime_env.recorder.to_file(path).unwrap();
     }
->>>>>>> ae0add33
 }
 
 pub fn mint_erc20_and_get_balance(log_to: Option<&Path>, debug: bool) {
