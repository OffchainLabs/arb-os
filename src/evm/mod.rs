/*
 * Copyright 2020, Offchain Labs, Inc. All rights reserved.
 */

use crate::evm::abi::FunctionTable;
<<<<<<< HEAD
use crate::evm::abi::{ArbAddressTable, ArbBLS, ArbFunctionTable, ArbSys};
=======
use crate::evm::abi::{ArbAddressTable, ArbFunctionTable, ArbSys};
use crate::evm::preinstalled_contracts::{ArbosTest, _ArbInfo};
>>>>>>> 72ea5d7a
use crate::run::{load_from_file, load_from_file_and_env, RuntimeEnvironment};
use crate::uint256::Uint256;
use ethers_signers::Signer;
use std::collections::hash_map::DefaultHasher;
use std::hash::{Hash, Hasher};
use std::path::Path;

use crate::compile::miniconstants::init_constant_table;
pub use abi::{builtin_contract_path, contract_path, AbiForContract};
pub use benchmarks::make_benchmarks;
pub use evmtest::run_evm_tests;
use std::option::Option::None;

pub mod abi;
mod benchmarks;
#[cfg(test)]
mod bls;
mod evmtest;
<<<<<<< HEAD
mod live_code;
#[cfg(test)]
pub mod preinstalled_contracts;
=======
pub(crate) mod preinstalled_contracts;
>>>>>>> 72ea5d7a

#[derive(Clone)]
pub struct CallInfo<'a> {
    function_name: &'a str,
    args: &'a [ethabi::Token],
    payment: Uint256,
    mutating: bool,
}

pub fn test_contract_path2(solidity_name: &str, json_name: &str) -> String {
    format!(
        "contracts/artifacts/arbos/test/{}.sol/{}.json",
        solidity_name, json_name
    )
}

pub fn test_contract_path(contract_name: &str) -> String {
    test_contract_path2(contract_name, contract_name)
}

pub fn evm_xcontract_call_with_constructors(
    log_to: Option<&Path>,
    debug: bool,
    _profile: bool,
) -> Result<bool, ethabi::Error> {
    use std::convert::TryFrom;
    let mut machine = load_from_file(Path::new("arb_os/arbos.mexe"));
    machine.start_at_zero(true);

    let my_addr = Uint256::from_usize(1025);
    machine.runtime_env.insert_eth_deposit_message(
        my_addr.clone(),
        my_addr.clone(),
        Uint256::from_usize(100000),
        true,
    );
    let _gas_used = if debug {
        machine.debug(None)
    } else {
        machine.run(None)
    }; // handle this eth deposit message

    let mut fib_contract = AbiForContract::new_from_file(&test_contract_path("Fibonacci"))?;
    if fib_contract
        .deploy(&[], &mut machine, Uint256::zero(), None, debug)
        .is_err()
    {
        panic!("failed to deploy Fibonacci contract");
    }

    let mut pc_contract = AbiForContract::new_from_file(&test_contract_path("PaymentChannel"))?;
    if pc_contract
        .deploy(
            &[ethabi::Token::Address(ethereum_types::H160::from_slice(
                &fib_contract.address.to_bytes_be()[12..],
            ))],
            &mut machine,
            Uint256::zero(),
            None,
            debug,
        )
        .is_err()
    {
        panic!("failed to deploy PaymentChannel contract");
    }

    let (logs, sends) = pc_contract.call_function(
        my_addr.clone(),
        "deposit",
        &[],
        &mut machine,
        Uint256::from_usize(10000),
        debug,
    )?;
    assert_eq!(logs.len(), 1);
    assert_eq!(sends.len(), 0);
    assert!(logs[0].succeeded());

    let (logs, sends) = pc_contract.call_function(
        my_addr,
        "transferFib",
        vec![
            ethabi::Token::Address(ethabi::Address::from_low_u64_be(1025)),
            ethabi::Token::Uint(ethabi::Uint::try_from(1).unwrap()),
        ]
        .as_ref(),
        &mut machine,
        Uint256::zero(),
        debug,
    )?;
    assert_eq!(logs.len(), 1);
    assert_eq!(sends.len(), 0);
    assert!(logs[0].succeeded());

    if let Some(path) = log_to {
        machine
            .runtime_env
            .recorder
            .to_file(path, machine.get_total_gas_usage().to_u64().unwrap())
            .unwrap();
    }

    machine.write_coverage("test_crosscontract_call_with_constructors".to_string());
    Ok(true)
}

<<<<<<< HEAD
=======
pub fn _evm_tx_with_deposit(
    log_to: Option<&Path>,
    debug: bool,
    _profile: bool,
) -> Result<bool, ethabi::Error> {
    use std::convert::TryFrom;
    let mut machine = load_from_file(Path::new("arb_os/arbos.mexe"));
    machine.start_at_zero(true);

    let my_addr = Uint256::from_usize(1025);

    let mut fib_contract = AbiForContract::new_from_file(&test_contract_path("Fibonacci"))?;
    if fib_contract
        .deploy(&[], &mut machine, Uint256::zero(), None, debug)
        .is_err()
    {
        panic!("failed to deploy Fibonacci contract");
    }

    let mut pc_contract = AbiForContract::new_from_file(&test_contract_path("PaymentChannel"))?;

    if pc_contract
        .deploy(
            &[ethabi::Token::Address(ethereum_types::H160::from_slice(
                &fib_contract.address.to_bytes_be()[12..],
            ))],
            &mut machine,
            Uint256::zero(),
            None,
            debug,
        )
        .is_err()
    {
        panic!("failed to deploy PaymentChannel contract");
    }

    let (logs, sends) = pc_contract._call_function_with_deposit(
        my_addr.clone(),
        "deposit",
        &[],
        &mut machine,
        Uint256::from_usize(10000),
        debug,
    )?;
    assert_eq!(logs.len(), 1);
    assert_eq!(sends.len(), 0);

    assert_eq!(logs[0].get_return_code(), Uint256::zero());
    assert!(logs[0].succeeded());

    let (logs, sends) = pc_contract.call_function(
        my_addr,
        "transferFib",
        vec![
            ethabi::Token::Address(ethabi::Address::from_low_u64_be(1025)),
            ethabi::Token::Uint(ethabi::Uint::try_from(1).unwrap()),
        ]
        .as_ref(),
        &mut machine,
        Uint256::zero(),
        debug,
    )?;
    assert_eq!(logs.len(), 1);
    assert_eq!(sends.len(), 0);

    assert_eq!(logs[0].get_return_code(), Uint256::zero());
    assert!(logs[0].succeeded());

    if let Some(path) = log_to {
        machine
            .runtime_env
            .recorder
            .to_file(path, machine.get_total_gas_usage().to_u64().unwrap())
            .unwrap();
    }

    machine.write_coverage("test_tx_with_deposit".to_string());
    Ok(true)
}

pub fn _evm_block_num_consistency_test(debug: bool) -> Result<(), ethabi::Error> {
    let mut machine = load_from_file(Path::new("arb_os/arbos.mexe"));
    machine.start_at_zero(true);

    let my_addr = Uint256::from_usize(1025);

    let mut bn_contract = AbiForContract::new_from_file(&test_contract_path("BlockNum"))?;
    if bn_contract
        .deploy(&[], &mut machine, Uint256::zero(), None, debug)
        .is_err()
    {
        panic!("failed to deploy BlockNum contract");
    }

    let (logs, sends) = bn_contract.call_function(
        my_addr.clone(),
        "getBlock",
        &[],
        &mut machine,
        Uint256::zero(),
        debug,
    )?;
    assert_eq!(logs.len(), 1);
    assert_eq!(sends.len(), 0);
    assert!(logs[0].succeeded());
    let get_block_result = Uint256::from_bytes(&logs[0].get_return_data());

    let (logs, sends) = bn_contract.call_function(
        my_addr.clone(),
        "setBlock",
        &[],
        &mut machine,
        Uint256::zero(),
        debug,
    )?;
    assert_eq!(logs.len(), 1);
    assert_eq!(sends.len(), 0);
    assert!(logs[0].succeeded());

    let (logs, sends) = bn_contract.call_function(
        my_addr.clone(),
        "currBlock",
        &[],
        &mut machine,
        Uint256::zero(),
        debug,
    )?;
    assert_eq!(logs.len(), 1);
    assert_eq!(sends.len(), 0);
    assert!(logs[0].succeeded());
    let curr_block_result = Uint256::from_bytes(&logs[0].get_return_data());

    assert_eq!(get_block_result, curr_block_result);

    machine.write_coverage("_evm_block_num_consistency_test".to_string());
    Ok(())
}

>>>>>>> 72ea5d7a
pub fn evm_test_arbsys_direct(log_to: Option<&Path>, debug: bool) -> Result<(), ethabi::Error> {
    let mut machine = load_from_file(Path::new("arb_os/arbos.mexe"));
    machine.start_at_zero(true);

    let wallet = machine.runtime_env.new_wallet();
    let my_addr = Uint256::from_bytes(wallet.address().as_bytes());

    let arbsys = ArbSys::new(&wallet, debug);
    let arb_address_table = ArbAddressTable::new(&wallet, debug);
    AbiForContract::new_from_file(&builtin_contract_path("ArbSys")).unwrap();

    let version = arbsys.arbos_version(&mut machine)?;
    assert_eq!(
        version,
        *init_constant_table(Some(Path::new("arb_os/constants.json")))
            .unwrap()
            .get("ArbosVersionNumber")
            .unwrap()
    );

    let tx_count = arbsys.get_transaction_count(&mut machine, my_addr.clone())?;
    assert_eq!(tx_count, Uint256::from_u64(1));

    assert!(arbsys.is_top_level_call(&mut machine)?);

    let mut add_contract = AbiForContract::new_from_file(&test_contract_path("Add")).unwrap();
    let res = add_contract.deploy(&[], &mut machine, Uint256::zero(), None, false);
    assert!(res.is_ok());
    let (add_receipts, _) = add_contract.call_function(
        my_addr.clone(),
        "isTopLevel",
        &[],
        &mut machine,
        Uint256::zero(),
        debug,
    )?;
    assert_eq!(add_receipts.len(), 1);
    assert_eq!(
        add_receipts[0].get_return_data(),
        Uint256::one().to_bytes_be()
    );
    let (add_receipts, _) = add_contract.call_function(
        my_addr.clone(),
        "isNotTopLevel",
        &[],
        &mut machine,
        Uint256::zero(),
        debug,
    )?;
    assert_eq!(add_receipts.len(), 1);
    assert_eq!(
        add_receipts[0].get_return_data(),
        Uint256::zero().to_bytes_be()
    );

    let addr_table_index = arb_address_table.register(&mut machine, my_addr.clone())?;
    let lookup_result = arb_address_table.lookup(&mut machine, my_addr.clone())?;
    assert_eq!(addr_table_index, lookup_result);

    let recovered_addr = arb_address_table.lookup_index(&mut machine, lookup_result)?;
    assert_eq!(recovered_addr, my_addr);

    let my_addr_compressed = arb_address_table.compress(&mut machine, my_addr.clone())?;
    let (my_addr_decompressed, offset) =
        arb_address_table.decompress(&mut machine, &my_addr_compressed, Uint256::zero())?;
    assert_eq!(my_addr.clone(), my_addr_decompressed);
    assert_eq!(offset, Uint256::from_usize(my_addr_compressed.len()));

    assert_eq!(Uint256::from_u64(3), arb_address_table.size(&mut machine)?);

    let an_addr = Uint256::from_u64(581351734971918347);
    let an_addr_compressed = arb_address_table.compress(&mut machine, an_addr.clone())?;
    let (an_addr_decompressed, offset) =
        arb_address_table.decompress(&mut machine, &an_addr_compressed, Uint256::zero())?;
    assert_eq!(an_addr.clone(), an_addr_decompressed);
    assert_eq!(offset, Uint256::from_usize(an_addr_compressed.len()));

    if let Some(path) = log_to {
        machine
            .runtime_env
            .recorder
            .to_file(path, machine.get_total_gas_usage().to_u64().unwrap())
            .unwrap();
    }

    machine.write_coverage("test_arbsys_direct".to_string());
    Ok(())
}

pub fn evm_test_function_table_access(
    log_to: Option<&Path>,
    debug: bool,
) -> Result<(), ethabi::Error> {
    let mut machine = load_from_file(Path::new("arb_os/arbos.mexe"));
    machine.start_at_zero(true);

    let wallet = machine.runtime_env.new_wallet();
    let my_addr = Uint256::from_bytes(wallet.address().as_bytes());

    let arbsys = ArbSys::new(&wallet, debug);
    let arb_function_table = ArbFunctionTable::new(my_addr.clone(), debug);

    println!("A");
    let gtc_short_sig = arbsys
        .contract_abi
        .short_signature_for_function("getTransactionCount")
        .unwrap();
    let mut func_table = FunctionTable::new();
    arbsys.contract_abi.append_to_compression_func_table(
        &mut func_table,
        "getTransactionCount",
        false,
        Uint256::from_u64(10000000),
    )?;
    println!("B");
    arb_function_table.upload(&mut machine, &func_table)?;
    println!("C");
    assert_eq!(
        arb_function_table.size(&mut machine, my_addr.clone(), true)?,
        Uint256::one()
    );
    println!("D");

    let (func_code, is_payable, gas_limit) =
        arb_function_table.get(&mut machine, my_addr, Uint256::zero(), true)?;
    assert_eq!(
        func_code,
        Uint256::from_bytes(&gtc_short_sig).shift_left(256 - 32)
    );
    assert_eq!(is_payable, false);
    assert_eq!(gas_limit, Uint256::from_u64(10000000));
    println!("E");

    if let Some(path) = log_to {
        machine
            .runtime_env
            .recorder
            .to_file(path, machine.get_total_gas_usage().to_u64().unwrap())
            .unwrap();
    }

    machine.write_coverage("test_function_table_access".to_string());
<<<<<<< HEAD
=======
    Ok(())
}

pub fn _basic_evm_add_test(log_to: Option<&Path>, debug: bool) -> Result<(), ethabi::Error> {
    let mut machine = load_from_file(Path::new("arb_os/arbos.mexe"));
    machine.start_at_zero(true);

    let arbos_test = ArbosTest::new(debug);

    println!("A");
    let code = hex::decode("7fffffffffffffffffffffffffffffffffffffffffffffffffffffffffffffffff7fffffffffffffffffffffffffffffffffffffffffffffffffffffffffffffffff0160005500").unwrap();
    let result = arbos_test._install_account_and_call(
        &mut machine,
        Uint256::from_u64(89629813089426890),
        Uint256::zero(),
        Uint256::one(),
        code,
        vec![],
        vec![],
    )?;
    println!("B");
    let mut right_answer = vec![0u8; 32];
    right_answer.extend(vec![255u8; 31]);
    right_answer.extend(vec![254u8]);
    assert_eq!(result, right_answer);

    if let Some(path) = log_to {
        machine
            .runtime_env
            .recorder
            .to_file(path, machine.get_total_gas_usage().to_u64().unwrap())
            .unwrap();
    }

    machine.write_coverage("test_evm_add_code".to_string());
    Ok(())
}

pub fn _underfunded_nested_call_test(
    log_to: Option<&Path>,
    debug: bool,
) -> Result<(), ethabi::Error> {
    let mut machine = load_from_file(Path::new("arb_os/arbos.mexe"));
    machine.start_at_zero(true);

    let mut contract = AbiForContract::new_from_file(&test_contract_path("Underfunded"))?;
    if contract
        .deploy(&[], &mut machine, Uint256::zero(), None, debug)
        .is_err()
    {
        panic!("failed to deploy Fibonacci contract");
    }

    let (logs, sends) = contract.call_function(
        Uint256::from_u64(1028),
        "nestedCall",
        &[ethabi::Token::Uint(Uint256::zero().to_u256())],
        &mut machine,
        Uint256::zero(),
        debug,
    )?;
    assert_eq!(logs.len(), 1);
    assert_eq!(sends.len(), 0);
    assert!(logs[0].succeeded());

    let (logs, sends) = contract.call_function(
        Uint256::from_u64(1028),
        "nestedCall",
        &[ethabi::Token::Uint(Uint256::one().to_u256())],
        &mut machine,
        Uint256::zero(),
        debug,
    )?;
    assert_eq!(logs.len(), 1);
    assert_eq!(sends.len(), 0);
    assert!(logs[0].succeeded());

    if let Some(path) = log_to {
        machine
            .runtime_env
            .recorder
            .to_file(path, machine.get_total_gas_usage().to_u64().unwrap())
            .unwrap();
    }

    machine.write_coverage("test_underfunded_nested_call".to_string());
    Ok(())
}

pub fn _evm_test_callback(log_to: Option<&Path>, debug: bool) -> Result<(), ethabi::Error> {
    let mut machine = load_from_file(Path::new("arb_os/arbos.mexe"));
    machine.start_at_zero(true);

    let mut contract = AbiForContract::new_from_file(&test_contract_path("Callback"))?;
    if contract
        .deploy(&[], &mut machine, Uint256::zero(), None, debug)
        .is_err()
    {
        panic!("failed to deploy Callback contract");
    }

    let (logs, sends) = contract.call_function(
        Uint256::from_u64(1028),
        "sendDummies",
        &[],
        &mut machine,
        Uint256::zero(),
        debug,
    )?;
    assert_eq!(logs.len(), 1);
    assert_eq!(sends.len(), 0);
    assert!(logs[0].succeeded());
    let evmlogs = logs[0]._get_evm_logs();
    assert_eq!(evmlogs.len(), 3);
    for i in 0..2 {
        assert_eq!(evmlogs[i].addr, contract.address);
        assert_eq!(evmlogs[i].vals[1], Uint256::from_usize(i + 1));
        assert_eq!(
            evmlogs[i].data[0..32],
            Uint256::from_usize(i + 11).to_bytes_be()[0..32]
        );
        assert_eq!(
            evmlogs[i].data[32..64],
            Uint256::from_usize(i + 21).to_bytes_be()[0..32]
        );
    }

    let (logs, _) = contract.call_function(
        Uint256::from_u64(1028),
        "doCallback",
        &[],
        &mut machine,
        Uint256::zero(),
        debug,
    )?;
    assert_eq!(logs.len(), 1);
    assert!(logs[0].succeeded());
    let evmlogs = logs[0]._get_evm_logs();
    assert_eq!(evmlogs.len(), 8);

    println!("{}", evmlogs[2].vals[0]);
    assert_eq!(
        evmlogs[2].vals[0],
        Uint256::from_bytes(
            &hex::decode("5baaa87db386365b5c161be377bc3d8e317e8d98d71a3ca7ed7d555340c8f767")
                .unwrap()
        )
    );
    assert_eq!(evmlogs[2].addr, Uint256::from_u64(100)); // log was emitted by ArbSys
    assert_eq!(evmlogs[2].vals[2], Uint256::zero()); // unique ID = 0
    let batch_number = &evmlogs[2].vals[3];
    assert_eq!(batch_number, &Uint256::zero());
    let index_in_batch = Uint256::from_bytes(&evmlogs[2].data[32..64]);
    assert_eq!(index_in_batch, Uint256::zero());
    let calldata_size = Uint256::from_bytes(&evmlogs[2].data[(7 * 32)..(8 * 32)]);
    assert_eq!(calldata_size, Uint256::from_u64(11));

    assert_eq!(
        evmlogs[6].vals[0],
        Uint256::from_bytes(
            &hex::decode("5baaa87db386365b5c161be377bc3d8e317e8d98d71a3ca7ed7d555340c8f767")
                .unwrap()
        )
    );
    assert_eq!(evmlogs[6].addr, Uint256::from_u64(100)); // log was emitted by ArbSys
    assert_eq!(evmlogs[6].vals[2], Uint256::one()); // unique ID = 1
    let batch_number = &evmlogs[6].vals[3];
    assert_eq!(batch_number, &Uint256::zero());
    let index_in_batch = Uint256::from_bytes(&evmlogs[6].data[32..64]);
    assert_eq!(index_in_batch, Uint256::one());
    let calldata_size = Uint256::from_bytes(&evmlogs[6].data[(7 * 32)..(8 * 32)]);
    assert_eq!(calldata_size, Uint256::from_u64(17));

    machine
        .runtime_env
        ._advance_time(Uint256::one(), None, true);
    let _gas_used = if debug {
        machine.debug(None)
    } else {
        machine.run(None)
    }; // advance time so that sends are emitted

    let sends = machine.runtime_env.get_all_sends();
    assert_eq!(sends.len(), 2);
    assert_eq!(sends[0][0], 3u8); // send type
    assert_eq!(sends[0][1..33], contract.address.to_bytes_be()[0..32]);
    assert_eq!(sends[0][161..193], [0u8; 32]);
    assert_eq!(sends[0].len(), 204); // 11 bytes of calldata after 193 bytes of fields
    assert_eq!(sends[1][0], 3u8); // send type
    assert_eq!(sends[1][1..33], contract.address.to_bytes_be()[0..32]);
    assert_eq!(sends[1][161..193], [0u8; 32]);
    assert_eq!(sends[1].len(), 210); // 17 bytes of calldata after 193 bytes of fields

    if let Some(path) = log_to {
        machine
            .runtime_env
            .recorder
            .to_file(path, machine.get_total_gas_usage().to_u64().unwrap())
            .unwrap();
    }

    machine.write_coverage("test_l2_to_l1_call".to_string());
>>>>>>> 72ea5d7a
    Ok(())
}

pub fn evm_test_create(
    log_to: Option<&Path>,
    debug: bool,
    _profile: bool,
) -> Result<bool, ethabi::Error> {
    let mut machine = load_from_file(Path::new("arb_os/arbos.mexe"));
    machine.start_at_zero(true);

    let my_addr = Uint256::from_usize(1025);
    machine.runtime_env.insert_eth_deposit_message(
        my_addr.clone(),
        my_addr.clone(),
        Uint256::from_usize(100000),
        true,
    );
    let _gas_used = if debug {
        machine.debug(None)
    } else {
        machine.run(None)
    }; // handle this eth deposit message

    let mut fib_contract = AbiForContract::new_from_file(&test_contract_path("Fibonacci"))?;
    if fib_contract
        .deploy(&[], &mut machine, Uint256::zero(), None, debug)
        .is_err()
    {
        panic!("failed to deploy Fibonacci contract");
    }

    let mut pc_contract = AbiForContract::new_from_file(&test_contract_path("PaymentChannel"))?;
    if pc_contract
        .deploy(
            &[ethabi::Token::Address(ethereum_types::H160::from_slice(
                &fib_contract.address.to_bytes_be()[12..],
            ))],
            &mut machine,
            Uint256::zero(),
            None,
            debug,
        )
        .is_err()
    {
        panic!("failed to deploy PaymentChannel contract");
    }

    let (logs, sends) = pc_contract.call_function(
        my_addr.clone(),
        "testCreate",
        &[],
        &mut machine,
        Uint256::zero(),
        debug,
    )?;
    assert_eq!(logs.len(), 1);
    assert_eq!(sends.len(), 0);
    assert!(logs[0].succeeded());

    if let Some(path) = log_to {
        machine
            .runtime_env
            .recorder
            .to_file(path, machine.get_total_gas_usage().to_u64().unwrap())
            .unwrap();
    }

    machine.write_coverage("test_create_opcode".to_string());
    Ok(true)
}

#[test]
fn test_xcontract_call_using_batch() {
    assert!(evm_xcontract_call_using_batch(None, false, false).is_ok());
}

pub fn evm_xcontract_call_using_batch(
    log_to: Option<&Path>,
    debug: bool,
    _profile: bool,
) -> Result<bool, ethabi::Error> {
    use std::convert::TryFrom;
    let mut rt_env = RuntimeEnvironment::default();

    let wallet = rt_env.new_wallet();
    let my_addr = Uint256::from_bytes(wallet.address().as_bytes());

    let mut machine = load_from_file_and_env(Path::new("arb_os/arbos.mexe"), rt_env);
    machine.start_at_zero(true);

    machine.runtime_env.insert_eth_deposit_message(
        my_addr.clone(),
        my_addr.clone(),
        Uint256::from_usize(100000),
        false,
    );
    let _gas_used = if debug {
        machine.debug(None)
    } else {
        machine.run(None)
    }; // handle this eth deposit message

    let mut fib_contract = AbiForContract::new_from_file(&test_contract_path("Fibonacci"))?;
    if fib_contract
        .deploy(&[], &mut machine, Uint256::zero(), None, debug)
        .is_err()
    {
        panic!("failed to deploy Fibonacci contract");
    }

    let mut pc_contract = AbiForContract::new_from_file(&test_contract_path("PaymentChannel"))?;
    if pc_contract
        .deploy(
            &[ethabi::Token::Address(ethereum_types::H160::from_slice(
                &fib_contract.address.to_bytes_be()[12..],
            ))],
            &mut machine,
            Uint256::zero(),
            None,
            debug,
        )
        .is_err()
    {
        panic!("failed to deploy PaymentChannel contract");
    }

    let mut batch = machine.runtime_env.new_batch();
    let tx_id_1 = pc_contract.add_function_call_to_batch(
        &mut batch,
        "deposit",
        &[],
        &mut machine,
        Uint256::from_usize(10000),
        &wallet,
    )?;
    let tx_id_2 = pc_contract.add_function_call_to_batch(
        &mut batch,
        "transferFib",
        vec![
            ethabi::Token::Address(ethereum_types::H160::from_slice(
                &my_addr.to_bytes_minimal(),
            )),
            ethabi::Token::Uint(ethabi::Uint::try_from(1).unwrap()),
        ]
        .as_ref(),
        &mut machine,
        Uint256::zero(),
        &wallet,
    )?;

    machine
        .runtime_env
        .insert_batch_message(Uint256::from_usize(1025), &batch);

    let num_logs_before = machine.runtime_env.get_all_receipt_logs().len();
    let num_sends_before = machine.runtime_env.get_all_sends().len();
    let _arbgas_used = if debug {
        machine.debug(None)
    } else {
        machine.run(None)
    };
    let logs = machine.runtime_env.get_all_receipt_logs();
    let sends = machine.runtime_env.get_all_sends();
    let logs = &logs[num_logs_before..];
    let sends = &sends[num_sends_before..];

    assert_eq!(logs.len(), 2);
    assert_eq!(sends.len(), 0);

    assert_eq!(logs[0].get_return_code(), Uint256::zero());
    assert!(logs[0].succeeded());
    assert_eq!(logs[0].get_request_id(), tx_id_1);
    let gas_used_so_far_1 = logs[0].get_gas_used_so_far();

    assert!(logs[1].succeeded());
    assert_eq!(logs[1].get_request_id(), tx_id_2);
    assert_eq!(
        gas_used_so_far_1.add(&logs[1].get_gas_used()),
        logs[1].get_gas_used_so_far()
    );

    if let Some(path) = log_to {
        machine
            .runtime_env
            .recorder
            .to_file(path, machine.get_total_gas_usage().to_u64().unwrap())
            .unwrap();
    }

    machine.write_coverage("test_crosscontract_call_using_batch".to_string());
    Ok(true)
}

<<<<<<< HEAD
=======
pub fn _evm_xcontract_call_using_compressed_batch(
    log_to: Option<&Path>,
    debug: bool,
    _profile: bool,
) -> Result<bool, ethabi::Error> {
    use std::convert::TryFrom;
    let mut rt_env = RuntimeEnvironment::default();

    let wallet = rt_env.new_wallet();
    let my_addr = Uint256::from_bytes(wallet.address().as_bytes());

    let mut machine = load_from_file_and_env(Path::new("arb_os/arbos.mexe"), rt_env);
    machine.start_at_zero(true);

    machine.runtime_env.insert_eth_deposit_message(
        my_addr.clone(),
        my_addr.clone(),
        Uint256::from_usize(100000),
        true,
    );
    machine
        .runtime_env
        ._advance_time(Uint256::from_u64(50), None, true);
    let _gas_used = if debug {
        machine.debug(None)
    } else {
        machine.run(None)
    }; // handle this eth deposit message

    let mut fib_contract = AbiForContract::new_from_file(&test_contract_path("Fibonacci"))?;
    if fib_contract
        .deploy(&[], &mut machine, Uint256::zero(), None, debug)
        .is_err()
    {
        panic!("failed to deploy Fibonacci contract");
    }

    let mut pc_contract = AbiForContract::new_from_file(&test_contract_path("PaymentChannel"))?;
    if pc_contract
        .deploy(
            &[ethabi::Token::Address(ethereum_types::H160::from_slice(
                &fib_contract.address.to_bytes_be()[12..],
            ))],
            &mut machine,
            Uint256::zero(),
            None,
            debug,
        )
        .is_err()
    {
        panic!("failed to deploy PaymentChannel contract");
    }

    let mut batch = machine.runtime_env.new_batch();
    let tx_id_1 = pc_contract._add_function_call_to_compressed_batch(
        &mut batch,
        "deposit",
        &[],
        &mut machine,
        Uint256::from_usize(10000),
        &wallet,
        None,
    )?;
    let tx_id_2 = pc_contract._add_function_call_to_compressed_batch(
        &mut batch,
        "transferFib",
        vec![
            ethabi::Token::Address(ethereum_types::H160::from_slice(
                &my_addr.to_bytes_minimal(),
            )),
            ethabi::Token::Uint(ethabi::Uint::try_from(1).unwrap()),
        ]
        .as_ref(),
        &mut machine,
        Uint256::zero(),
        &wallet,
        None,
    )?;

    machine
        .runtime_env
        .insert_batch_message(Uint256::from_usize(1025), &batch);

    let num_logs_before = machine.runtime_env.get_all_receipt_logs().len();
    let num_sends_before = machine.runtime_env.get_all_sends().len();
    let _arbgas_used = if debug {
        machine.debug(None)
    } else {
        machine.run(None)
    };
    let logs = machine.runtime_env.get_all_receipt_logs();
    let sends = machine.runtime_env.get_all_sends();
    let logs = &logs[num_logs_before..];
    let sends = &sends[num_sends_before..];

    assert_eq!(logs.len(), 2);
    assert_eq!(sends.len(), 0);

    assert!(logs[0].succeeded());
    assert_eq!(logs[0].get_request_id(), tx_id_1);
    let gas_used_so_far_1 = logs[0].get_gas_used_so_far();

    assert!(logs[1].succeeded());
    assert_eq!(logs[1].get_request_id(), tx_id_2);
    assert_eq!(
        gas_used_so_far_1.add(&logs[1].get_gas_used()),
        logs[1].get_gas_used_so_far()
    );

    if let Some(path) = log_to {
        machine
            .runtime_env
            .recorder
            .to_file(path, machine.get_total_gas_usage().to_u64().unwrap())
            .unwrap();
    }

    machine.write_coverage("_evm_xcontract_call_using_compressed_batch".to_string());
    Ok(true)
}

pub fn _evm_xcontract_call_using_compressed_batch_2(
    log_to: Option<&Path>,
    debug: bool,
    _profile: bool,
) -> Result<bool, ethabi::Error> {
    use std::convert::TryFrom;
    let mut rt_env = RuntimeEnvironment::default();

    let wallet = rt_env.new_wallet();
    let my_addr = Uint256::from_bytes(wallet.address().as_bytes());

    let mut machine = load_from_file_and_env(Path::new("arb_os/arbos.mexe"), rt_env);
    machine.start_at_zero(true);

    machine.runtime_env.insert_eth_deposit_message(
        my_addr.clone(),
        my_addr.clone(),
        Uint256::from_usize(100000),
        true,
    );
    let _gas_used = if debug {
        machine.debug(None)
    } else {
        machine.run(None)
    }; // handle this eth deposit message

    let mut fib_contract = AbiForContract::new_from_file(&test_contract_path("Fibonacci"))?;
    if fib_contract
        .deploy(&[], &mut machine, Uint256::zero(), None, debug)
        .is_err()
    {
        panic!("failed to deploy Fibonacci contract");
    }

    let mut pc_contract = AbiForContract::new_from_file(&test_contract_path("PaymentChannel"))?;
    if pc_contract
        .deploy(
            &[ethabi::Token::Address(ethereum_types::H160::from_slice(
                &fib_contract.address.to_bytes_be()[12..],
            ))],
            &mut machine,
            Uint256::zero(),
            None,
            debug,
        )
        .is_err()
    {
        panic!("failed to deploy PaymentChannel contract");
    }

    let mut batch = machine.runtime_env.new_batch();
    let tx_id_1 = pc_contract._add_function_call_to_compressed_batch(
        &mut batch,
        "deposit",
        &[],
        &mut machine,
        Uint256::from_usize(10000),
        &wallet,
        None,
    )?;
    let tx_id_2 = pc_contract._add_function_call_to_compressed_batch(
        &mut batch,
        "transferFib",
        vec![
            ethabi::Token::Address(ethereum_types::H160::from_slice(
                &my_addr.to_bytes_minimal(),
            )),
            ethabi::Token::Uint(ethabi::Uint::try_from(1).unwrap()),
        ]
        .as_ref(),
        &mut machine,
        Uint256::zero(),
        &wallet,
        None,
    )?;

    machine
        .runtime_env
        .insert_batch_message(Uint256::from_usize(1025), &batch);

    let num_logs_before = machine.runtime_env.get_all_receipt_logs().len();
    let num_sends_before = machine.runtime_env.get_all_sends().len();
    let _arbgas_used = if debug {
        machine.debug(None)
    } else {
        machine.run(None)
    };
    let logs = machine.runtime_env.get_all_receipt_logs();
    let sends = machine.runtime_env.get_all_sends();
    let logs = &logs[num_logs_before..];
    let sends = &sends[num_sends_before..];

    assert_eq!(logs.len(), 2);
    assert_eq!(sends.len(), 0);

    assert!(logs[0].succeeded());
    assert_eq!(logs[0].get_request_id(), tx_id_1);
    let gas_used_so_far_1 = logs[0].get_gas_used_so_far();

    assert!(logs[1].succeeded());
    assert_eq!(logs[1].get_request_id(), tx_id_2);
    assert_eq!(
        gas_used_so_far_1.add(&logs[1].get_gas_used()),
        logs[1].get_gas_used_so_far()
    );

    if let Some(path) = log_to {
        machine
            .runtime_env
            .recorder
            .to_file(path, machine.get_total_gas_usage().to_u64().unwrap())
            .unwrap();
    }

    machine.write_coverage("_evm_xcontract_call_using_compressed_batch_2".to_string());
    Ok(true)
}

>>>>>>> 72ea5d7a
pub fn evm_direct_deploy_add(log_to: Option<&Path>, debug: bool) {
    let mut machine = load_from_file(Path::new("arb_os/arbos.mexe"));
    machine.start_at_zero(true);

    match AbiForContract::new_from_file(&test_contract_path("Add")) {
        Ok(mut contract) => {
            let result = contract.deploy(&[], &mut machine, Uint256::zero(), None, debug);
            if let Ok(contract_addr) = result {
                assert_ne!(contract_addr, Uint256::zero());
            } else {
                panic!("deploy failed");
            }
        }
        Err(e) => {
            panic!("error loading contract: {:?}", e);
        }
    }

    if let Some(path) = log_to {
        machine
            .runtime_env
            .recorder
            .to_file(path, machine.get_total_gas_usage().to_u64().unwrap())
            .unwrap();
    }
<<<<<<< HEAD

    machine.write_coverage("test_direct_deploy_add".to_string());
=======

    machine.write_coverage("test_direct_deploy_add".to_string());
}

#[cfg(test)]
pub fn evm_test_extcodesize_of_constructor(log_to: Option<&Path>) {
    let mut machine = load_from_file(Path::new("arb_os/arbos.mexe"));
    machine.start_at_zero(true);

    match AbiForContract::new_from_file(&test_contract_path("ExtCodeSizeTest")) {
        Ok(mut contract) => {
            let result = contract.deploy(&[], &mut machine, Uint256::zero(), None, false);
            if let Ok(contract_addr) = result {
                assert_ne!(contract_addr, Uint256::zero());
            } else {
                panic!("deploy failed");
            }
        }
        Err(e) => {
            panic!("error loading contract: {:?}", e);
        }
    }

    if let Some(path) = log_to {
        machine
            .runtime_env
            .recorder
            .to_file(path, machine.get_total_gas_usage().to_u64().unwrap())
            .unwrap();
    }

    machine.write_coverage("evm_test_extcodesize_of_constructor".to_string());
}

pub fn _evm_pay_eoa_from_contract(log_to: Option<&Path>, debug: bool) {
    let mut machine = load_from_file(Path::new("arb_os/arbos.mexe"));
    machine.start_at_zero(true);

    let add_contract = match AbiForContract::new_from_file(&test_contract_path("Add")) {
        Ok(mut contract) => {
            let result = contract.deploy(&[], &mut machine, Uint256::zero(), None, debug);
            if let Ok(contract_addr) = result {
                assert_ne!(contract_addr, Uint256::zero());
                contract
            } else {
                panic!("deploy failed");
            }
        }
        Err(e) => {
            panic!("error loading contract: {:?}", e);
        }
    };

    println!("A");
    let payer = Uint256::from_u64(5386492);
    let recipient = Uint256::from_u64(5771838591);
    machine.runtime_env.insert_eth_deposit_message(
        payer.clone(),
        payer.clone(),
        Uint256::_from_eth(1000),
        true,
    );
    let _gas_used = if debug {
        machine.debug(None)
    } else {
        machine.run(None)
    }; // handle this eth deposit message
    println!("B");

    let arbinfo = _ArbInfo::_new(debug);
    let balance_before = arbinfo._get_balance(&mut machine, &recipient).unwrap();
    assert!(balance_before.is_zero());

    println!("C");
    let (receipts, _) = add_contract
        .call_function(
            payer,
            "payTo",
            &[ethabi::Token::Address(recipient.to_h160())],
            &mut machine,
            Uint256::one(),
            debug,
        )
        .unwrap();
    assert_eq!(receipts.len(), 1);
    assert_eq!(receipts[0].get_return_code(), Uint256::zero());
    assert!(receipts[0].succeeded());

    let balance_after = arbinfo._get_balance(&mut machine, &recipient).unwrap();
    assert_eq!(balance_after, Uint256::one());

    if let Some(path) = log_to {
        machine
            .runtime_env
            .recorder
            .to_file(path, machine.get_total_gas_usage().to_u64().unwrap())
            .unwrap();
    }

    machine.write_coverage("test_pay_eoa_from_contract".to_string());
}

pub fn _evm_test_payment_in_constructor(log_to: Option<&Path>, debug: bool) {
    let mut machine = load_from_file(Path::new("arb_os/arbos.mexe"));
    machine.start_at_zero(true);

    let my_addr = Uint256::from_usize(1025);
    machine.runtime_env.insert_eth_deposit_message(
        my_addr.clone(),
        my_addr.clone(),
        Uint256::from_usize(10000),
        true,
    );
    let _gas_used = if debug {
        machine.debug(None)
    } else {
        machine.run(None)
    }; // handle this eth deposit message

    let contract = match AbiForContract::new_from_file(&test_contract_path("Add")) {
        Ok(mut contract) => {
            let result =
                contract.deploy(&vec![], &mut machine, Uint256::from_u64(10000), None, debug);

            if let Ok(contract_addr) = result {
                assert_ne!(contract_addr, Uint256::zero());
                contract
            } else {
                panic!("deploy failed");
            }
        }
        Err(e) => {
            panic!("error loading contract: {:?}", e);
        }
    };

    let result = contract.call_function(
        my_addr.clone(),
        "withdraw5000",
        vec![].as_ref(),
        &mut machine,
        Uint256::zero(),
        debug,
    );
    match result {
        Ok((logs, _sends)) => {
            assert_eq!(logs.len(), 1);
            assert!(logs[0].succeeded());
        }
        Err(e) => {
            panic!("{}", e.to_string());
        }
    }

    machine
        .runtime_env
        ._advance_time(Uint256::one(), None, true);
    let _gas_used = if debug {
        machine.debug(None)
    } else {
        machine.run(None)
    }; // make sure the machine notices that time advanced

    let last_send = machine.runtime_env._get_last_send().unwrap();
    assert_eq!(last_send[0], 3u8);
    assert_eq!(last_send[1..33], contract.address.to_bytes_be());
    assert_eq!(last_send[33..65], Uint256::from_u64(1025).to_bytes_be());
    assert_eq!(last_send[161..193], Uint256::from_u64(5000).to_bytes_be());
    assert_eq!(last_send.len(), 193);

    if let Some(path) = log_to {
        let _ = machine
            .runtime_env
            .recorder
            .to_file(path, machine.get_total_gas_usage().to_u64().unwrap())
            .unwrap();
    }

    machine.write_coverage("evm_test_payment_in_constructor".to_string());
>>>>>>> 72ea5d7a
}

pub fn evm_test_arbsys(log_to: Option<&Path>, debug: bool) {
    use std::convert::TryFrom;
    let mut machine = load_from_file(Path::new("arb_os/arbos.mexe"));
    machine.start_at_zero(true);

    let my_addr = Uint256::from_usize(1025);
    machine.runtime_env.insert_eth_deposit_message(
        my_addr.clone(),
        my_addr.clone(),
        Uint256::from_usize(10000),
        true,
    );
    let _gas_used = if debug {
        machine.debug(None)
    } else {
        machine.run(None)
    }; // handle this eth deposit message

    let contract = match AbiForContract::new_from_file(&test_contract_path("Add")) {
        Ok(mut contract) => {
            let result = contract.deploy(&vec![], &mut machine, Uint256::zero(), None, debug);
            if let Ok(contract_addr) = result {
                assert_ne!(contract_addr, Uint256::zero());
                contract
            } else {
                panic!("deploy failed");
            }
        }
        Err(e) => {
            panic!("error loading contract: {:?}", e);
        }
    };
    let result = contract.call_function(
        my_addr.clone(),
        "getSeqNum",
        vec![].as_ref(),
        &mut machine,
        Uint256::zero(),
        debug,
    );
    match result {
        Ok((logs, sends)) => {
            assert_eq!(logs.len(), 1);
            assert_eq!(sends.len(), 0);
            assert!(logs[0].succeeded());
            let decoded_result = contract
                .get_function("getSeqNum")
                .unwrap()
                .decode_output(&logs[0].get_return_data())
                .unwrap();
            assert_eq!(
                decoded_result[0],
                ethabi::Token::Uint(ethabi::Uint::try_from(1).unwrap())
            );
        }
        Err(e) => {
            panic!("{}", e.to_string());
        }
    }

    let result = contract.call_function(
        my_addr.clone(),
        "withdrawMyEth",
        vec![].as_ref(),
        &mut machine,
        Uint256::from_usize(5000),
        debug,
    );
    match result {
        Ok((logs, _sends)) => {
            assert_eq!(logs.len(), 1);
            assert!(logs[0].succeeded());
        }
        Err(e) => {
            panic!("{}", e.to_string());
        }
    }

    machine
        .runtime_env
        ._advance_time(Uint256::one(), None, true);
    let _gas_used = if debug {
        machine.debug(None)
    } else {
        machine.run(None)
    }; // make sure the machine notices that time advanced

    let last_send = machine.runtime_env._get_last_send().unwrap();
    assert_eq!(last_send[0], 3u8);
    assert_eq!(last_send[1..33], contract.address.to_bytes_be());
    assert_eq!(last_send[33..65], my_addr.to_bytes_be());
    assert_eq!(last_send[161..193], Uint256::from_u64(5000).to_bytes_be());
    assert_eq!(last_send.len(), 193);

    if let Some(path) = log_to {
        let _ = machine
            .runtime_env
            .recorder
            .to_file(path, machine.get_total_gas_usage().to_u64().unwrap())
            .unwrap();
    }

    machine.write_coverage("test_arbsys".to_string());
}

pub fn evm_direct_deploy_and_call_add(log_to: Option<&Path>, debug: bool) {
    use std::convert::TryFrom;
    let mut machine = load_from_file(Path::new("arb_os/arbos.mexe"));
    machine.start_at_zero(true);

    let my_addr = Uint256::from_usize(1025);
    let contract = match AbiForContract::new_from_file(&test_contract_path("Add")) {
        Ok(mut contract) => {
            let result = contract.deploy(&[], &mut machine, Uint256::zero(), None, debug);
            if let Ok(contract_addr) = result {
                assert_ne!(contract_addr, Uint256::zero());
                contract
            } else {
                panic!("deploy failed");
            }
        }
        Err(e) => {
            panic!("error loading contract: {:?}", e);
        }
    };

    let result = contract.call_function(
        my_addr,
        "add",
        vec![
            ethabi::Token::Uint(ethabi::Uint::one()),
            ethabi::Token::Uint(ethabi::Uint::one()),
        ]
        .as_ref(),
        &mut machine,
        Uint256::zero(),
        debug,
    );
    match result {
        Ok((logs, sends)) => {
            assert_eq!(logs.len(), 1);
            assert_eq!(sends.len(), 0);
            assert!(logs[0].succeeded());
            let decoded_result = contract
                .get_function("add")
                .unwrap()
                .decode_output(&logs[0].get_return_data())
                .unwrap();
            assert_eq!(
                decoded_result[0],
                ethabi::Token::Uint(ethabi::Uint::try_from(2).unwrap())
            );
        }
        Err(e) => {
            panic!("{}", e.to_string());
        }
    }

    if let Some(path) = log_to {
        machine
            .runtime_env
            .recorder
            .to_file(path, machine.get_total_gas_usage().to_u64().unwrap())
            .unwrap();
    }
    machine.write_coverage("test_direct_deploy_and_call_add".to_string());
<<<<<<< HEAD
=======
}

pub fn _evm_test_contract_call(log_to: Option<&Path>, debug: bool) {
    use std::convert::TryFrom;
    let mut machine = load_from_file(Path::new("arb_os/arbos.mexe"));
    machine.start_at_zero(true);

    let my_addr = Uint256::from_usize(1025);
    let contract = match AbiForContract::new_from_file(&test_contract_path("Add")) {
        Ok(mut contract) => {
            let result = contract.deploy(&[], &mut machine, Uint256::zero(), None, debug);
            if let Ok(contract_addr) = result {
                assert_ne!(contract_addr, Uint256::zero());
                contract
            } else {
                panic!("deploy failed");
            }
        }
        Err(e) => {
            panic!("error loading contract: {:?}", e);
        }
    };

    for i in 0..4 {
        let result = contract._call_function_from_contract(
            my_addr.clone(),
            "add",
            vec![
                ethabi::Token::Uint(ethabi::Uint::one()),
                ethabi::Token::Uint(Uint256::from_u64(i).to_u256()),
            ]
            .as_ref(),
            &mut machine,
            Uint256::zero(),
            debug,
        );
        match result {
            Ok((logs, sends)) => {
                assert_eq!(logs.len(), 1);
                assert_eq!(sends.len(), 0);
                assert!(logs[0].succeeded());
                let decoded_result = contract
                    .get_function("add")
                    .unwrap()
                    .decode_output(&logs[0].get_return_data())
                    .unwrap();
                assert_eq!(
                    decoded_result[0],
                    ethabi::Token::Uint(ethabi::Uint::try_from(1 + i).unwrap())
                );
            }
            Err(e) => {
                panic!("{}", e.to_string());
            }
        }
    }

    if let Some(path) = log_to {
        machine
            .runtime_env
            .recorder
            .to_file(path, machine.get_total_gas_usage().to_u64().unwrap())
            .unwrap();
    }

    machine.write_coverage("test_call_from_contract".to_string());
>>>>>>> 72ea5d7a
}

pub fn evm_direct_deploy_and_compressed_call_add(log_to: Option<&Path>, debug: bool) {
    use std::convert::TryFrom;
    let mut rt_env = RuntimeEnvironment::default();
    let wallet = rt_env.new_wallet();
    let mut machine = load_from_file_and_env(Path::new("arb_os/arbos.mexe"), rt_env);
    machine.start_at_zero(true);

    let my_addr = Uint256::from_bytes(wallet.address().as_bytes());
    let contract = match AbiForContract::new_from_file(&test_contract_path("Add")) {
        Ok(mut contract) => {
            let result = contract.deploy(&[], &mut machine, Uint256::zero(), None, debug);
            if let Ok(contract_addr) = result {
                assert_ne!(contract_addr, Uint256::zero());
                contract
            } else {
                panic!("deploy failed");
            }
        }
        Err(e) => {
            panic!("error loading contract: {:?}", e);
        }
    };

    let result = contract.call_function_compressed(
        my_addr,
        "add",
        vec![
            ethabi::Token::Uint(ethabi::Uint::one()),
            ethabi::Token::Uint(ethabi::Uint::one()),
        ]
        .as_ref(),
        &mut machine,
        Uint256::zero(),
        &wallet,
        debug,
    );
    match result {
        Ok((logs, sends)) => {
            assert_eq!(logs.len(), 1);
            assert_eq!(sends.len(), 0);
            assert!(logs[0].succeeded());
            let decoded_result = contract
                .get_function("add")
                .unwrap()
                .decode_output(&logs[0].get_return_data())
                .unwrap();
            assert_eq!(
                decoded_result[0],
                ethabi::Token::Uint(ethabi::Uint::try_from(2).unwrap())
            );
        }
        Err(e) => {
            panic!("{}", e.to_string());
        }
    }

    if let Some(path) = log_to {
        machine
            .runtime_env
            .recorder
            .to_file(path, machine.get_total_gas_usage().to_u64().unwrap())
            .unwrap();
    }
<<<<<<< HEAD

    machine.write_coverage("test_direct_deploy_and_compressed_call_add".to_string());
=======

    machine.write_coverage("test_direct_deploy_and_compressed_call_add".to_string());
}

#[test]
fn evm_reverter_factory_test() {
    _evm_reverter_factory_test_impl();
}

fn _evm_reverter_factory_test_impl() {
    let mut machine = load_from_file(Path::new("arb_os/arbos.mexe"));
    machine.start_at_zero(true);

    let _contract = match AbiForContract::new_from_file(&test_contract_path("ReverterFactory")) {
        Ok(mut contract) => {
            let result = contract.deploy(
                &[ethabi::Token::Uint(Uint256::one().to_u256())],
                &mut machine,
                Uint256::zero(),
                None,
                false,
            );
            if let Err(maybe_receipt) = result {
                if maybe_receipt.is_none() {
                    panic!("deploy failed without receipt");
                }
            } else {
                panic!("deploy succeeded but should have failed");
            }
        }
        Err(e) => {
            panic!("error loading contract: {:?}", e);
        }
    };

    machine.write_coverage("evm_reverter_factory_test".to_string());
>>>>>>> 72ea5d7a
}

pub fn evm_payment_to_empty_address(log_to: Option<&Path>, debug: bool) {
    let mut machine = load_from_file(Path::new("arb_os/arbos.mexe"));
    machine.start_at_zero(true);

    let my_addr = Uint256::from_u64(1025);
    let dest_addr = Uint256::from_u64(4242);

    machine.runtime_env.insert_eth_deposit_message(
        my_addr.clone(),
        my_addr.clone(),
        Uint256::from_u64(20000),
        true,
    );
    let tx_id = machine.runtime_env.insert_tx_message(
        my_addr,
        Uint256::from_u64(1000000000),
        None,
        dest_addr,
        Uint256::from_u64(10000),
        &vec![],
        false,
    );

    let _ = if debug {
        machine.debug(None)
    } else {
        machine.run(None)
    };

    let receipts = machine.runtime_env.get_all_receipt_logs();
    assert_eq!(receipts.len(), 2);
    assert_eq!(receipts[1].get_request_id(), tx_id);
    assert!(receipts[1].succeeded());

    if let Some(path) = log_to {
        machine
            .runtime_env
            .recorder
            .to_file(path, machine.get_total_gas_usage().to_u64().unwrap())
            .unwrap();
    }

    machine.write_coverage("test_payment_to_empty_address".to_string());
}

pub fn evm_eval_sha256(log_to: Option<&Path>, debug: bool) {
    let mut machine = load_from_file(Path::new("arb_os/arbos.mexe"));
    machine.start_at_zero(true);

    let my_addr = Uint256::from_u64(1025);

    let tx_id = machine.runtime_env.insert_tx_message(
        my_addr,
        Uint256::from_u64(10000000),
        None,
        Uint256::from_u64(2), // sha256 precompile
        Uint256::from_u64(0),
        &vec![0xCCu8],
        false,
    );

    let _ = if debug {
        machine.debug(None)
    } else {
        machine.run(None)
    };

    let receipts = machine.runtime_env.get_all_receipt_logs();
    println!("result code: {}", receipts[0].get_return_code());
    assert_eq!(receipts.len(), 1);
    assert_eq!(receipts[0].get_request_id(), tx_id);
    assert!(receipts[0].succeeded());
    let return_data = receipts[0].get_return_data();
    let return_uint = Uint256::from_bytes(&return_data);
    assert_eq!(
        return_uint,
        Uint256::from_string_hex(
            "1dd8312636f6a0bf3d21fa2855e63072507453e93a5ced4301b364e91c9d87d6"
        )
        .unwrap()
    );

    if let Some(path) = log_to {
        machine
            .runtime_env
            .recorder
            .to_file(path, machine.get_total_gas_usage().to_u64().unwrap())
            .unwrap();
    }
<<<<<<< HEAD

    machine.write_coverage("test_sha256_precompile".to_string());
=======

    machine.write_coverage("test_sha256_precompile".to_string());
}

pub fn _evm_ecpairing_precompile(_log_to: Option<&Path>, debug: bool) {
    for (calldata, result) in &[
        // test vectors from geth: https://github.com/ethereum/go-ethereum/blob/2045a2bba3cd2f93fd913c692be146adabd8940c/core/vm/testdata/precompiles/bn256Pairing.json
        ("1c76476f4def4bb94541d57ebba1193381ffa7aa76ada664dd31c16024c43f593034dd2920f673e204fee2811c678745fc819b55d3e9d294e45c9b03a76aef41209dd15ebff5d46c4bd888e51a93cf99a7329636c63514396b4a452003a35bf704bf11ca01483bfa8b34b43561848d28905960114c8ac04049af4b6315a416782bb8324af6cfc93537a2ad1a445cfd0ca2a71acd7ac41fadbf933c2a51be344d120a2a4cf30c1bf9845f20c6fe39e07ea2cce61f0c9bb048165fe5e4de877550111e129f1cf1097710d41c4ac70fcdfa5ba2023c6ff1cbeac322de49d1b6df7c2032c61a830e3c17286de9462bf242fca2883585b93870a73853face6a6bf411198e9393920d483a7260bfb731fb5d25f1aa493335a9e71297e485b7aef312c21800deef121f1e76426a00665e5c4479674322d4f75edadd46debd5cd992f6ed090689d0585ff075ec9e99ad690c3395bc4b313370b38ef355acdadcd122975b12c85ea5db8c6deb4aab71808dcb408fe3d1e7690c43d37b4ce6cc0166fa7daa", true),
        ("2eca0c7238bf16e83e7a1e6c5d49540685ff51380f309842a98561558019fc0203d3260361bb8451de5ff5ecd17f010ff22f5c31cdf184e9020b06fa5997db841213d2149b006137fcfb23036606f848d638d576a120ca981b5b1a5f9300b3ee2276cf730cf493cd95d64677bbb75fc42db72513a4c1e387b476d056f80aa75f21ee6226d31426322afcda621464d0611d226783262e21bb3bc86b537e986237096df1f82dff337dd5972e32a8ad43e28a78a96a823ef1cd4debe12b6552ea5f06967a1237ebfeca9aaae0d6d0bab8e28c198c5a339ef8a2407e31cdac516db922160fa257a5fd5b280642ff47b65eca77e626cb685c84fa6d3b6882a283ddd1198e9393920d483a7260bfb731fb5d25f1aa493335a9e71297e485b7aef312c21800deef121f1e76426a00665e5c4479674322d4f75edadd46debd5cd992f6ed090689d0585ff075ec9e99ad690c3395bc4b313370b38ef355acdadcd122975b12c85ea5db8c6deb4aab71808dcb408fe3d1e7690c43d37b4ce6cc0166fa7daa", true),
        ("0f25929bcb43d5a57391564615c9e70a992b10eafa4db109709649cf48c50dd216da2f5cb6be7a0aa72c440c53c9bbdfec6c36c7d515536431b3a865468acbba2e89718ad33c8bed92e210e81d1853435399a271913a6520736a4729cf0d51eb01a9e2ffa2e92599b68e44de5bcf354fa2642bd4f26b259daa6f7ce3ed57aeb314a9a87b789a58af499b314e13c3d65bede56c07ea2d418d6874857b70763713178fb49a2d6cd347dc58973ff49613a20757d0fcc22079f9abd10c3baee245901b9e027bd5cfc2cb5db82d4dc9677ac795ec500ecd47deee3b5da006d6d049b811d7511c78158de484232fc68daf8a45cf217d1c2fae693ff5871e8752d73b21198e9393920d483a7260bfb731fb5d25f1aa493335a9e71297e485b7aef312c21800deef121f1e76426a00665e5c4479674322d4f75edadd46debd5cd992f6ed090689d0585ff075ec9e99ad690c3395bc4b313370b38ef355acdadcd122975b12c85ea5db8c6deb4aab71808dcb408fe3d1e7690c43d37b4ce6cc0166fa7daa", true),
        ("2f2ea0b3da1e8ef11914acf8b2e1b32d99df51f5f4f206fc6b947eae860eddb6068134ddb33dc888ef446b648d72338684d678d2eb2371c61a50734d78da4b7225f83c8b6ab9de74e7da488ef02645c5a16a6652c3c71a15dc37fe3a5dcb7cb122acdedd6308e3bb230d226d16a105295f523a8a02bfc5e8bd2da135ac4c245d065bbad92e7c4e31bf3757f1fe7362a63fbfee50e7dc68da116e67d600d9bf6806d302580dc0661002994e7cd3a7f224e7ddc27802777486bf80f40e4ca3cfdb186bac5188a98c45e6016873d107f5cd131f3a3e339d0375e58bd6219347b008122ae2b09e539e152ec5364e7e2204b03d11d3caa038bfc7cd499f8176aacbee1f39e4e4afc4bc74790a4a028aff2c3d2538731fb755edefd8cb48d6ea589b5e283f150794b6736f670d6a1033f9b46c6f5204f50813eb85c8dc4b59db1c5d39140d97ee4d2b36d99bc49974d18ecca3e7ad51011956051b464d9e27d46cc25e0764bb98575bd466d32db7b15f582b2d5c452b36aa394b789366e5e3ca5aabd415794ab061441e51d01e94640b7e3084a07e02c78cf3103c542bc5b298669f211b88da1679b0b64a63b7e0e7bfe52aae524f73a55be7fe70c7e9bfc94b4cf0da1213d2149b006137fcfb23036606f848d638d576a120ca981b5b1a5f9300b3ee2276cf730cf493cd95d64677bbb75fc42db72513a4c1e387b476d056f80aa75f21ee6226d31426322afcda621464d0611d226783262e21bb3bc86b537e986237096df1f82dff337dd5972e32a8ad43e28a78a96a823ef1cd4debe12b6552ea5f", true),
        ("20a754d2071d4d53903e3b31a7e98ad6882d58aec240ef981fdf0a9d22c5926a29c853fcea789887315916bbeb89ca37edb355b4f980c9a12a94f30deeed30211213d2149b006137fcfb23036606f848d638d576a120ca981b5b1a5f9300b3ee2276cf730cf493cd95d64677bbb75fc42db72513a4c1e387b476d056f80aa75f21ee6226d31426322afcda621464d0611d226783262e21bb3bc86b537e986237096df1f82dff337dd5972e32a8ad43e28a78a96a823ef1cd4debe12b6552ea5f1abb4a25eb9379ae96c84fff9f0540abcfc0a0d11aeda02d4f37e4baf74cb0c11073b3ff2cdbb38755f8691ea59e9606696b3ff278acfc098fa8226470d03869217cee0a9ad79a4493b5253e2e4e3a39fc2df38419f230d341f60cb064a0ac290a3d76f140db8418ba512272381446eb73958670f00cf46f1d9e64cba057b53c26f64a8ec70387a13e41430ed3ee4a7db2059cc5fc13c067194bcc0cb49a98552fd72bd9edb657346127da132e5b82ab908f5816c826acb499e22f2412d1a2d70f25929bcb43d5a57391564615c9e70a992b10eafa4db109709649cf48c50dd2198a1f162a73261f112401aa2db79c7dab1533c9935c77290a6ce3b191f2318d198e9393920d483a7260bfb731fb5d25f1aa493335a9e71297e485b7aef312c21800deef121f1e76426a00665e5c4479674322d4f75edadd46debd5cd992f6ed090689d0585ff075ec9e99ad690c3395bc4b313370b38ef355acdadcd122975b12c85ea5db8c6deb4aab71808dcb408fe3d1e7690c43d37b4ce6cc0166fa7daa", true),
        ("1c76476f4def4bb94541d57ebba1193381ffa7aa76ada664dd31c16024c43f593034dd2920f673e204fee2811c678745fc819b55d3e9d294e45c9b03a76aef41209dd15ebff5d46c4bd888e51a93cf99a7329636c63514396b4a452003a35bf704bf11ca01483bfa8b34b43561848d28905960114c8ac04049af4b6315a416782bb8324af6cfc93537a2ad1a445cfd0ca2a71acd7ac41fadbf933c2a51be344d120a2a4cf30c1bf9845f20c6fe39e07ea2cce61f0c9bb048165fe5e4de877550111e129f1cf1097710d41c4ac70fcdfa5ba2023c6ff1cbeac322de49d1b6df7c103188585e2364128fe25c70558f1560f4f9350baf3959e603cc91486e110936198e9393920d483a7260bfb731fb5d25f1aa493335a9e71297e485b7aef312c21800deef121f1e76426a00665e5c4479674322d4f75edadd46debd5cd992f6ed090689d0585ff075ec9e99ad690c3395bc4b313370b38ef355acdadcd122975b12c85ea5db8c6deb4aab71808dcb408fe3d1e7690c43d37b4ce6cc0166fa7daa", false),
        ("", true),
        ("00000000000000000000000000000000000000000000000000000000000000010000000000000000000000000000000000000000000000000000000000000002198e9393920d483a7260bfb731fb5d25f1aa493335a9e71297e485b7aef312c21800deef121f1e76426a00665e5c4479674322d4f75edadd46debd5cd992f6ed090689d0585ff075ec9e99ad690c3395bc4b313370b38ef355acdadcd122975b12c85ea5db8c6deb4aab71808dcb408fe3d1e7690c43d37b4ce6cc0166fa7daa", false),
        ("00000000000000000000000000000000000000000000000000000000000000010000000000000000000000000000000000000000000000000000000000000002198e9393920d483a7260bfb731fb5d25f1aa493335a9e71297e485b7aef312c21800deef121f1e76426a00665e5c4479674322d4f75edadd46debd5cd992f6ed090689d0585ff075ec9e99ad690c3395bc4b313370b38ef355acdadcd122975b12c85ea5db8c6deb4aab71808dcb408fe3d1e7690c43d37b4ce6cc0166fa7daa00000000000000000000000000000000000000000000000000000000000000010000000000000000000000000000000000000000000000000000000000000002198e9393920d483a7260bfb731fb5d25f1aa493335a9e71297e485b7aef312c21800deef121f1e76426a00665e5c4479674322d4f75edadd46debd5cd992f6ed275dc4a288d1afb3cbb1ac09187524c7db36395df7be3b99e673b13a075a65ec1d9befcd05a5323e6da4d435f3b617cdb3af83285c2df711ef39c01571827f9d", true),
        ("00000000000000000000000000000000000000000000000000000000000000010000000000000000000000000000000000000000000000000000000000000002203e205db4f19b37b60121b83a7333706db86431c6d835849957ed8c3928ad7927dc7234fd11d3e8c36c59277c3e6f149d5cd3cfa9a62aee49f8130962b4b3b9195e8aa5b7827463722b8c153931579d3505566b4edf48d498e185f0509de15204bb53b8977e5f92a0bc372742c4830944a59b4fe6b1c0466e2a6dad122b5d2e030644e72e131a029b85045b68181585d97816a916871ca8d3c208c16d87cfd31a76dae6d3272396d0cbe61fced2bc532edac647851e3ac53ce1cc9c7e645a83198e9393920d483a7260bfb731fb5d25f1aa493335a9e71297e485b7aef312c21800deef121f1e76426a00665e5c4479674322d4f75edadd46debd5cd992f6ed090689d0585ff075ec9e99ad690c3395bc4b313370b38ef355acdadcd122975b12c85ea5db8c6deb4aab71808dcb408fe3d1e7690c43d37b4ce6cc0166fa7daa", true),
        ("105456a333e6d636854f987ea7bb713dfd0ae8371a72aea313ae0c32c0bf10160cf031d41b41557f3e7e3ba0c51bebe5da8e6ecd855ec50fc87efcdeac168bcc0476be093a6d2b4bbf907172049874af11e1b6267606e00804d3ff0037ec57fd3010c68cb50161b7d1d96bb71edfec9880171954e56871abf3d93cc94d745fa114c059d74e5b6c4ec14ae5864ebe23a71781d86c29fb8fb6cce94f70d3de7a2101b33461f39d9e887dbb100f170a2345dde3c07e256d1dfa2b657ba5cd030427000000000000000000000000000000000000000000000000000000000000000100000000000000000000000000000000000000000000000000000000000000021a2c3013d2ea92e13c800cde68ef56a294b883f6ac35d25f587c09b1b3c635f7290158a80cd3d66530f74dc94c94adb88f5cdb481acca997b6e60071f08a115f2f997f3dbd66a7afe07fe7862ce239edba9e05c5afff7f8a1259c9733b2dfbb929d1691530ca701b4a106054688728c9972c8512e9789e9567aae23e302ccd75", true),
        ("00000000000000000000000000000000000000000000000000000000000000010000000000000000000000000000000000000000000000000000000000000002198e9393920d483a7260bfb731fb5d25f1aa493335a9e71297e485b7aef312c21800deef121f1e76426a00665e5c4479674322d4f75edadd46debd5cd992f6ed090689d0585ff075ec9e99ad690c3395bc4b313370b38ef355acdadcd122975b12c85ea5db8c6deb4aab71808dcb408fe3d1e7690c43d37b4ce6cc0166fa7daa00000000000000000000000000000000000000000000000000000000000000010000000000000000000000000000000000000000000000000000000000000002198e9393920d483a7260bfb731fb5d25f1aa493335a9e71297e485b7aef312c21800deef121f1e76426a00665e5c4479674322d4f75edadd46debd5cd992f6ed275dc4a288d1afb3cbb1ac09187524c7db36395df7be3b99e673b13a075a65ec1d9befcd05a5323e6da4d435f3b617cdb3af83285c2df711ef39c01571827f9d00000000000000000000000000000000000000000000000000000000000000010000000000000000000000000000000000000000000000000000000000000002198e9393920d483a7260bfb731fb5d25f1aa493335a9e71297e485b7aef312c21800deef121f1e76426a00665e5c4479674322d4f75edadd46debd5cd992f6ed090689d0585ff075ec9e99ad690c3395bc4b313370b38ef355acdadcd122975b12c85ea5db8c6deb4aab71808dcb408fe3d1e7690c43d37b4ce6cc0166fa7daa00000000000000000000000000000000000000000000000000000000000000010000000000000000000000000000000000000000000000000000000000000002198e9393920d483a7260bfb731fb5d25f1aa493335a9e71297e485b7aef312c21800deef121f1e76426a00665e5c4479674322d4f75edadd46debd5cd992f6ed275dc4a288d1afb3cbb1ac09187524c7db36395df7be3b99e673b13a075a65ec1d9befcd05a5323e6da4d435f3b617cdb3af83285c2df711ef39c01571827f9d00000000000000000000000000000000000000000000000000000000000000010000000000000000000000000000000000000000000000000000000000000002198e9393920d483a7260bfb731fb5d25f1aa493335a9e71297e485b7aef312c21800deef121f1e76426a00665e5c4479674322d4f75edadd46debd5cd992f6ed090689d0585ff075ec9e99ad690c3395bc4b313370b38ef355acdadcd122975b12c85ea5db8c6deb4aab71808dcb408fe3d1e7690c43d37b4ce6cc0166fa7daa00000000000000000000000000000000000000000000000000000000000000010000000000000000000000000000000000000000000000000000000000000002198e9393920d483a7260bfb731fb5d25f1aa493335a9e71297e485b7aef312c21800deef121f1e76426a00665e5c4479674322d4f75edadd46debd5cd992f6ed275dc4a288d1afb3cbb1ac09187524c7db36395df7be3b99e673b13a075a65ec1d9befcd05a5323e6da4d435f3b617cdb3af83285c2df711ef39c01571827f9d00000000000000000000000000000000000000000000000000000000000000010000000000000000000000000000000000000000000000000000000000000002198e9393920d483a7260bfb731fb5d25f1aa493335a9e71297e485b7aef312c21800deef121f1e76426a00665e5c4479674322d4f75edadd46debd5cd992f6ed090689d0585ff075ec9e99ad690c3395bc4b313370b38ef355acdadcd122975b12c85ea5db8c6deb4aab71808dcb408fe3d1e7690c43d37b4ce6cc0166fa7daa00000000000000000000000000000000000000000000000000000000000000010000000000000000000000000000000000000000000000000000000000000002198e9393920d483a7260bfb731fb5d25f1aa493335a9e71297e485b7aef312c21800deef121f1e76426a00665e5c4479674322d4f75edadd46debd5cd992f6ed275dc4a288d1afb3cbb1ac09187524c7db36395df7be3b99e673b13a075a65ec1d9befcd05a5323e6da4d435f3b617cdb3af83285c2df711ef39c01571827f9d00000000000000000000000000000000000000000000000000000000000000010000000000000000000000000000000000000000000000000000000000000002198e9393920d483a7260bfb731fb5d25f1aa493335a9e71297e485b7aef312c21800deef121f1e76426a00665e5c4479674322d4f75edadd46debd5cd992f6ed090689d0585ff075ec9e99ad690c3395bc4b313370b38ef355acdadcd122975b12c85ea5db8c6deb4aab71808dcb408fe3d1e7690c43d37b4ce6cc0166fa7daa00000000000000000000000000000000000000000000000000000000000000010000000000000000000000000000000000000000000000000000000000000002198e9393920d483a7260bfb731fb5d25f1aa493335a9e71297e485b7aef312c21800deef121f1e76426a00665e5c4479674322d4f75edadd46debd5cd992f6ed275dc4a288d1afb3cbb1ac09187524c7db36395df7be3b99e673b13a075a65ec1d9befcd05a5323e6da4d435f3b617cdb3af83285c2df711ef39c01571827f9d", true),
        ("00000000000000000000000000000000000000000000000000000000000000010000000000000000000000000000000000000000000000000000000000000002203e205db4f19b37b60121b83a7333706db86431c6d835849957ed8c3928ad7927dc7234fd11d3e8c36c59277c3e6f149d5cd3cfa9a62aee49f8130962b4b3b9195e8aa5b7827463722b8c153931579d3505566b4edf48d498e185f0509de15204bb53b8977e5f92a0bc372742c4830944a59b4fe6b1c0466e2a6dad122b5d2e030644e72e131a029b85045b68181585d97816a916871ca8d3c208c16d87cfd31a76dae6d3272396d0cbe61fced2bc532edac647851e3ac53ce1cc9c7e645a83198e9393920d483a7260bfb731fb5d25f1aa493335a9e71297e485b7aef312c21800deef121f1e76426a00665e5c4479674322d4f75edadd46debd5cd992f6ed090689d0585ff075ec9e99ad690c3395bc4b313370b38ef355acdadcd122975b12c85ea5db8c6deb4aab71808dcb408fe3d1e7690c43d37b4ce6cc0166fa7daa00000000000000000000000000000000000000000000000000000000000000010000000000000000000000000000000000000000000000000000000000000002203e205db4f19b37b60121b83a7333706db86431c6d835849957ed8c3928ad7927dc7234fd11d3e8c36c59277c3e6f149d5cd3cfa9a62aee49f8130962b4b3b9195e8aa5b7827463722b8c153931579d3505566b4edf48d498e185f0509de15204bb53b8977e5f92a0bc372742c4830944a59b4fe6b1c0466e2a6dad122b5d2e030644e72e131a029b85045b68181585d97816a916871ca8d3c208c16d87cfd31a76dae6d3272396d0cbe61fced2bc532edac647851e3ac53ce1cc9c7e645a83198e9393920d483a7260bfb731fb5d25f1aa493335a9e71297e485b7aef312c21800deef121f1e76426a00665e5c4479674322d4f75edadd46debd5cd992f6ed090689d0585ff075ec9e99ad690c3395bc4b313370b38ef355acdadcd122975b12c85ea5db8c6deb4aab71808dcb408fe3d1e7690c43d37b4ce6cc0166fa7daa00000000000000000000000000000000000000000000000000000000000000010000000000000000000000000000000000000000000000000000000000000002203e205db4f19b37b60121b83a7333706db86431c6d835849957ed8c3928ad7927dc7234fd11d3e8c36c59277c3e6f149d5cd3cfa9a62aee49f8130962b4b3b9195e8aa5b7827463722b8c153931579d3505566b4edf48d498e185f0509de15204bb53b8977e5f92a0bc372742c4830944a59b4fe6b1c0466e2a6dad122b5d2e030644e72e131a029b85045b68181585d97816a916871ca8d3c208c16d87cfd31a76dae6d3272396d0cbe61fced2bc532edac647851e3ac53ce1cc9c7e645a83198e9393920d483a7260bfb731fb5d25f1aa493335a9e71297e485b7aef312c21800deef121f1e76426a00665e5c4479674322d4f75edadd46debd5cd992f6ed090689d0585ff075ec9e99ad690c3395bc4b313370b38ef355acdadcd122975b12c85ea5db8c6deb4aab71808dcb408fe3d1e7690c43d37b4ce6cc0166fa7daa00000000000000000000000000000000000000000000000000000000000000010000000000000000000000000000000000000000000000000000000000000002203e205db4f19b37b60121b83a7333706db86431c6d835849957ed8c3928ad7927dc7234fd11d3e8c36c59277c3e6f149d5cd3cfa9a62aee49f8130962b4b3b9195e8aa5b7827463722b8c153931579d3505566b4edf48d498e185f0509de15204bb53b8977e5f92a0bc372742c4830944a59b4fe6b1c0466e2a6dad122b5d2e030644e72e131a029b85045b68181585d97816a916871ca8d3c208c16d87cfd31a76dae6d3272396d0cbe61fced2bc532edac647851e3ac53ce1cc9c7e645a83198e9393920d483a7260bfb731fb5d25f1aa493335a9e71297e485b7aef312c21800deef121f1e76426a00665e5c4479674322d4f75edadd46debd5cd992f6ed090689d0585ff075ec9e99ad690c3395bc4b313370b38ef355acdadcd122975b12c85ea5db8c6deb4aab71808dcb408fe3d1e7690c43d37b4ce6cc0166fa7daa00000000000000000000000000000000000000000000000000000000000000010000000000000000000000000000000000000000000000000000000000000002203e205db4f19b37b60121b83a7333706db86431c6d835849957ed8c3928ad7927dc7234fd11d3e8c36c59277c3e6f149d5cd3cfa9a62aee49f8130962b4b3b9195e8aa5b7827463722b8c153931579d3505566b4edf48d498e185f0509de15204bb53b8977e5f92a0bc372742c4830944a59b4fe6b1c0466e2a6dad122b5d2e030644e72e131a029b85045b68181585d97816a916871ca8d3c208c16d87cfd31a76dae6d3272396d0cbe61fced2bc532edac647851e3ac53ce1cc9c7e645a83198e9393920d483a7260bfb731fb5d25f1aa493335a9e71297e485b7aef312c21800deef121f1e76426a00665e5c4479674322d4f75edadd46debd5cd992f6ed090689d0585ff075ec9e99ad690c3395bc4b313370b38ef355acdadcd122975b12c85ea5db8c6deb4aab71808dcb408fe3d1e7690c43d37b4ce6cc0166fa7daa", true),
        ("105456a333e6d636854f987ea7bb713dfd0ae8371a72aea313ae0c32c0bf10160cf031d41b41557f3e7e3ba0c51bebe5da8e6ecd855ec50fc87efcdeac168bcc0476be093a6d2b4bbf907172049874af11e1b6267606e00804d3ff0037ec57fd3010c68cb50161b7d1d96bb71edfec9880171954e56871abf3d93cc94d745fa114c059d74e5b6c4ec14ae5864ebe23a71781d86c29fb8fb6cce94f70d3de7a2101b33461f39d9e887dbb100f170a2345dde3c07e256d1dfa2b657ba5cd030427000000000000000000000000000000000000000000000000000000000000000100000000000000000000000000000000000000000000000000000000000000021a2c3013d2ea92e13c800cde68ef56a294b883f6ac35d25f587c09b1b3c635f7290158a80cd3d66530f74dc94c94adb88f5cdb481acca997b6e60071f08a115f2f997f3dbd66a7afe07fe7862ce239edba9e05c5afff7f8a1259c9733b2dfbb929d1691530ca701b4a106054688728c9972c8512e9789e9567aae23e302ccd75", true),
    ] {
        _evm_ecpairing_precompile_test_one(calldata, *result, debug);
    }
}

fn _evm_ecpairing_precompile_test_one(calldata: &str, result: bool, debug: bool) {
    let mut machine = load_from_file(Path::new("arb_os/arbos.mexe"));
    machine.start_at_zero(true);

    let mut hasher = DefaultHasher::new();
    calldata.hash(&mut hasher);
    let input_hash = hasher.finish();

    let my_addr = Uint256::from_u64(1025);
    let calldata = hex::decode(calldata).unwrap();
    assert_eq!(calldata.len() % (6 * 32), 0);

    let tx_id = machine.runtime_env.insert_tx_message(
        my_addr,
        Uint256::from_u64(1000000000),
        Uint256::zero(),
        Uint256::from_u64(8), // ecpairing precompile
        Uint256::from_u64(0),
        &calldata,
        false,
    );

    let _ = if debug {
        machine.debug(None)
    } else {
        machine.run(None)
    };

    let receipts = machine.runtime_env.get_all_receipt_logs();
    assert_eq!(receipts.len(), 1);
    assert_eq!(receipts[0].get_request_id(), tx_id);
    assert!(receipts[0].succeeded());
    let return_data = receipts[0].get_return_data();
    let return_uint = Uint256::from_bytes(&return_data);
    assert_eq!(return_uint == Uint256::one(), result);

    machine.write_coverage(format!("test_ecpairing_precompile-{:x}", input_hash));

    //if let Some(path) = log_to {
    //    machine.runtime_env.recorder.to_file(path, machine.get_total_gas_usage().to_u64().unwrap()).unwrap();
    //}
}

pub fn _evm_eval_ripemd160(log_to: Option<&Path>, debug: bool) {
    let mut machine = load_from_file(Path::new("arb_os/arbos.mexe"));
    machine.start_at_zero(true);

    let my_addr = Uint256::from_u64(1025);
    let tx_id = machine.runtime_env.insert_tx_message(
        my_addr,
        Uint256::from_u64(1000000000),
        Uint256::zero(),
        Uint256::from_u64(3), // ripemd160 precompile
        Uint256::from_u64(0),
        &vec![0x61u8],
        false,
    );

    let _ = if debug {
        machine.debug(None)
    } else {
        machine.run(None)
    };

    let receipts = machine.runtime_env.get_all_receipt_logs();
    assert_eq!(receipts.len(), 1);
    assert_eq!(receipts[0].get_request_id(), tx_id);
    assert!(receipts[0].succeeded());
    let return_data = receipts[0].get_return_data();
    let return_uint = Uint256::from_bytes(&return_data);
    assert_eq!(
        return_uint,
        Uint256::from_string_hex(
            "0000000000000000000000000bdc9d2d256b3ee9daae347be6f4dc835a467ffe"
        )
        .unwrap()
    );

    if let Some(path) = log_to {
        machine
            .runtime_env
            .recorder
            .to_file(path, machine.get_total_gas_usage().to_u64().unwrap())
            .unwrap();
    }

    machine.write_coverage("test_ripemd160_precompile".to_string());
}

#[test]
fn evm_bad_receipt_revert_test() {
    _evm_bad_receipt_revert_test_impl();
}

fn _evm_bad_receipt_revert_test_impl() {
    let mut machine = load_from_file(Path::new("arb_os/arbos.mexe"));
    machine.start_at_zero(true);

    let my_addr = Uint256::from_u64(1025);

    let mut add_contract = AbiForContract::new_from_file(&test_contract_path("Add")).unwrap();
    let _ = add_contract
        .deploy(&[], &mut machine, Uint256::zero(), None, false)
        .unwrap();
    let (receipts, _) = add_contract
        .call_function(
            my_addr.clone(),
            "add",
            &[
                ethabi::Token::Uint(Uint256::one().to_u256()),
                ethabi::Token::Uint(Uint256::one().to_u256()),
            ],
            &mut machine,
            Uint256::zero(),
            false,
        )
        .unwrap();
    assert_eq!(receipts.len(), 1);
    assert!(receipts[0].succeeded());
    let _ = machine.run(None);
    let total_receipts_before = machine.runtime_env.get_all_receipt_logs().len();

    let txid = machine.runtime_env.insert_tx_message(
        my_addr,
        Uint256::zero(),
        Uint256::zero(),
        add_contract.address,
        Uint256::one(),
        &[],
        true,
    );
    assert!(txid != receipts[0].get_request_id());
    let _ = machine.run(None);

    let receipts = machine.runtime_env.get_all_receipt_logs();
    assert_eq!(receipts.len(), total_receipts_before + 1);
    assert_eq!(
        receipts[total_receipts_before].get_return_code(),
        Uint256::from_u64(10)
    );

    machine.write_coverage("evm_bad_receipt_revert_test".to_string());
}

#[test]
fn evm_test_constructor_recursion() {
    let _ = _test_constructor_recursion().unwrap();
}

pub fn _test_constructor_recursion() -> Result<(), ethabi::Error> {
    let mut machine = load_from_file(Path::new("arb_os/arbos.mexe"));
    machine.start_at_zero(true);

    let my_addr = Uint256::from_usize(1025);

    let mut ccontract = AbiForContract::new_from_file(&_test_contract_path2(
        "ReverterFactory",
        "ConstructorCallback2",
    ))?;
    if ccontract
        .deploy(&[], &mut machine, Uint256::zero(), None, false)
        .is_err()
    {
        panic!("failed to deploy ConstructorCallback contract");
    }

    let (receipts, _) = ccontract
        .call_function(
            my_addr.clone(),
            "test",
            &[],
            &mut machine,
            Uint256::zero(),
            false,
        )
        .unwrap();
    assert_eq!(receipts.len(), 1);
    assert!(receipts[0].succeeded());

    machine.write_coverage("evm_test_constructor_recursion".to_string());
    Ok(())
>>>>>>> 72ea5d7a
}

pub fn make_logs_for_all_arbos_tests() {
    evm_direct_deploy_add(
        Some(Path::new("testlogs/evm_direct_deploy_add.aoslog")),
        false,
    );
    evm_direct_deploy_and_call_add(
        Some(Path::new("testlogs/evm_direct_deploy_and_call_add.aoslog")),
        false,
    );
    let _ = evm_test_arbsys_direct(
        Some(Path::new("testlogs/evm_test_arbsys_direct.aoslog")),
        false,
    );
    let _ = evm_test_function_table_access(
        Some(Path::new("testlogs/evm_test_function_table_access.aoslog")),
        false,
    );
    let _ = evm_xcontract_call_with_constructors(
        Some(Path::new(
            "testlogs/evm_xcontract_call_with_constructors.aoslog",
        )),
        false,
        false,
    );
    let _ = evm_xcontract_call_using_batch(
        Some(Path::new("testlogs/evm_xcontract_call_using_batch.aoslog")),
        false,
        false,
    );
    /*let _ = evm_xcontract_call_using_compressed_batch(
        Some(Path::new("testlogs/evm_xcontract_call_using_batch.aoslog")),
        false,
        false,
    );*/
    evm_direct_deploy_and_compressed_call_add(
        Some(Path::new(
            "testlogs/evm_direct_deploy_and_compressed_call_add.aoslog",
        )),
        false,
    );
    let _ = evm_test_create(
        Some(Path::new("testlogs/evm_test_create.aoslog")),
        false,
        false,
    );
    evm_test_arbsys(Some(Path::new("testlogs/evm_test_arbsys.aoslog")), false);
    evm_eval_sha256(Some(Path::new("testlogs/evm_eval_sha256.aoslog")), false);
    evm_payment_to_empty_address(
        Some(Path::new("testlogs/payment_to_empty_address.aoslog")),
        false,
    );
}<|MERGE_RESOLUTION|>--- conflicted
+++ resolved
@@ -3,12 +3,9 @@
  */
 
 use crate::evm::abi::FunctionTable;
-<<<<<<< HEAD
 use crate::evm::abi::{ArbAddressTable, ArbBLS, ArbFunctionTable, ArbSys};
-=======
 use crate::evm::abi::{ArbAddressTable, ArbFunctionTable, ArbSys};
 use crate::evm::preinstalled_contracts::{ArbosTest, _ArbInfo};
->>>>>>> 72ea5d7a
 use crate::run::{load_from_file, load_from_file_and_env, RuntimeEnvironment};
 use crate::uint256::Uint256;
 use ethers_signers::Signer;
@@ -27,13 +24,9 @@
 #[cfg(test)]
 mod bls;
 mod evmtest;
-<<<<<<< HEAD
 mod live_code;
 #[cfg(test)]
 pub mod preinstalled_contracts;
-=======
-pub(crate) mod preinstalled_contracts;
->>>>>>> 72ea5d7a
 
 #[derive(Clone)]
 pub struct CallInfo<'a> {
@@ -140,8 +133,6 @@
     Ok(true)
 }
 
-<<<<<<< HEAD
-=======
 pub fn _evm_tx_with_deposit(
     log_to: Option<&Path>,
     debug: bool,
@@ -280,7 +271,6 @@
     Ok(())
 }
 
->>>>>>> 72ea5d7a
 pub fn evm_test_arbsys_direct(log_to: Option<&Path>, debug: bool) -> Result<(), ethabi::Error> {
     let mut machine = load_from_file(Path::new("arb_os/arbos.mexe"));
     machine.start_at_zero(true);
@@ -423,8 +413,7 @@
     }
 
     machine.write_coverage("test_function_table_access".to_string());
-<<<<<<< HEAD
-=======
+
     Ok(())
 }
 
@@ -627,7 +616,6 @@
     }
 
     machine.write_coverage("test_l2_to_l1_call".to_string());
->>>>>>> 72ea5d7a
     Ok(())
 }
 
@@ -822,248 +810,6 @@
     Ok(true)
 }
 
-<<<<<<< HEAD
-=======
-pub fn _evm_xcontract_call_using_compressed_batch(
-    log_to: Option<&Path>,
-    debug: bool,
-    _profile: bool,
-) -> Result<bool, ethabi::Error> {
-    use std::convert::TryFrom;
-    let mut rt_env = RuntimeEnvironment::default();
-
-    let wallet = rt_env.new_wallet();
-    let my_addr = Uint256::from_bytes(wallet.address().as_bytes());
-
-    let mut machine = load_from_file_and_env(Path::new("arb_os/arbos.mexe"), rt_env);
-    machine.start_at_zero(true);
-
-    machine.runtime_env.insert_eth_deposit_message(
-        my_addr.clone(),
-        my_addr.clone(),
-        Uint256::from_usize(100000),
-        true,
-    );
-    machine
-        .runtime_env
-        ._advance_time(Uint256::from_u64(50), None, true);
-    let _gas_used = if debug {
-        machine.debug(None)
-    } else {
-        machine.run(None)
-    }; // handle this eth deposit message
-
-    let mut fib_contract = AbiForContract::new_from_file(&test_contract_path("Fibonacci"))?;
-    if fib_contract
-        .deploy(&[], &mut machine, Uint256::zero(), None, debug)
-        .is_err()
-    {
-        panic!("failed to deploy Fibonacci contract");
-    }
-
-    let mut pc_contract = AbiForContract::new_from_file(&test_contract_path("PaymentChannel"))?;
-    if pc_contract
-        .deploy(
-            &[ethabi::Token::Address(ethereum_types::H160::from_slice(
-                &fib_contract.address.to_bytes_be()[12..],
-            ))],
-            &mut machine,
-            Uint256::zero(),
-            None,
-            debug,
-        )
-        .is_err()
-    {
-        panic!("failed to deploy PaymentChannel contract");
-    }
-
-    let mut batch = machine.runtime_env.new_batch();
-    let tx_id_1 = pc_contract._add_function_call_to_compressed_batch(
-        &mut batch,
-        "deposit",
-        &[],
-        &mut machine,
-        Uint256::from_usize(10000),
-        &wallet,
-        None,
-    )?;
-    let tx_id_2 = pc_contract._add_function_call_to_compressed_batch(
-        &mut batch,
-        "transferFib",
-        vec![
-            ethabi::Token::Address(ethereum_types::H160::from_slice(
-                &my_addr.to_bytes_minimal(),
-            )),
-            ethabi::Token::Uint(ethabi::Uint::try_from(1).unwrap()),
-        ]
-        .as_ref(),
-        &mut machine,
-        Uint256::zero(),
-        &wallet,
-        None,
-    )?;
-
-    machine
-        .runtime_env
-        .insert_batch_message(Uint256::from_usize(1025), &batch);
-
-    let num_logs_before = machine.runtime_env.get_all_receipt_logs().len();
-    let num_sends_before = machine.runtime_env.get_all_sends().len();
-    let _arbgas_used = if debug {
-        machine.debug(None)
-    } else {
-        machine.run(None)
-    };
-    let logs = machine.runtime_env.get_all_receipt_logs();
-    let sends = machine.runtime_env.get_all_sends();
-    let logs = &logs[num_logs_before..];
-    let sends = &sends[num_sends_before..];
-
-    assert_eq!(logs.len(), 2);
-    assert_eq!(sends.len(), 0);
-
-    assert!(logs[0].succeeded());
-    assert_eq!(logs[0].get_request_id(), tx_id_1);
-    let gas_used_so_far_1 = logs[0].get_gas_used_so_far();
-
-    assert!(logs[1].succeeded());
-    assert_eq!(logs[1].get_request_id(), tx_id_2);
-    assert_eq!(
-        gas_used_so_far_1.add(&logs[1].get_gas_used()),
-        logs[1].get_gas_used_so_far()
-    );
-
-    if let Some(path) = log_to {
-        machine
-            .runtime_env
-            .recorder
-            .to_file(path, machine.get_total_gas_usage().to_u64().unwrap())
-            .unwrap();
-    }
-
-    machine.write_coverage("_evm_xcontract_call_using_compressed_batch".to_string());
-    Ok(true)
-}
-
-pub fn _evm_xcontract_call_using_compressed_batch_2(
-    log_to: Option<&Path>,
-    debug: bool,
-    _profile: bool,
-) -> Result<bool, ethabi::Error> {
-    use std::convert::TryFrom;
-    let mut rt_env = RuntimeEnvironment::default();
-
-    let wallet = rt_env.new_wallet();
-    let my_addr = Uint256::from_bytes(wallet.address().as_bytes());
-
-    let mut machine = load_from_file_and_env(Path::new("arb_os/arbos.mexe"), rt_env);
-    machine.start_at_zero(true);
-
-    machine.runtime_env.insert_eth_deposit_message(
-        my_addr.clone(),
-        my_addr.clone(),
-        Uint256::from_usize(100000),
-        true,
-    );
-    let _gas_used = if debug {
-        machine.debug(None)
-    } else {
-        machine.run(None)
-    }; // handle this eth deposit message
-
-    let mut fib_contract = AbiForContract::new_from_file(&test_contract_path("Fibonacci"))?;
-    if fib_contract
-        .deploy(&[], &mut machine, Uint256::zero(), None, debug)
-        .is_err()
-    {
-        panic!("failed to deploy Fibonacci contract");
-    }
-
-    let mut pc_contract = AbiForContract::new_from_file(&test_contract_path("PaymentChannel"))?;
-    if pc_contract
-        .deploy(
-            &[ethabi::Token::Address(ethereum_types::H160::from_slice(
-                &fib_contract.address.to_bytes_be()[12..],
-            ))],
-            &mut machine,
-            Uint256::zero(),
-            None,
-            debug,
-        )
-        .is_err()
-    {
-        panic!("failed to deploy PaymentChannel contract");
-    }
-
-    let mut batch = machine.runtime_env.new_batch();
-    let tx_id_1 = pc_contract._add_function_call_to_compressed_batch(
-        &mut batch,
-        "deposit",
-        &[],
-        &mut machine,
-        Uint256::from_usize(10000),
-        &wallet,
-        None,
-    )?;
-    let tx_id_2 = pc_contract._add_function_call_to_compressed_batch(
-        &mut batch,
-        "transferFib",
-        vec![
-            ethabi::Token::Address(ethereum_types::H160::from_slice(
-                &my_addr.to_bytes_minimal(),
-            )),
-            ethabi::Token::Uint(ethabi::Uint::try_from(1).unwrap()),
-        ]
-        .as_ref(),
-        &mut machine,
-        Uint256::zero(),
-        &wallet,
-        None,
-    )?;
-
-    machine
-        .runtime_env
-        .insert_batch_message(Uint256::from_usize(1025), &batch);
-
-    let num_logs_before = machine.runtime_env.get_all_receipt_logs().len();
-    let num_sends_before = machine.runtime_env.get_all_sends().len();
-    let _arbgas_used = if debug {
-        machine.debug(None)
-    } else {
-        machine.run(None)
-    };
-    let logs = machine.runtime_env.get_all_receipt_logs();
-    let sends = machine.runtime_env.get_all_sends();
-    let logs = &logs[num_logs_before..];
-    let sends = &sends[num_sends_before..];
-
-    assert_eq!(logs.len(), 2);
-    assert_eq!(sends.len(), 0);
-
-    assert!(logs[0].succeeded());
-    assert_eq!(logs[0].get_request_id(), tx_id_1);
-    let gas_used_so_far_1 = logs[0].get_gas_used_so_far();
-
-    assert!(logs[1].succeeded());
-    assert_eq!(logs[1].get_request_id(), tx_id_2);
-    assert_eq!(
-        gas_used_so_far_1.add(&logs[1].get_gas_used()),
-        logs[1].get_gas_used_so_far()
-    );
-
-    if let Some(path) = log_to {
-        machine
-            .runtime_env
-            .recorder
-            .to_file(path, machine.get_total_gas_usage().to_u64().unwrap())
-            .unwrap();
-    }
-
-    machine.write_coverage("_evm_xcontract_call_using_compressed_batch_2".to_string());
-    Ok(true)
-}
-
->>>>>>> 72ea5d7a
 pub fn evm_direct_deploy_add(log_to: Option<&Path>, debug: bool) {
     let mut machine = load_from_file(Path::new("arb_os/arbos.mexe"));
     machine.start_at_zero(true);
@@ -1089,10 +835,6 @@
             .to_file(path, machine.get_total_gas_usage().to_u64().unwrap())
             .unwrap();
     }
-<<<<<<< HEAD
-
-    machine.write_coverage("test_direct_deploy_add".to_string());
-=======
 
     machine.write_coverage("test_direct_deploy_add".to_string());
 }
@@ -1272,7 +1014,6 @@
     }
 
     machine.write_coverage("evm_test_payment_in_constructor".to_string());
->>>>>>> 72ea5d7a
 }
 
 pub fn evm_test_arbsys(log_to: Option<&Path>, debug: bool) {
@@ -1441,8 +1182,6 @@
             .unwrap();
     }
     machine.write_coverage("test_direct_deploy_and_call_add".to_string());
-<<<<<<< HEAD
-=======
 }
 
 pub fn _evm_test_contract_call(log_to: Option<&Path>, debug: bool) {
@@ -1509,7 +1248,6 @@
     }
 
     machine.write_coverage("test_call_from_contract".to_string());
->>>>>>> 72ea5d7a
 }
 
 pub fn evm_direct_deploy_and_compressed_call_add(log_to: Option<&Path>, debug: bool) {
@@ -1575,10 +1313,6 @@
             .to_file(path, machine.get_total_gas_usage().to_u64().unwrap())
             .unwrap();
     }
-<<<<<<< HEAD
-
-    machine.write_coverage("test_direct_deploy_and_compressed_call_add".to_string());
-=======
 
     machine.write_coverage("test_direct_deploy_and_compressed_call_add".to_string());
 }
@@ -1615,7 +1349,6 @@
     };
 
     machine.write_coverage("evm_reverter_factory_test".to_string());
->>>>>>> 72ea5d7a
 }
 
 pub fn evm_payment_to_empty_address(log_to: Option<&Path>, debug: bool) {
@@ -1707,10 +1440,6 @@
             .to_file(path, machine.get_total_gas_usage().to_u64().unwrap())
             .unwrap();
     }
-<<<<<<< HEAD
-
-    machine.write_coverage("test_sha256_precompile".to_string());
-=======
 
     machine.write_coverage("test_sha256_precompile".to_string());
 }
@@ -1918,7 +1647,6 @@
 
     machine.write_coverage("evm_test_constructor_recursion".to_string());
     Ok(())
->>>>>>> 72ea5d7a
 }
 
 pub fn make_logs_for_all_arbos_tests() {
