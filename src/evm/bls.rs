/*
 * Copyright 2020, Offchain Labs, Inc. All rights reserved
 */

use crate::evm::abi::{builtin_contract_path, AbiForContract};
use crate::run::{load_from_file, Machine, RuntimeEnvironment};
use crate::uint256::Uint256;
use crypto::digest::Digest;
use crypto::sha2::Sha256;
use ethers_signers::{Signer, Wallet};
use num_bigint::BigUint;
use num_bigint::ToBigUint;
use num_integer::Integer;
use std::cmp::Ordering;
<<<<<<< HEAD
use bn::{AffineG1, Fq, Group, G1};

=======
use std::path::Path;
>>>>>>> f5f81599

pub struct _ArbBLS<'a> {
    pub contract_abi: AbiForContract,
    _wallet: &'a Wallet,
    my_address: Uint256,
    debug: bool,
}

impl<'a> _ArbBLS<'a> {
    pub fn _new(wallet: &'a Wallet, debug: bool) -> Self {
        let mut contract_abi =
            AbiForContract::new_from_file(&builtin_contract_path("ArbBLS")).unwrap();
        contract_abi.bind_interface_to_address(Uint256::from_u64(103));
        _ArbBLS {
            contract_abi,
            _wallet: wallet,
            my_address: Uint256::from_bytes(wallet.address().as_bytes()),
            debug,
        }
    }

    pub fn _register(
        &self,
        machine: &mut Machine,
        x0: Uint256,
        x1: Uint256,
        y0: Uint256,
        y1: Uint256,
    ) -> Result<(), ethabi::Error> {
        let (receipts, sends) = self.contract_abi.call_function(
            self.my_address.clone(),
            "register",
            &[
                ethabi::Token::Uint(x0.to_u256()),
                ethabi::Token::Uint(x1.to_u256()),
                ethabi::Token::Uint(y0.to_u256()),
                ethabi::Token::Uint(y1.to_u256()),
            ],
            machine,
            Uint256::zero(),
            self.debug,
        )?;
        if (receipts.len() != 1) || (sends.len() != 0) {
            return Err(ethabi::Error::from("wrong number of receipts or sends"));
        }
        if !receipts[0].succeeded() {
            return Err(ethabi::Error::from("reverted"));
        }
        Ok(())
    }

    pub fn _get_public_key(
        &self,
        machine: &mut Machine,
        addr: Uint256,
    ) -> Result<(Uint256, Uint256, Uint256, Uint256), ethabi::Error> {
        let (receipts, sends) = self.contract_abi.call_function(
            self.my_address.clone(),
            "getPublicKey",
            &[ethabi::Token::Address(addr.to_h160())],
            machine,
            Uint256::zero(),
            self.debug,
        )?;
        if (receipts.len() != 1) || (sends.len() != 0) {
            return Err(ethabi::Error::from("wrong number of receipts or sends"));
        }
        if !receipts[0].succeeded() {
            return Err(ethabi::Error::from("reverted"));
        }

        let return_vals = ethabi::decode(
            &[
                ethabi::ParamType::Uint(256),
                ethabi::ParamType::Uint(256),
                ethabi::ParamType::Uint(256),
                ethabi::ParamType::Uint(256),
            ],
            &receipts[0].get_return_data(),
        )?;

        match (
            &return_vals[0],
            &return_vals[1],
            &return_vals[2],
            &return_vals[3],
        ) {
            (
                ethabi::Token::Uint(ui0),
                ethabi::Token::Uint(ui1),
                ethabi::Token::Uint(ui2),
                ethabi::Token::Uint(ui3),
            ) => Ok((
                Uint256::from_u256(ui0),
                Uint256::from_u256(ui1),
                Uint256::from_u256(ui2),
                Uint256::from_u256(ui3),
            )),
            _ => panic!(),
        }
    }
}

pub fn _evm_test_bls_registry(log_to: Option<&Path>, debug: bool) {
    let rt_env = RuntimeEnvironment::new(Uint256::from_usize(1111));
    let mut machine = load_from_file(Path::new("arb_os/arbos.mexe"), rt_env);
    machine.start_at_zero();

    let wallet = machine.runtime_env.new_wallet();
    let my_addr = Uint256::from_bytes(wallet.address().as_bytes());

    let arb_bls = _ArbBLS::_new(&wallet, debug);

    assert!(arb_bls
        ._get_public_key(&mut machine, my_addr.clone())
        .is_err());

    let expected = [
        Uint256::from_u64(13),
        Uint256::from_u64(26),
        Uint256::from_u64(39),
        Uint256::from_u64(52),
    ];
    assert!(arb_bls
        ._register(
            &mut machine,
            expected[0].clone(),
            expected[1].clone(),
            expected[2].clone(),
            expected[3].clone(),
        )
        .is_ok());

    let (res0, res1, res2, res3) = match arb_bls._get_public_key(&mut machine, my_addr.clone()) {
        Ok(res) => res,
        Err(_) => panic!(),
    };
    assert_eq!(res0, expected[0]);
    assert_eq!(res1, expected[1]);
    assert_eq!(res2, expected[2]);
    assert_eq!(res3, expected[3]);

    if let Some(path) = log_to {
        let _ = machine.runtime_env.recorder.to_file(path).unwrap();
    }
}

<<<<<<< HEAD


pub fn hash_to_point(
    domain: &[u8],
    msg: &[u8]
    ) -> Option<AffineG1> {

    let (u0, u1) = hashToField(domain, msg);
    if let Some((pX_bi, pY_bi)) = map_to_g1(&u0) {
       if let Some((qX_bi, qY_bi)) = map_to_g1(&u1) {


        let px = Fq::from_slice(&pX_bi.to_bytes_be()).unwrap();
        let py = Fq::from_slice(&pY_bi.to_bytes_be()).unwrap();
        let qx = Fq::from_slice(&qX_bi.to_bytes_be()).unwrap();
        let qy = Fq::from_slice(&qY_bi.to_bytes_be()).unwrap();

        let p = if px == Fq::zero() && py == Fq::zero() {
           G1::zero()
        } else {
           AffineG1::new(px, py).unwrap().into()
         };
         let q = if qx == Fq::zero() && qy == Fq::zero() {
            G1::zero()
         } else {
           AffineG1::new(qx, qy).unwrap().into()
        };

        if let Some(ret) = AffineG1::from_jacobian(p + q) {
            let mut out_buf_0 = vec![0u8; 32];
            ret.x().to_big_endian(&mut out_buf_0).unwrap();
            let mut out_buf_1 = vec![0u8; 32];
            ret.y().to_big_endian(&mut out_buf_1).unwrap();
            println!("{:?}", out_buf_0);
             println!("{:?}", out_buf_1);

          return Some(ret)
         } 
    }
    }
    println!("fooobeeeefoooo1");
    None
=======
fn hash_to_point(domain: &[u8], msg: &[u8]) -> () {
    let (u0, u1) = hashToField(domain, msg);
    let p0 = map_to_g1(&u0);
    let p1 = map_to_g1(&u1);

    //     let x = asm(p0.0, p0.1, p1.0, p1.1) uint { ecadd }; // check order
    //     let y = asm() uint { };

    //     return Some(struct { x: x, y: y });
>>>>>>> f5f81599
}

fn map_to_g1(_x: &BigUint) -> (Option<(BigUint)>, Option<(BigUint)>) {
    let field_order = BigUint::parse_bytes(
        b"30644e72e131a029b85045b68181585d97816a916871ca8d3c208c16d87cfd47",
        16,
    )
    .unwrap();
    // sqrt(-3)
    let z0 = BigUint::parse_bytes(
        b"0000000000000000b3c4d79d41a91759a9e4c7e359b6b89eaec68e62effffffd",
        16,
    )
    .unwrap();

    // (sqrt(-3) - 1)  / 2
    let z1 = BigUint::parse_bytes(
        b"000000000000000059e26bcea0d48bacd4f263f1acdb5c4f5763473177fffffe",
        16,
    )
    .unwrap();

    if (_x.cmp(&field_order) != Ordering::Less) {
        return (None, None);
    }

    let sqrtX = sqrt(_x);

<<<<<<< HEAD
fn map_to_g1(_x: &BigUint) -> Option<(BigUint, BigUint)> {
            println!("fooobeeeefoooo8");

        let field_order = BigUint::parse_bytes(b"30644e72e131a029b85045b68181585d97816a916871ca8d3c208c16d87cfd47", 16).unwrap();
        // sqrt(-3)
    let z0 = BigUint::parse_bytes(b"0000000000000000b3c4d79d41a91759a9e4c7e359b6b89eaec68e62effffffd", 16).unwrap();
=======
    let mut found = false;
>>>>>>> f5f81599

    if sqrtX.is_some() {
        found = true;
    }

<<<<<<< HEAD
        if(_x.cmp(&field_order) != Ordering::Less) {
            println!("seriously");
            return None
        } 
=======
    let mut a0 = (_x * _x).mod_floor(&field_order);
    a0 = (a0 + &ToBigUint::to_biguint(&4).unwrap()).mod_floor(&field_order);
    let mut a1 = (_x * z0).mod_floor(&field_order);
    let mut a2 = (&a0 * &a1).mod_floor(&field_order);
    a2 = inverse(&a2);
    a1 = (&a1 * &a1).mod_floor(&field_order);
    a1 = (&a1 * &a2).mod_floor(&field_order);
>>>>>>> f5f81599

    a1 = (_x * &a1).mod_floor(&field_order);

    let mut x = (z1 + (&field_order - &a1)).mod_floor(&field_order);

    a1 = (&x * &x).mod_floor(&field_order);
    a1 = (&a1 * &x).mod_floor(&field_order);
    a1 = (&a1 + &ToBigUint::to_biguint(&3).unwrap()).mod_floor(&field_order);

<<<<<<< HEAD
        let mut a0 = (_x * _x).mod_floor(&field_order);
        a0 = (a0 + &ToBigUint::to_biguint(&4).unwrap()).mod_floor(&field_order);
        let mut a1 = (_x * z0).mod_floor(&field_order);
        let mut a2 = (&a0 * &a1).mod_floor(&field_order);
        a2 = inverse(&a2);
        a1 = (&a1 * &a1).mod_floor(&field_order);
        a1 = (&a1 * &a2).mod_floor(&field_order);
        
        a1 = (_x * &a1).mod_floor(&field_order);
        
        let mut x = (z1 + (&field_order-&a1)).mod_floor(&field_order);

        a1 = (&x * &x).mod_floor(&field_order);
        a1 = (&a1 * &x).mod_floor(&field_order);
        a1 = (&a1 + &ToBigUint::to_biguint(&3).unwrap()).mod_floor(&field_order);

        let mut sqrt_a1 = sqrt(&a1);

         if let Some(sqa1) = sqrt_a1 {
        	if (found) {
                a1 = sqa1;
    	    } else {
     	    	a1 = &field_order - sqa1;
     	    }
            return Some((x,a1));
        }
=======
    let mut sqrt_a1 = sqrt(&a1);
>>>>>>> f5f81599

    if let Some(sqa1) = sqrt_a1 {
        if (found) {
            a1 = sqa1;
        } else {
            a1 = &field_order - sqa1;
        }
        return (Some(x), Some(a1));
    }

    x = (x + &ToBigUint::to_biguint(&1).unwrap()).mod_floor(&field_order);
    x = &field_order - &x;

    a1 = (&x * &x).mod_floor(&field_order);
    a1 = (&a1 * &x).mod_floor(&field_order);
    a1 = (&a1 + &ToBigUint::to_biguint(&3).unwrap()).mod_floor(&field_order);

    sqrt_a1 = sqrt(&a1);

<<<<<<< HEAD
         if let Some(sqa1) = sqrt_a1 {
        	if (found) {
                a1 = sqa1;
    	    } else {
     	    	a1 = &field_order - sqa1;
     	    }
            return Some((x,a1));
=======
    if let Some(sqa1) = sqrt_a1 {
        if (found) {
            a1 = sqa1;
        } else {
            a1 = &field_order - sqa1;
>>>>>>> f5f81599
        }
        return (Some(x), Some(a1));
    }

    x = (&a0 * &a0).mod_floor(&field_order);
    x = (&x * &x).mod_floor(&field_order);
    x = (&x * &a2).mod_floor(&field_order);
    x = (&x * &a2).mod_floor(&field_order);
    x = (&x + &ToBigUint::to_biguint(&1).unwrap()).mod_floor(&field_order);

    a1 = (&x * &x).mod_floor(&field_order);
    a1 = (&a1 * &x).mod_floor(&field_order);
    a1 = (&a1 + &ToBigUint::to_biguint(&3).unwrap()).mod_floor(&field_order);

    sqrt_a1 = sqrt(&a1);

<<<<<<< HEAD
         if let Some(sqa1) = sqrt_a1 {
        	if (found) {
                a1 = sqa1;
    	    } else {
     	    	a1 = &field_order - sqa1;
     	    }
            return Some((x,a1));
        }
        println!("fooobeeeefoooo2");

        None


=======
    if let Some(sqa1) = sqrt_a1 {
        if (found) {
            a1 = sqa1;
        } else {
            a1 = &field_order - sqa1;
        }
        return (Some(x), Some(a1));
    }

    (None, None)
>>>>>>> f5f81599
}

fn sqrt(xx: &BigUint) -> Option<BigUint> {
<<<<<<< HEAD
        let field_order = BigUint::parse_bytes(b"30644e72e131a029b85045b68181585d97816a916871ca8d3c208c16d87cfd47", 16).unwrap();
        let field_orderplus1_div4 = BigUint::parse_bytes(b"c19139cb84c680a6e14116da060561765e05aa45a1c72a34f082305b61f3f52", 16).unwrap();
        let x = xx.modpow(&field_orderplus1_div4,&field_order);

        let square = (&x * &x).mod_floor(&field_order);
    if(square.cmp(xx) == Ordering::Equal){
         println!("fooobeeeefoooo7");
=======
    let field_order = BigUint::parse_bytes(
        b"30644e72e131a029b85045b68181585d97816a916871ca8d3c208c16d87cfd47",
        16,
    )
    .unwrap();
    let field_orderplus1_div4 = BigUint::parse_bytes(
        b"0xc19139cb84c680a6e14116da060561765e05aa45a1c72a34f082305b61f3f52",
        16,
    )
    .unwrap();
    let x = xx.modpow(&field_orderplus1_div4, &field_order);

    let square = x.modpow(&ToBigUint::to_biguint(&2).unwrap(), &field_order);
    if (&square == xx) {
>>>>>>> f5f81599
        Some(x)
    } else {
            println!("fooobeeeefoooo3");
        None
    }
}

fn inverse(xx: &BigUint) -> BigUint {
<<<<<<< HEAD
        let field_order = BigUint::parse_bytes(b"30644e72e131a029b85045b68181585d97816a916871ca8d3c208c16d87cfd47", 16).unwrap();
        let field_ordermin2 = BigUint::parse_bytes(b"30644e72e131a029b85045b68181585d97816a916871ca8d3c208c16d87cfd45", 16).unwrap();
        xx.modpow(&field_ordermin2,&field_order)
=======
    let field_order = BigUint::parse_bytes(
        b"30644e72e131a029b85045b68181585d97816a916871ca8d3c208c16d87cfd47",
        16,
    )
    .unwrap();
    let field_ordermin2 = BigUint::parse_bytes(
        b"0x30644e72e131a029b85045b68181585d97816a916871ca8d3c208c16d87cfd45",
        16,
    )
    .unwrap();
    xx.modpow(&field_ordermin2, &field_order)
>>>>>>> f5f81599
}

fn hashToField(domain: &[u8], msg: &[u8]) -> (BigUint, BigUint) {
    let _msg = expandMsgTo96(domain, msg);

    let field_order = BigUint::parse_bytes(
        b"30644e72e131a029b85045b68181585d97816a916871ca8d3c208c16d87cfd47",
        16,
    )
    .unwrap();
    let a = BigUint::from_bytes_be(&_msg[0..48]).mod_floor(&field_order);
    let b = BigUint::from_bytes_be(&_msg[48..96]).mod_floor(&field_order);
    (a, b)
}

pub fn expandMsgTo96(domain: &[u8], msg: &[u8]) -> Vec<u8> {
    if (domain.len() > 32) {
        panic!(); //todo fix error handling
    }

    let t0 = msg.len();
    let t1 = domain.len();
    let mut out = vec![0; 96];
    let len0 = 64 + t0 + t1 + 4;
    let mut in0 = vec![0; len0];

    // zero pad
    let mut off = 64;
    // msg
    in0[off..off + t0].clone_from_slice(msg);
    off += t0;

    in0[off] = 0;
    off += 1;
    in0[off] = 96;
    off += 1;
    in0[off] = 0;
    off += 1;

    in0[off..off + t1].clone_from_slice(domain);
    off += t1;
    in0[off] = t1 as u8;

    let mut hasher = Sha256::new();
    hasher.input(&in0);
    let mut b0 = vec![0; 32];
    hasher.result(&mut b0);

    let len1 = 32 + 1 + domain.len() + 1;

    let mut in1 = vec![0; len1];
    in1[0..32].clone_from_slice(&b0);
    off = 32;

    in1[off] = 1;
    off += 1;
    in1[off..off + t1].clone_from_slice(domain);
    off += t1;
    in1[off] = t1 as u8;

    hasher.reset();
    hasher.input(&in1);
    let mut bi = vec![0; 32];
    hasher.result(&mut bi);

    out[0..32].clone_from_slice(&bi);

    let mut t: Vec<u8> = b0.iter().zip(bi.iter()).map(|(&l, &r)| l ^ r).collect();

    in1[0..32].clone_from_slice(&t);

    off = 32;
    in1[off] = 2;
    off += 1;

    in1[off..off + t1].clone_from_slice(domain);
    off = off + t1;
    in1[off] = t1 as u8;

    hasher.reset();
    hasher.input(&in1);
    hasher.result(&mut bi);

    out[32..64].clone_from_slice(&bi);

    t = b0.iter().zip(bi.iter()).map(|(&l, &r)| l ^ r).collect();

    in1[0..32].clone_from_slice(&t);

    off = 32;
    in1[off] = 3;
    off = off + 1;

    in1[off..off + t1].clone_from_slice(domain);
    off = off + t1;
    in1[off] = t1 as u8;

    hasher.reset();
    hasher.input(&in1);
    hasher.result(&mut bi);
    out[64..96].clone_from_slice(&bi);
    out
}

pub struct BLSPublicKey {
    //TODO: add fields
}

pub struct BLSPrivateKey {
    //TODO: add fields
}

pub struct BLSSignature {
    //TODO: add fields
}

pub struct BLSAggregateSignature {
    //TODO: add fields
}

pub fn generate_bls_key_pair() -> (BLSPublicKey, BLSPrivateKey) {
    let random_generator = rand::thread_rng();
    //TODO: implement this
    (BLSPublicKey {}, BLSPrivateKey {}) // temporary, for typechecking
}

impl BLSPrivateKey {
    pub fn sign_message(&self, message: &[u8]) -> BLSSignature {
        //TODO: implement this
        BLSSignature {} // temporary, for typechecking
    }
}

impl BLSPublicKey {
    pub fn to_four_uints(&self) -> (Uint256, Uint256, Uint256, Uint256) {
        //TODO: implement this
        (
            Uint256::zero(),
            Uint256::zero(),
            Uint256::zero(),
            Uint256::zero(),
        ) // temporary, for typechecking
    }

    pub fn to_bytes(&self) -> Vec<u8> {
        //TODO: implement this
        vec![] // temporary, for typechecking
    }
}

impl BLSSignature {
    pub fn to_bytes(&self) -> Vec<u8> {
        //TODO: implement this
        vec![] // temporary, for typechecking
    }
}

impl BLSAggregateSignature {
    pub fn new(sigs: Vec<BLSSignature>, messages: Vec<&[u8]>) -> Self {
        //TODO: implement this
        BLSAggregateSignature {} // temporary, for typechecking
    }

    pub fn to_bytes(&self) -> Vec<u8> {
        //TODO: implement this
        vec![] // temporary, for typechecking
    }
}

#[test]
pub fn test_bls_signed_batch() {
    _evm_test_bls_signed_batch(None, false).unwrap();
}

pub fn _evm_test_bls_signed_batch(log_to: Option<&Path>, debug: bool) -> Result<(), ethabi::Error> {
    let rt_env = RuntimeEnvironment::new(Uint256::from_usize(1111));

    let alice_wallet = rt_env.new_wallet();
    let alice_addr = Uint256::from_bytes(alice_wallet.address().as_bytes());
    let bob_wallet = rt_env.new_wallet();
    let bob_addr = Uint256::from_bytes(bob_wallet.address().as_bytes());

    let mut machine = load_from_file(Path::new("arb_os/arbos.mexe"), rt_env);
    machine.start_at_zero();

    let mut add_contract = AbiForContract::new_from_file(&builtin_contract_path("Add"))?;
    if add_contract.deploy(&[], &mut machine, Uint256::zero(), None, debug) == None {
        panic!("failed to deploy Add contract");
    }

    // generate and register BLS keys for Alice and Bob
    let (alice_public_key, alice_private_key) = generate_bls_key_pair();
    let (bob_public_key, bob_private_key) = generate_bls_key_pair();
    let alice_arb_bls = _ArbBLS::_new(&alice_wallet, debug);
    let bob_arb_bls = _ArbBLS::_new(&bob_wallet, debug);
    let a4 = alice_public_key.to_four_uints();
    alice_arb_bls._register(&mut machine, a4.0, a4.1, a4.2, a4.3)?;
    let b4 = bob_public_key.to_four_uints();
    bob_arb_bls._register(&mut machine, b4.0, b4.1, b4.2, b4.3)?;

    let calldata = add_contract.generate_calldata_for_function(
        "add",
        &[
            ethabi::Token::Uint(Uint256::one().to_u256()),
            ethabi::Token::Uint(Uint256::one().to_u256()),
        ],
    )?;
    let alice_compressed_tx = machine.runtime_env.make_compressed_tx_for_bls(
        &alice_addr,
        Uint256::zero(),
        Uint256::from_u64(100000000),
        add_contract.address,
        Uint256::zero(),
        &calldata,
    );

    Ok(())
}<|MERGE_RESOLUTION|>--- conflicted
+++ resolved
@@ -10,14 +10,11 @@
 use ethers_signers::{Signer, Wallet};
 use num_bigint::BigUint;
 use num_bigint::ToBigUint;
+use num_bigint::RandBigInt;
 use num_integer::Integer;
 use std::cmp::Ordering;
-<<<<<<< HEAD
-use bn::{AffineG1, Fq, Group, G1};
-
-=======
+use parity_bn::{AffineG1, AffineG2, Fq, Fr, Group, G1, G2};
 use std::path::Path;
->>>>>>> f5f81599
 
 pub struct _ArbBLS<'a> {
     pub contract_abi: AbiForContract,
@@ -165,63 +162,50 @@
     }
 }
 
-<<<<<<< HEAD
 
 
 pub fn hash_to_point(
     domain: &[u8],
     msg: &[u8]
-    ) -> Option<AffineG1> {
-
-    let (u0, u1) = hashToField(domain, msg);
-    if let Some((pX_bi, pY_bi)) = map_to_g1(&u0) {
-       if let Some((qX_bi, qY_bi)) = map_to_g1(&u1) {
-
-
-        let px = Fq::from_slice(&pX_bi.to_bytes_be()).unwrap();
-        let py = Fq::from_slice(&pY_bi.to_bytes_be()).unwrap();
-        let qx = Fq::from_slice(&qX_bi.to_bytes_be()).unwrap();
-        let qy = Fq::from_slice(&qY_bi.to_bytes_be()).unwrap();
-
-        let p = if px == Fq::zero() && py == Fq::zero() {
-           G1::zero()
-        } else {
-           AffineG1::new(px, py).unwrap().into()
-         };
-         let q = if qx == Fq::zero() && qy == Fq::zero() {
-            G1::zero()
-         } else {
-           AffineG1::new(qx, qy).unwrap().into()
-        };
-
-        if let Some(ret) = AffineG1::from_jacobian(p + q) {
+    ) -> Option<G1> {
+
+    let (u0, u1) = hash_to_field(domain, msg);
+    if let Some((px_bi, py_bi)) = map_to_g1(&u0) {
+        if let Some((qx_bi, qy_bi)) = map_to_g1(&u1) {
+
+
+            let px = Fq::from_slice(&px_bi.to_bytes_be()).unwrap();
+            let py = Fq::from_slice(&py_bi.to_bytes_be()).unwrap();
+            let qx = Fq::from_slice(&qx_bi.to_bytes_be()).unwrap();
+            let qy = Fq::from_slice(&qy_bi.to_bytes_be()).unwrap();
+
+            let p = if px == Fq::zero() && py == Fq::zero() {
+                G1::zero()
+            } else {
+                AffineG1::new(px, py).unwrap().into()
+            };
+            let q = if qx == Fq::zero() && qy == Fq::zero() {
+                G1::zero()
+            } else {
+                AffineG1::new(qx, qy).unwrap().into()
+            };
+
+            let ret = p + q ;
             let mut out_buf_0 = vec![0u8; 32];
             ret.x().to_big_endian(&mut out_buf_0).unwrap();
             let mut out_buf_1 = vec![0u8; 32];
             ret.y().to_big_endian(&mut out_buf_1).unwrap();
             println!("{:?}", out_buf_0);
-             println!("{:?}", out_buf_1);
-
-          return Some(ret)
-         } 
-    }
-    }
-    println!("fooobeeeefoooo1");
+            println!("{:?}", out_buf_1);
+            return Some(ret) 
+        }
+    }
     None
-=======
-fn hash_to_point(domain: &[u8], msg: &[u8]) -> () {
-    let (u0, u1) = hashToField(domain, msg);
-    let p0 = map_to_g1(&u0);
-    let p1 = map_to_g1(&u1);
-
-    //     let x = asm(p0.0, p0.1, p1.0, p1.1) uint { ecadd }; // check order
-    //     let y = asm() uint { };
-
-    //     return Some(struct { x: x, y: y });
->>>>>>> f5f81599
-}
-
-fn map_to_g1(_x: &BigUint) -> (Option<(BigUint)>, Option<(BigUint)>) {
+}
+
+
+fn map_to_g1(_x: &BigUint) -> Option<(BigUint, BigUint)> {
+
     let field_order = BigUint::parse_bytes(
         b"30644e72e131a029b85045b68181585d97816a916871ca8d3c208c16d87cfd47",
         16,
@@ -233,7 +217,6 @@
         16,
     )
     .unwrap();
-
     // (sqrt(-3) - 1)  / 2
     let z1 = BigUint::parse_bytes(
         b"000000000000000059e26bcea0d48bacd4f263f1acdb5c4f5763473177fffffe",
@@ -241,33 +224,17 @@
     )
     .unwrap();
 
-    if (_x.cmp(&field_order) != Ordering::Less) {
-        return (None, None);
-    }
-
-    let sqrtX = sqrt(_x);
-
-<<<<<<< HEAD
-fn map_to_g1(_x: &BigUint) -> Option<(BigUint, BigUint)> {
-            println!("fooobeeeefoooo8");
-
-        let field_order = BigUint::parse_bytes(b"30644e72e131a029b85045b68181585d97816a916871ca8d3c208c16d87cfd47", 16).unwrap();
-        // sqrt(-3)
-    let z0 = BigUint::parse_bytes(b"0000000000000000b3c4d79d41a91759a9e4c7e359b6b89eaec68e62effffffd", 16).unwrap();
-=======
+    if(_x.cmp(&field_order) != Ordering::Less) {
+        return None 
+    } 
+
+            
     let mut found = false;
->>>>>>> f5f81599
-
-    if sqrtX.is_some() {
+    let sqrt_x = sqrt(_x);
+    if sqrt_x.is_some() {
         found = true;
     }
 
-<<<<<<< HEAD
-        if(_x.cmp(&field_order) != Ordering::Less) {
-            println!("seriously");
-            return None
-        } 
-=======
     let mut a0 = (_x * _x).mod_floor(&field_order);
     a0 = (a0 + &ToBigUint::to_biguint(&4).unwrap()).mod_floor(&field_order);
     let mut a1 = (_x * z0).mod_floor(&field_order);
@@ -275,46 +242,34 @@
     a2 = inverse(&a2);
     a1 = (&a1 * &a1).mod_floor(&field_order);
     a1 = (&a1 * &a2).mod_floor(&field_order);
->>>>>>> f5f81599
-
+        
     a1 = (_x * &a1).mod_floor(&field_order);
-
-    let mut x = (z1 + (&field_order - &a1)).mod_floor(&field_order);
+        
+    let mut x = (z1 + (&field_order-&a1)).mod_floor(&field_order);
 
     a1 = (&x * &x).mod_floor(&field_order);
     a1 = (&a1 * &x).mod_floor(&field_order);
     a1 = (&a1 + &ToBigUint::to_biguint(&3).unwrap()).mod_floor(&field_order);
 
-<<<<<<< HEAD
-        let mut a0 = (_x * _x).mod_floor(&field_order);
-        a0 = (a0 + &ToBigUint::to_biguint(&4).unwrap()).mod_floor(&field_order);
-        let mut a1 = (_x * z0).mod_floor(&field_order);
-        let mut a2 = (&a0 * &a1).mod_floor(&field_order);
-        a2 = inverse(&a2);
-        a1 = (&a1 * &a1).mod_floor(&field_order);
-        a1 = (&a1 * &a2).mod_floor(&field_order);
-        
-        a1 = (_x * &a1).mod_floor(&field_order);
-        
-        let mut x = (z1 + (&field_order-&a1)).mod_floor(&field_order);
-
-        a1 = (&x * &x).mod_floor(&field_order);
-        a1 = (&a1 * &x).mod_floor(&field_order);
-        a1 = (&a1 + &ToBigUint::to_biguint(&3).unwrap()).mod_floor(&field_order);
-
-        let mut sqrt_a1 = sqrt(&a1);
-
-         if let Some(sqa1) = sqrt_a1 {
-        	if (found) {
-                a1 = sqa1;
-    	    } else {
-     	    	a1 = &field_order - sqa1;
-     	    }
-            return Some((x,a1));
-        }
-=======
     let mut sqrt_a1 = sqrt(&a1);
->>>>>>> f5f81599
+
+    if let Some(sqa1) = sqrt_a1 {
+        if (found) {
+            a1 = sqa1;
+    	} else {
+     	    a1 = &field_order - sqa1;
+     	}
+        return Some((x,a1));
+    }
+
+    x = (x + &ToBigUint::to_biguint(&1).unwrap()).mod_floor(&field_order);
+    x = &field_order - &x;
+
+    a1 = (&x * &x).mod_floor(&field_order);
+    a1 = (&a1 * &x).mod_floor(&field_order);
+    a1 = (&a1 + &ToBigUint::to_biguint(&3).unwrap()).mod_floor(&field_order);
+
+    sqrt_a1 = sqrt(&a1);
 
     if let Some(sqa1) = sqrt_a1 {
         if (found) {
@@ -322,11 +277,14 @@
         } else {
             a1 = &field_order - sqa1;
         }
-        return (Some(x), Some(a1));
-    }
-
-    x = (x + &ToBigUint::to_biguint(&1).unwrap()).mod_floor(&field_order);
-    x = &field_order - &x;
+        return Some((x,a1));
+    }
+
+    x = (&a0 * &a0).mod_floor(&field_order);
+    x = (&x * &x).mod_floor(&field_order);
+    x = (&x * &a2).mod_floor(&field_order);
+    x = (&x * &a2).mod_floor(&field_order);
+    x = (&x + &ToBigUint::to_biguint(&1).unwrap()).mod_floor(&field_order);
 
     a1 = (&x * &x).mod_floor(&field_order);
     a1 = (&a1 * &x).mod_floor(&field_order);
@@ -334,119 +292,55 @@
 
     sqrt_a1 = sqrt(&a1);
 
-<<<<<<< HEAD
-         if let Some(sqa1) = sqrt_a1 {
-        	if (found) {
-                a1 = sqa1;
-    	    } else {
-     	    	a1 = &field_order - sqa1;
-     	    }
-            return Some((x,a1));
-=======
     if let Some(sqa1) = sqrt_a1 {
         if (found) {
             a1 = sqa1;
         } else {
             a1 = &field_order - sqa1;
->>>>>>> f5f81599
-        }
-        return (Some(x), Some(a1));
-    }
-
-    x = (&a0 * &a0).mod_floor(&field_order);
-    x = (&x * &x).mod_floor(&field_order);
-    x = (&x * &a2).mod_floor(&field_order);
-    x = (&x * &a2).mod_floor(&field_order);
-    x = (&x + &ToBigUint::to_biguint(&1).unwrap()).mod_floor(&field_order);
-
-    a1 = (&x * &x).mod_floor(&field_order);
-    a1 = (&a1 * &x).mod_floor(&field_order);
-    a1 = (&a1 + &ToBigUint::to_biguint(&3).unwrap()).mod_floor(&field_order);
-
-    sqrt_a1 = sqrt(&a1);
-
-<<<<<<< HEAD
-         if let Some(sqa1) = sqrt_a1 {
-        	if (found) {
-                a1 = sqa1;
-    	    } else {
-     	    	a1 = &field_order - sqa1;
-     	    }
-            return Some((x,a1));
-        }
-        println!("fooobeeeefoooo2");
-
-        None
-
-
-=======
-    if let Some(sqa1) = sqrt_a1 {
-        if (found) {
-            a1 = sqa1;
-        } else {
-            a1 = &field_order - sqa1;
-        }
-        return (Some(x), Some(a1));
-    }
-
-    (None, None)
->>>>>>> f5f81599
+        }
+        return Some((x,a1));
+    }
+
+    None
 }
 
 fn sqrt(xx: &BigUint) -> Option<BigUint> {
-<<<<<<< HEAD
-        let field_order = BigUint::parse_bytes(b"30644e72e131a029b85045b68181585d97816a916871ca8d3c208c16d87cfd47", 16).unwrap();
-        let field_orderplus1_div4 = BigUint::parse_bytes(b"c19139cb84c680a6e14116da060561765e05aa45a1c72a34f082305b61f3f52", 16).unwrap();
-        let x = xx.modpow(&field_orderplus1_div4,&field_order);
-
-        let square = (&x * &x).mod_floor(&field_order);
-    if(square.cmp(xx) == Ordering::Equal){
-         println!("fooobeeeefoooo7");
-=======
     let field_order = BigUint::parse_bytes(
         b"30644e72e131a029b85045b68181585d97816a916871ca8d3c208c16d87cfd47",
         16,
     )
     .unwrap();
     let field_orderplus1_div4 = BigUint::parse_bytes(
-        b"0xc19139cb84c680a6e14116da060561765e05aa45a1c72a34f082305b61f3f52",
+        b"c19139cb84c680a6e14116da060561765e05aa45a1c72a34f082305b61f3f52",
         16,
     )
     .unwrap();
     let x = xx.modpow(&field_orderplus1_div4, &field_order);
 
-    let square = x.modpow(&ToBigUint::to_biguint(&2).unwrap(), &field_order);
-    if (&square == xx) {
->>>>>>> f5f81599
+    let square = (&x * &x).mod_floor(&field_order);
+    if(square.cmp(xx) == Ordering::Equal){
         Some(x)
     } else {
-            println!("fooobeeeefoooo3");
         None
     }
 }
 
 fn inverse(xx: &BigUint) -> BigUint {
-<<<<<<< HEAD
-        let field_order = BigUint::parse_bytes(b"30644e72e131a029b85045b68181585d97816a916871ca8d3c208c16d87cfd47", 16).unwrap();
-        let field_ordermin2 = BigUint::parse_bytes(b"30644e72e131a029b85045b68181585d97816a916871ca8d3c208c16d87cfd45", 16).unwrap();
-        xx.modpow(&field_ordermin2,&field_order)
-=======
     let field_order = BigUint::parse_bytes(
         b"30644e72e131a029b85045b68181585d97816a916871ca8d3c208c16d87cfd47",
         16,
     )
     .unwrap();
     let field_ordermin2 = BigUint::parse_bytes(
-        b"0x30644e72e131a029b85045b68181585d97816a916871ca8d3c208c16d87cfd45",
+        b"30644e72e131a029b85045b68181585d97816a916871ca8d3c208c16d87cfd45",
         16,
     )
     .unwrap();
     xx.modpow(&field_ordermin2, &field_order)
->>>>>>> f5f81599
-}
-
-fn hashToField(domain: &[u8], msg: &[u8]) -> (BigUint, BigUint) {
-    let _msg = expandMsgTo96(domain, msg);
+}
+
+fn hash_to_field(domain: &[u8], msg: &[u8]) -> (BigUint, BigUint) {
+    let _msg = expand_msg_to_96(domain, msg);
 
     let field_order = BigUint::parse_bytes(
         b"30644e72e131a029b85045b68181585d97816a916871ca8d3c208c16d87cfd47",
@@ -458,7 +352,7 @@
     (a, b)
 }
 
-pub fn expandMsgTo96(domain: &[u8], msg: &[u8]) -> Vec<u8> {
+pub fn expand_msg_to_96(domain: &[u8], msg: &[u8]) -> Vec<u8> {
     if (domain.len() > 32) {
         panic!(); //todo fix error handling
     }
@@ -548,67 +442,101 @@
 }
 
 pub struct BLSPublicKey {
-    //TODO: add fields
+    g2p:    AffineG2,
 }
 
 pub struct BLSPrivateKey {
-    //TODO: add fields
+    s:      Fr
 }
 
 pub struct BLSSignature {
-    //TODO: add fields
+    g1p:    AffineG1,
 }
 
 pub struct BLSAggregateSignature {
-    //TODO: add fields
+    g1p:    AffineG1,
 }
 
 pub fn generate_bls_key_pair() -> (BLSPublicKey, BLSPrivateKey) {
-    let random_generator = rand::thread_rng();
-    //TODO: implement this
-    (BLSPublicKey {}, BLSPrivateKey {}) // temporary, for typechecking
-}
-
+    // can't use built in FR::random() due to versioning mismatch of rand
+    let subgroup_order =  BigUint::parse_bytes(b"30644E72E131A029B85045B68181585D2833E84879B9709143E1F593F0000001",16).unwrap();
+    let mut rng = rand::thread_rng();
+    let s_bi: BigUint = rng.gen_biguint(256).mod_floor(&subgroup_order);
+    let s_str = s_bi.to_str_radix(10);
+    let s = Fr::from_str(&s_str).unwrap();
+    let p_j = (G2::one() * s); // check base point
+    let p_a = AffineG2::from_jacobian(p_j).unwrap();
+    (BLSPublicKey {g2p: p_a}, BLSPrivateKey {s: s}) 
+}
+
+// hardcode domain?
 impl BLSPrivateKey {
-    pub fn sign_message(&self, message: &[u8]) -> BLSSignature {
-        //TODO: implement this
-        BLSSignature {} // temporary, for typechecking
+    pub fn sign_message(&self, domain: &[u8], message: &[u8]) -> BLSSignature {
+        let h = hash_to_point(domain, message);
+        // ignores error that should never arise that would return None for h. Handle and Return Option<BLSSignature> instead?
+        let sigma = h.unwrap() * self.s;
+        BLSSignature {g1p: AffineG1::from_jacobian(sigma).unwrap()}
     }
 }
 
 impl BLSPublicKey {
     pub fn to_four_uints(&self) -> (Uint256, Uint256, Uint256, Uint256) {
-        //TODO: implement this
+        let mut out_buf_0 = vec![0u8; 32];
+        let mut out_buf_1 = vec![0u8; 32];
+        let mut out_buf_2 = vec![0u8; 32];
+        let mut out_buf_3 = vec![0u8; 32];
+
+        self.g2p.x().real().to_big_endian(&mut out_buf_0).unwrap();
+        self.g2p.x().imaginary().to_big_endian(&mut out_buf_1).unwrap();
+        self.g2p.y().real().to_big_endian(&mut out_buf_2).unwrap();
+        self.g2p.y().imaginary().to_big_endian(&mut out_buf_3).unwrap();
+
         (
-            Uint256::zero(),
-            Uint256::zero(),
-            Uint256::zero(),
-            Uint256::zero(),
-        ) // temporary, for typechecking
+            Uint256::from_bytes(&out_buf_0),
+            Uint256::from_bytes(&out_buf_1),
+            Uint256::from_bytes(&out_buf_2),
+            Uint256::from_bytes(&out_buf_3),
+
+        )
+         
     }
 
     pub fn to_bytes(&self) -> Vec<u8> {
-        //TODO: implement this
-        vec![] // temporary, for typechecking
-    }
+        let mut out = vec![0u8; 128];
+        self.g2p.x().real().to_big_endian(&mut out[0..32]).unwrap();
+        self.g2p.x().imaginary().to_big_endian(&mut out[32..64]).unwrap();
+        self.g2p.y().real().to_big_endian(&mut out[64..96]).unwrap();
+        self.g2p.y().imaginary().to_big_endian(&mut out[96..128]).unwrap();
+        out
+    }
+
 }
 
 impl BLSSignature {
     pub fn to_bytes(&self) -> Vec<u8> {
-        //TODO: implement this
-        vec![] // temporary, for typechecking
+        let mut out = vec![0u8; 64];
+        self.g1p.x().to_big_endian(&mut out[0..32]).unwrap();
+        self.g1p.y().to_big_endian(&mut out[32..64]).unwrap();
+        out
     }
 }
 
 impl BLSAggregateSignature {
-    pub fn new(sigs: Vec<BLSSignature>, messages: Vec<&[u8]>) -> Self {
-        //TODO: implement this
-        BLSAggregateSignature {} // temporary, for typechecking
+    pub fn new(sigs: Vec<BLSSignature>) -> Self {
+        let mut sum = G1::zero();
+        for sig in &sigs {  
+            sum = (sum + G1::from(sig.g1p));
+        }   
+        BLSAggregateSignature{g1p: AffineG1::from_jacobian(sum).unwrap()}
+        
+
     }
 
     pub fn to_bytes(&self) -> Vec<u8> {
-        //TODO: implement this
-        vec![] // temporary, for typechecking
+        let mut out = vec![0u8; 64];
+        self.g1p.x().to_big_endian(&mut out[0..32]).unwrap();
+        self.g1p.y().to_big_endian(&mut out[32..64]).unwrap();
+        out
     }
 }
 
