/*
 * Copyright 2020, Offchain Labs, Inc. All rights reserved.
 */

#![allow(dead_code)]

use regex::Regex;
use std::fmt;

pub struct Color;

impl Color {
    pub const RED: &'static str = "\x1b[31;1m";
    pub const BLUE: &'static str = "\x1b[34;1m";
    pub const YELLOW: &'static str = "\x1b[33;1m";
    pub const PINK: &'static str = "\x1b[38;5;161;1m";
    pub const MINT: &'static str = "\x1b[38;5;48;1m";
    pub const GREY: &'static str = "\x1b[90m";
    pub const RESET: &'static str = "\x1b[0;0m";

    pub const LIME: &'static str = "\x1b[38;5;119;1m";
    pub const LAVENDER: &'static str = "\x1b[38;5;183;1m";
<<<<<<< HEAD
    pub const MINT: &'static str = "\x1b[38;5;48;1m";

    pub fn uncolored<S: std::convert::AsRef<str>>(text: S) -> String {
        let re = Regex::new("\x1b\\[([0-9]+;)*[0-9]+m").unwrap();
        re.replace_all(text.as_ref(), "").to_string()
    }
=======
    pub const MAROON: &'static str = "\x1b[38;5;124;1m";
    pub const ORANGE: &'static str = "\x1b[38;5;202;1m";
>>>>>>> bde2c758

    pub fn color<S: fmt::Display>(color: &str, text: S) -> String {
        format!("{}{}{}", color, text, Color::RESET)
    }

    /// Colors text red. Typically used for compile errors.
    pub fn red<S: fmt::Display>(text: S) -> String {
        Color::color(Color::RED, text)
    }

    /// Colors text blue. Typically used for display lines.
    pub fn blue<S: fmt::Display>(text: S) -> String {
        Color::color(Color::BLUE, text)
    }

    /// Colors text yellow. Typically used for compile warnings.
    pub fn yellow<S: fmt::Display>(text: S) -> String {
        Color::color(Color::YELLOW, text)
    }

    /// Colors text pink. Typically used for warnings promoted to errors.
    pub fn pink<S: fmt::Display>(text: S) -> String {
        Color::color(Color::PINK, text)
    }

    /// Colors text grey.
    pub fn grey<S: fmt::Display>(text: S) -> String {
        Color::color(Color::GREY, text)
    }

    /// Colors text lavender. Often used for human-readable values.
    pub fn lavender<S: fmt::Display>(text: S) -> String {
        Color::color(Color::LAVENDER, text)
    }

<<<<<<< HEAD
    /// Colors text mint. Often used for meta-markup in the optimizer.
    pub fn mint<S: fmt::Display>(text: S) -> String {
        Color::color(Color::MINT, text)
=======
    /// Colors text maroon.
    pub fn maroon<S: fmt::Display>(text: S) -> String {
        Color::color(Color::MAROON, text)
>>>>>>> bde2c758
    }
}<|MERGE_RESOLUTION|>--- conflicted
+++ resolved
@@ -20,17 +20,13 @@
 
     pub const LIME: &'static str = "\x1b[38;5;119;1m";
     pub const LAVENDER: &'static str = "\x1b[38;5;183;1m";
-<<<<<<< HEAD
-    pub const MINT: &'static str = "\x1b[38;5;48;1m";
+    pub const MAROON: &'static str = "\x1b[38;5;124;1m";
+    pub const ORANGE: &'static str = "\x1b[38;5;202;1m";
 
     pub fn uncolored<S: std::convert::AsRef<str>>(text: S) -> String {
         let re = Regex::new("\x1b\\[([0-9]+;)*[0-9]+m").unwrap();
         re.replace_all(text.as_ref(), "").to_string()
     }
-=======
-    pub const MAROON: &'static str = "\x1b[38;5;124;1m";
-    pub const ORANGE: &'static str = "\x1b[38;5;202;1m";
->>>>>>> bde2c758
 
     pub fn color<S: fmt::Display>(color: &str, text: S) -> String {
         format!("{}{}{}", color, text, Color::RESET)
@@ -66,14 +62,13 @@
         Color::color(Color::LAVENDER, text)
     }
 
-<<<<<<< HEAD
     /// Colors text mint. Often used for meta-markup in the optimizer.
     pub fn mint<S: fmt::Display>(text: S) -> String {
         Color::color(Color::MINT, text)
-=======
+    }
+
     /// Colors text maroon.
     pub fn maroon<S: fmt::Display>(text: S) -> String {
         Color::color(Color::MAROON, text)
->>>>>>> bde2c758
     }
 }