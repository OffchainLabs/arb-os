/*
 * Copyright 2020, Offchain Labs, Inc. All rights reserved.
 */

use crate::compile::DebugInfo;
use crate::stringtable::StringId;
use crate::uint256::Uint256;
use crate::upload::CodeUploader;
use ethers_core::utils::keccak256;
use serde::de::Visitor;
use serde::{de, Deserialize, Deserializer, Serialize, Serializer};
use serde_repr::{Deserialize_repr, Serialize_repr};
use std::{collections::HashMap, fmt, sync::Arc};

#[derive(PartialEq, Eq, Hash, Debug, Clone, Copy, Serialize, Deserialize)]
pub enum Label {
    Func(StringId),
    Anon(usize),
    External(usize), // slot in imported funcs list
    Evm(usize),      // program counter in EVM contract
    WasmFunc(usize),
}

impl Label {
    pub fn relocate(
        self,
        int_offset: usize,
        ext_offset: usize,
        func_offset: usize,
    ) -> (Self, usize) {
        match self {
            Label::Func(sid) => (Label::Func(sid + func_offset), sid + func_offset),
            Label::Anon(pc) => (Label::Anon(pc + int_offset), func_offset),
            Label::External(slot) => (Label::External(slot + ext_offset), func_offset),
            Label::Evm(_) => (self, func_offset),
            Label::WasmFunc(_) => (self, func_offset),
        }
    }

    pub fn avm_hash(&self) -> Value {
        match self {
            Label::Func(sid) => Value::avm_hash2(
                &Value::Int(Uint256::from_usize(4)),
                &Value::Int(Uint256::from_usize(*sid)),
            ),
            Label::Anon(n) => Value::avm_hash2(
                &Value::Int(Uint256::from_usize(5)),
                &Value::Int(Uint256::from_usize(*n)),
            ),
            Label::External(n) => Value::avm_hash2(
                &Value::Int(Uint256::from_usize(6)),
                &Value::Int(Uint256::from_usize(*n)),
            ),
            Label::Evm(_) => {
                panic!("tried to avm_hash an EVM label");
            }
            Label::WasmFunc(_) => {
                panic!("tried to avm_hash an Wasm func label");
            }
        }
    }
}

impl fmt::Display for Label {
    fn fmt(&self, f: &mut fmt::Formatter) -> fmt::Result {
        match self {
            Label::Func(sid) => write!(f, "function_{}", sid),
            Label::Anon(n) => write!(f, "label_{}", n),
            Label::External(slot) => write!(f, "external_{}", slot),
            Label::Evm(pc) => write!(f, "EvmPC({})", pc),
            Label::WasmFunc(pc) => write!(f, "WasmFunc({})", pc),
        }
    }
}

#[derive(Default)]
pub struct LabelGenerator {
    next: usize,
}

impl LabelGenerator {
    pub fn new() -> Self {
        LabelGenerator { next: 0 }
    }

    pub fn next(self) -> (Label, Self) {
        (
            Label::Anon(self.next),
            LabelGenerator {
                next: self.next + 1,
            },
        )
    }
}

#[derive(Debug, Clone, Serialize, Deserialize, PartialEq, Eq)]
pub struct Instruction<T = Opcode> {
    pub opcode: T,
    pub immediate: Option<Value>,
    #[serde(default)]
    pub debug_info: DebugInfo,
    pub debug_str: Option<String>,
}

impl From<Instruction<AVMOpcode>> for Instruction {
    fn from(from: Instruction<AVMOpcode>) -> Self {
        let Instruction {
            opcode,
            immediate,
            debug_info,
            debug_str,
        } = from;
        Self {
            opcode: opcode.into(),
            immediate,
            debug_info,
            debug_str,
        }
    }
}

impl<T> Instruction<T> {
    pub fn new(opcode: T, immediate: Option<Value>, debug_info: DebugInfo) -> Self {
        Instruction {
            opcode,
            immediate,
            debug_info,
            debug_str: None,
        }
    }

    pub fn new_with_debug(
        opcode: T,
        immediate: Option<Value>,
        debug_info: DebugInfo,
        debug_str: Option<String>,
    ) -> Self {
        Instruction {
            opcode,
            immediate,
            debug_info,
            debug_str,
        }
    }

    pub fn debug(str: String, opcode: T) -> Self {
        Instruction {
            opcode,
            immediate: None,
            debug_info: DebugInfo::from(None),
            debug_str: Some(str),
        }
    }

    pub fn from_opcode(opcode: T, debug_info: DebugInfo) -> Self {
        Instruction::new(opcode, None, debug_info)
    }

    pub fn from_opcode_imm(opcode: T, immediate: Value, debug_info: DebugInfo) -> Self {
        Instruction::new(opcode, Some(immediate), debug_info)
    }

    pub fn replace_labels(self, label_map: &HashMap<Label, CodePt>) -> Result<Self, Label> {
        match self.immediate {
            Some(val) => Ok(Instruction::from_opcode_imm(
                self.opcode,
                val.replace_labels(label_map)?,
                self.debug_info,
            )),
            None => Ok(self),
        }
    }

    pub fn xlate_labels(self, xlate_map: &HashMap<Label, &Label>) -> Self {
        match self.immediate {
            Some(val) => Instruction::from_opcode_imm(
                self.opcode,
                val.xlate_labels(xlate_map),
                self.debug_info,
            ),
            None => self,
        }
    }
}

impl Instruction<AVMOpcode> {
    pub fn _upload(&self, u: &mut CodeUploader) {
        u._push_byte(self.opcode.to_number());
        if let Some(val) = &self.immediate {
            u._push_byte(1u8);
            val._upload(u);
        } else {
            u._push_byte(0u8);
        }
    }
}

impl Instruction {
    pub fn is_pure(&self) -> bool {
        self.opcode.is_pure()
    }
    pub fn get_label(&self) -> Option<&Label> {
        match &self.opcode {
            Opcode::Label(label) => Some(label),
            _ => None,
        }
    }

    pub fn relocate(
        self,
        int_offset: usize,
        ext_offset: usize,
        func_offset: usize,
        globals_offset: usize,
    ) -> (Self, usize) {
        let mut max_func_offset = func_offset;
        let opcode = match self.opcode {
            Opcode::PushExternal(off) => Opcode::PushExternal(off + ext_offset),
            Opcode::Label(label) => {
                let (new_label, new_func_offset) =
                    label.relocate(int_offset, ext_offset, func_offset);
                if max_func_offset < new_func_offset {
                    max_func_offset = new_func_offset;
                }
                Opcode::Label(new_label)
            }
            Opcode::GetGlobalVar(idx) => Opcode::GetGlobalVar(idx + globals_offset),
            Opcode::SetGlobalVar(idx) => Opcode::SetGlobalVar(idx + globals_offset),
            _ => self.opcode,
        };
        let imm = match self.immediate {
            Some(imm) => {
                let (new_imm, new_func_offset) = imm.relocate(int_offset, ext_offset, func_offset);
                if max_func_offset < new_func_offset {
                    max_func_offset = new_func_offset;
                }
                Some(new_imm)
            }
            None => None,
        };
        (
            Instruction::new(opcode, imm, self.debug_info),
            max_func_offset,
        )
    }
}

impl<T> fmt::Display for Instruction<T>
where
    T: fmt::Display,
{
    fn fmt(&self, f: &mut fmt::Formatter) -> fmt::Result {
        match &self.immediate {
            Some(v) => write!(f, "[{}]\n        {}", v, self.opcode),
            None => write!(f, "{}", self.opcode),
        }
    }
}

#[derive(Debug, Clone, Copy, PartialEq, Eq, PartialOrd, Ord, Hash, Serialize, Deserialize)]
pub enum CodePt {
    Internal(usize),
    External(usize),         // slot in imported funcs list
    InSegment(usize, usize), // in code segment, at offset
    Null,                    // initial value of the Error Codepoint register
}

impl CodePt {
    pub fn new_internal(pc: usize) -> Self {
        CodePt::Internal(pc)
    }

    pub fn new_external(name: StringId) -> Self {
        CodePt::External(name)
    }

    pub fn new_in_segment(seg_num: usize, offset: usize) -> Self {
        CodePt::InSegment(seg_num, offset)
    }

    pub fn _upload(&self, u: &mut CodeUploader) {
        match self {
            CodePt::Internal(pc) => {
                u._push_byte(1);
                u._push_bytes(&Uint256::from_usize(u._translate_pc(*pc)).rlp_encode());
            }
            _ => {
                panic!();
            }
        }
    }

    pub fn incr(&self) -> Option<Self> {
        match self {
            CodePt::Internal(pc) => Some(CodePt::Internal(pc + 1)),
            CodePt::InSegment(seg, offset) => {
                if *offset == 0 {
                    None
                } else {
                    Some(CodePt::InSegment(*seg, offset - 1))
                }
            }
            CodePt::External(_) => None,
            CodePt::Null => None,
        }
    }

    pub fn relocate(self, int_offset: usize, ext_offset: usize) -> Self {
        match self {
            CodePt::Internal(pc) => CodePt::Internal(pc + int_offset),
            CodePt::External(off) => CodePt::External(off + ext_offset),
            CodePt::InSegment(_, _) => {
                panic!("tried to relocate/link code at runtime");
            }
            CodePt::Null => {
                panic!("tried to relocate/link null codepoint");
            }
        }
    }

    pub fn avm_hash(&self) -> Value {
        match self {
            CodePt::Internal(sz) => Value::avm_hash2(
                &Value::Int(Uint256::from_usize(3)),
                &Value::Int(Uint256::from_usize(*sz)),
            ),
            CodePt::External(_) => {
                Value::Int(Uint256::zero()) // never gets called when it matters
            }
            CodePt::InSegment(_, _) => {
                Value::Int(Uint256::zero()) // never gets called when it matters
            }
            CodePt::Null => Value::Int(Uint256::zero()),
        }
    }
}

impl fmt::Display for CodePt {
    fn fmt(&self, f: &mut fmt::Formatter) -> fmt::Result {
        match self {
            CodePt::Internal(pc) => write!(f, "Internal({})", pc),
            CodePt::External(idx) => write!(f, "External({})", idx),
            CodePt::InSegment(seg, offset) => write!(f, "(segment {}, offset {})", seg, offset),
            CodePt::Null => write!(f, "Null"),
        }
    }
}

#[derive(Debug, Clone, PartialEq, Eq)]
pub struct Buffer {
    root: Arc<BufferNode>,
    size: u128,
}

#[derive(Debug, Clone, PartialEq, Eq, Serialize, Deserialize)]
pub enum BufferNode {
    Leaf(Vec<u8>),
    Internal(BufferInternal),
}

#[derive(Debug, Clone, PartialEq, Eq, Serialize, Deserialize)]
pub struct BufferInternal {
    height: usize,
    capacity: u128,
    left: Arc<BufferNode>,
    right: Arc<BufferNode>,
    hash_val: Uint256,
}

impl Buffer {
    pub fn new_empty() -> Self {
        Buffer {
            root: Arc::new(BufferNode::new_empty()),
            size: 0,
        }
    }

    pub fn from_bytes(contents: Vec<u8>) -> Self {
        let mut ret = Buffer::new_empty();
        for i in 0..contents.len() {
            ret = ret.set_byte(i as u128, contents[i]);
        }
        ret
    }

    pub fn as_bytes(&self, nbytes: usize) -> Vec<u8> {
        // TODO: make this more efficient
        let mut ret = vec![];
        for i in 0..nbytes {
            ret.push(self.read_byte(i as u128));
        }
        ret
    }

    fn avm_hash(&self) -> Uint256 {
        self.root.hash()
    }

    pub fn hex_encode(&self) -> String {
        self.root.hex_encode(self.size as usize)
    }

    pub fn read_byte(&self, offset: u128) -> u8 {
        if offset >= self.size {
            0u8
        } else {
            self.root.read_byte(offset)
        }
    }

    pub fn set_byte(&self, offset: u128, val: u8) -> Self {
        Buffer {
            root: Arc::new(self.root.set_byte(offset, val)),
            size: if offset >= self.size {
                offset + 1
            } else {
                self.size
            },
        }
    }
}

struct BufferVisitor;

impl<'de> Visitor<'de> for BufferVisitor {
    type Value = Buffer;
    fn expecting(&self, formatter: &mut fmt::Formatter) -> fmt::Result {
        formatter.write_str("Expected hex string")
    }
    fn visit_str<E>(self, v: &str) -> Result<Self::Value, E>
    where
        E: de::Error,
    {
        Ok(Buffer::from_bytes(hex::decode(v).map_err(|_| {
            E::custom("Could not buffer as hex string".to_string())
        })?))
    }
}

impl Serialize for Buffer {
    fn serialize<S>(&self, serializer: S) -> Result<<S as Serializer>::Ok, <S as Serializer>::Error>
    where
        S: Serializer,
    {
        serializer.serialize_str(&*format!(
            "{}",
            hex::encode(self.as_bytes(self.size as usize))
        ))
    }
}

impl<'de> Deserialize<'de> for Buffer {
    fn deserialize<D>(deserializer: D) -> Result<Self, <D as Deserializer<'de>>::Error>
    where
        D: Deserializer<'de>,
    {
        deserializer.deserialize_str(BufferVisitor)
    }
}

impl BufferNode {
    pub fn new_empty() -> Self {
        BufferNode::Leaf(vec![0u8; 32])
    }

    pub fn _leaf_from_bytes(v: &[u8]) -> Self {
        assert!(v.len() <= 32);
        let mut buf = vec![0u8; 32];
        for i in 0..v.len() {
            buf[i] = v[i]
        }
        BufferNode::Leaf(buf)
    }

    fn _minimal_internal_from_bytes(v: &[u8]) -> Self {
        assert!(v.len() > 32);
        let (height, size) = _levels_needed(v.len() as u128);
        BufferNode::_internal_from_bytes(height, size, v)
    }

    fn _internal_from_bytes(height: usize, capacity: u128, v: &[u8]) -> Self {
        if height == 1 {
            BufferNode::_leaf_from_bytes(v)
        } else if v.len() == 0 {
            BufferNode::new_empty_internal(height, capacity)
        } else if v.len() as u128 <= capacity / 2 {
            let left = Arc::new(BufferNode::_internal_from_bytes(
                height - 1,
                capacity / 2,
                v,
            ));
            let right = Arc::new(BufferNode::new_empty_internal(height - 1, capacity / 2));
            BufferNode::Internal(BufferInternal {
                height,
                capacity,
                left: left.clone(),
                right: right.clone(),
                hash_val: {
                    let mut b = left.hash().to_bytes_be();
                    b.extend(right.hash().to_bytes_be());
                    Uint256::from_bytes(&keccak256(&b))
                },
            })
        } else {
            let mid = (capacity / 2) as usize;
            let left = Arc::new(BufferNode::_internal_from_bytes(
                height - 1,
                capacity / 2,
                &v[0..mid],
            ));
            let right = Arc::new(BufferNode::_internal_from_bytes(
                height - 1,
                capacity / 2,
                &v[mid..],
            ));
            BufferNode::Internal(BufferInternal {
                height,
                capacity,
                left: left.clone(),
                right: right.clone(),
                hash_val: {
                    let mut b = left.hash().to_bytes_be();
                    b.extend(right.hash().to_bytes_be());
                    Uint256::from_bytes(&keccak256(&b))
                },
            })
        }
    }

    fn new_empty_internal(height: usize, capacity: u128) -> Self {
        let child = Arc::new(if height == 1 {
            BufferNode::new_empty()
        } else {
            BufferNode::new_empty_internal(height - 1, capacity / 2)
        });
        BufferNode::Internal(BufferInternal {
            height,
            capacity,
            left: child.clone(),
            right: child.clone(),
            hash_val: {
                let a = child.hash().to_bytes_be();
                let mut b = a.clone();
                b.extend(a);
                Uint256::from_bytes(&keccak256(&b))
            },
        })
    }

    fn hash(&self) -> Uint256 {
        match self {
            BufferNode::Leaf(b) => Uint256::from_bytes(&keccak256(&b[..])),
            BufferNode::Internal(x) => x.hash_val.clone(),
        }
    }

    fn hex_encode(&self, size: usize) -> String {
        match self {
            BufferNode::Leaf(b) => hex::encode(b)[0..(2 * size)].to_string(),
            BufferNode::Internal(node) => node.hex_encode(size),
        }
    }

    fn read_byte(&self, offset: u128) -> u8 {
        match self {
            BufferNode::Leaf(b) => b[offset as usize],
            BufferNode::Internal(node) => node.read_byte(offset),
        }
    }

    fn set_byte(&self, offset: u128, val: u8) -> Self {
        match self {
            BufferNode::Leaf(b) => {
                if (offset < 32) {
                    let mut bb = b.clone();
                    bb[offset as usize] = val;
                    BufferNode::Leaf(bb)
                } else {
                    BufferNode::Internal(
                        BufferInternal::grow_from_leaf(self.clone()).set_byte(offset, val),
                    )
                }
            }
            BufferNode::Internal(node) => BufferNode::Internal(node.set_byte(offset, val)),
        }
    }
}

impl BufferInternal {
    fn new(height: usize, capacity: u128, left: BufferNode, right: BufferNode) -> Self {
        BufferInternal {
            height,
            capacity,
            left: Arc::new(left.clone()),
            right: Arc::new(right.clone()),
            hash_val: {
                let mut b = left.hash().to_bytes_be();
                b.extend(right.hash().to_bytes_be());
                Uint256::from_bytes(&keccak256(&b))
            },
        }
    }

    fn grow(&self) -> Self {
        BufferInternal::new(
            self.height + 1,
            self.capacity * 2,
            BufferNode::Internal(self.clone()),
            BufferNode::new_empty_internal(self.height, self.capacity),
        )
    }

    fn grow_from_leaf(leaf: BufferNode) -> Self {
        BufferInternal::new(2, 2 * 32, leaf, BufferNode::new_empty())
    }

    fn hex_encode(&self, size: usize) -> String {
        let half_capacity = (self.capacity / 2) as usize;
        if size == 0 {
            "".to_string()
        } else if size <= half_capacity {
            self.left.hex_encode(size)
        } else {
            let mut left_str = self.left.hex_encode(half_capacity);
            let right_str = self.right.hex_encode(size - half_capacity);
            left_str.push_str(&right_str);
            left_str
        }
    }

    fn read_byte(&self, offset: u128) -> u8 {
        if offset < self.capacity / 2 {
            self.left.read_byte(offset)
        } else {
            self.right.read_byte(offset - self.capacity / 2)
        }
    }

    fn set_byte(&self, offset: u128, val: u8) -> BufferInternal {
        if offset < self.capacity / 2 {
            BufferInternal::new(
                self.height,
                self.capacity,
                self.left.set_byte(offset, val),
                (*self.right).clone(),
            )
        } else if offset < self.capacity {
            BufferInternal::new(
                self.height,
                self.capacity,
                (*self.left).clone(),
                self.right.set_byte(offset - self.capacity / 2, val),
            )
        } else {
            self.grow().set_byte(offset, val)
        }
    }
}

fn _levels_needed(x: u128) -> (usize, u128) {
    let mut height = 1;
    let mut size = 32u128;
    while (size < x) {
        height = height + 1;
        size = size * 2;
    }
    (height, size)
}

#[derive(Debug, Clone, PartialEq, Eq, Serialize, Deserialize)]
pub enum Value {
    HashOnly(Uint256, u64),
    Int(Uint256),
    Tuple(Arc<Vec<Value>>),
    CodePoint(CodePt),
    Label(Label),
    Buffer(Buffer),
    WasmCodePoint(Box<Value>, usize),
}

impl Value {
    ///Returns a value containing no data, a zero sized tuple.
    pub fn none() -> Self {
        Value::Tuple(Arc::new(vec![]))
    }

    ///Creates a single tuple `Value` from a `Vec<Value>`
    pub fn new_tuple(v: Vec<Value>) -> Self {
        Value::Tuple(Arc::new(v))
    }

    pub fn new_buffer(v: Vec<u8>) -> Self {
        Value::Buffer(Buffer::from_bytes(v))
    }

    pub fn copy_buffer(v: Buffer) -> Self {
        Value::Buffer(v)
    }

    pub fn _upload(&self, u: &mut CodeUploader) {
        match self {
            Value::Int(ui) => {
                u._push_byte(0u8); // type code for uint
                u._push_bytes(&ui.rlp_encode());
            }
            Value::Tuple(tup) => {
                u._push_byte((10 + tup.len()) as u8);
                for subval in &**tup {
                    subval._upload(u);
                }
            }
            Value::CodePoint(cp) => {
                cp._upload(u);
            }
            Value::Buffer(buf) => {
                if buf.size == 0 {
                    u._push_byte(2u8);
                } else {
                    // println!("Hmm {}", buf.size);
                    u._push_byte(3u8);
                    /*
                    u._push_byte((buf.size & 0xff) as u8);
                    u._push_byte(((buf.size >> 8) & 0xff) as u8);
                    // panic!();
                    for i in 0..buf.size {
                        u._push_byte(buf.read_byte(i))
                    }*/
                }
            }
            _ => {
                println!("unable to upload value: {}", self);
                panic!();
            } // other types should never be encountered here
        }
    }

    pub fn is_none(&self) -> bool {
        self == &Value::none()
    }

    pub fn type_insn_result(&self) -> usize {
        match self {
            Value::Int(_) => 0,
            Value::CodePoint(_) => 1,
            Value::Tuple(_) => 3,
            Value::Buffer(_) => 4,
            Value::WasmCodePoint(_, _) => 5,
            Value::Label(_) => {
                panic!("tried to run type instruction on a label");
            }
            Value::HashOnly(_, _) => {
                panic!("tried to run type instruction on a hashed value");
            }
        }
    }

    pub fn replace_labels(self, label_map: &HashMap<Label, CodePt>) -> Result<Self, Label> {
        match self {
            Value::Int(_) => Ok(self),
            Value::CodePoint(_) => Ok(self),
            Value::Buffer(_) => Ok(self),
            Value::HashOnly(_, _) => Ok(self),
            Value::Label(label) => {
                let maybe_pc = label_map.get(&label);
                match maybe_pc {
                    Some(pc) => Ok(Value::CodePoint(*pc)),
                    None => Err(label),
                }
            }
            Value::WasmCodePoint(v, code) => Ok(Value::WasmCodePoint(
                Box::new(v.replace_labels(label_map)?),
                code.clone(),
            )),
            Value::Tuple(tup) => {
                let mut new_vec = Vec::new();
                for v in tup.iter() {
                    let val = v.clone();
                    new_vec.push(val.replace_labels(label_map)?);
                }
                Ok(Value::new_tuple(new_vec))
            }
        }
    }

    pub fn replace_last_none(&self, val: &Value) -> Self {
        if self.is_none() {
            return val.clone();
        }
        if let Value::Tuple(tup) = self {
            let tlen = tup.len();
            let mut mut_tup = tup.clone();
            let new_tup = Arc::<Vec<Value>>::make_mut(&mut mut_tup);
            new_tup[tlen - 1] = new_tup[tlen - 1].replace_last_none(val);
            Value::new_tuple(new_tup.to_vec())
        } else {
            panic!();
        }
    }

    pub fn relocate(
        self,
        int_offset: usize,
        ext_offset: usize,
        func_offset: usize,
    ) -> (Self, usize) {
        match self {
            Value::HashOnly(_, _) => (self, 0),
            Value::Int(_) => (self, 0),
            Value::Buffer(_) => (self, 0),
            Value::Tuple(v) => {
                let mut rel_v = Vec::new();
                let mut max_func_offset = 0;
                for val in &*v {
                    let (new_val, new_func_offset) =
                        val.clone().relocate(int_offset, ext_offset, func_offset);
                    rel_v.push(new_val);
                    if (max_func_offset < new_func_offset) {
                        max_func_offset = new_func_offset;
                    }
                }
                (Value::new_tuple(rel_v), max_func_offset)
            }
            Value::CodePoint(cpt) => (Value::CodePoint(cpt.relocate(int_offset, ext_offset)), 0),
            Value::WasmCodePoint(v, code) => {
                let (new_val, new_func_offset) = v.relocate(int_offset, ext_offset, func_offset);
                (
                    Value::WasmCodePoint(Box::new(new_val), code.clone()),
                    new_func_offset,
                )
            }
            Value::Label(label) => {
                let (new_label, new_func_offset) =
                    label.relocate(int_offset, ext_offset, func_offset);
                (Value::Label(new_label), new_func_offset)
            }
        }
    }

    pub fn xlate_labels(self, label_map: &HashMap<Label, &Label>) -> Self {
        match self {
            Value::Int(_) | Value::CodePoint(_) | Value::Buffer(_) | Value::HashOnly(_, _) => self,
            Value::Tuple(v) => {
                let mut newv = Vec::new();
                for val in &*v {
                    newv.push(val.clone().xlate_labels(label_map));
                }
                Value::new_tuple(newv)
            }
            Value::WasmCodePoint(v, code) => {
                let new_val = v.clone().xlate_labels(label_map);
                Value::WasmCodePoint(Box::new(new_val), code.clone())
            }
            Value::Label(label) => match label_map.get(&label) {
                Some(label2) => Value::Label(**label2),
                None => self,
            },
        }
    }

    ///Converts `Value` to usize if possible, otherwise returns `None`.
    pub fn to_usize(&self) -> Option<usize> {
        match self {
            Value::Int(i) => i.to_usize(),
            _ => None,
        }
    }

    pub fn value_size(&self) -> u64 {
        match self {
            Value::HashOnly(_, sz) => *sz, // this has to be changed for table
            Value::Int(_) => 1,
            Value::Buffer(_) => 1,
            Value::Tuple(v) => {
                let mut acc = 1;
                for val in v.to_vec() {
                    acc += val.value_size()
                }
                acc
            }
            Value::CodePoint(_) => 1,
            Value::WasmCodePoint(_, _) => 2,
            Value::Label(_) => 0,
        }
    }

    pub fn avm_hash(&self) -> Value {
        match self {
            Value::HashOnly(ui, _) => Value::Int(ui.clone()),
            Value::Int(ui) => Value::Int(ui.avm_hash()),
            Value::Buffer(buf) => Value::avm_hash2(
                &Value::Int(Uint256::from_u64(123)),
                &Value::Int(buf.avm_hash()),
            ),
            Value::Tuple(v) => {
                let mut buf = vec![];
                buf.push(v.len() as u8);
                for val in v.to_vec() {
                    if let Value::Int(ui) = val.avm_hash() {
                        buf.extend(ui.to_bytes_be());
                    } else {
                        panic!("Invalid value type from hash");
                    }
                }
                // println!("tuple hash {} {:?}", buf.len(), buf);
                let preimage = Uint256::from_bytes(&keccak256(&buf));
                let mut buf = vec![];
                buf.push(3u8);
                buf.extend(preimage.to_bytes_be());
                buf.extend(Uint256::from_u64(self.value_size()).to_bytes_be());
                Value::Int(Uint256::from_bytes(&keccak256(&buf)))
                // Value::Int(acc)
            }
            Value::CodePoint(cp) => Value::avm_hash2(&Value::Int(Uint256::one()), &cp.avm_hash()),
            Value::WasmCodePoint(v, _) => {
                Value::avm_hash2(&Value::Int(Uint256::from_usize(3)), &v.avm_hash())
            }
            Value::Label(label) => {
                Value::avm_hash2(&Value::Int(Uint256::from_usize(2)), &label.avm_hash())
            }
        }
    }

    pub fn avm_hash2(v1: &Self, v2: &Self) -> Value {
        if let Value::Int(ui) = v1 {
            if let Value::Int(ui2) = v2 {
                let mut buf = ui.to_bytes_be();
                buf.extend(ui2.to_bytes_be());
                Value::Int(Uint256::from_bytes(&keccak256(&buf)))
            } else {
                panic!();
            }
        } else {
            panic!();
        }
    }
}

impl fmt::Display for Value {
    fn fmt(&self, f: &mut fmt::Formatter) -> fmt::Result {
        match self {
            Value::Int(i) => i.fmt(f),
            Value::Buffer(buf) => {
                write!(f, "Buffer({})", buf.hex_encode())
            }
            Value::HashOnly(i, _) => write!(f, "HashOnly({})", i),
            Value::CodePoint(pc) => write!(f, "CodePoint({})", pc),
            Value::WasmCodePoint(v, _) => write!(f, "WasmCodePoint({})", v),
            Value::Label(label) => write!(f, "Label({})", label),
            Value::Tuple(tup) => {
                if tup.is_empty() {
                    write!(f, "_")
                } else {
                    let mut s = "Tuple(".to_owned();
                    for (i, v) in tup.iter().enumerate() {
                        if i == 0 {
                            s = format!("{}{}", s, v);
                        } else {
                            s = format!("{}, {}", s, v);
                        }
                    }
                    write!(f, "{})", s)
                }
            }
        }
    }
}

#[derive(Debug, Clone, Copy, Serialize, Deserialize, Eq, PartialEq, Hash)]
pub enum Opcode {
    GetLocal,
    SetLocal,
    MakeFrame(usize, usize, bool),
    Label(Label),
    PushExternal(usize), // push codeptr of external function -- index in imported_funcs
    TupleGet(usize),     // arg is size of anysize_tuple
    TupleSet(usize),     // arg is size of anysize_tuple
    ArrayGet,
    UncheckedFixedArrayGet(usize), // arg is size of array
    GetGlobalVar(usize),
    SetGlobalVar(usize),
    Return,
    UnaryMinus,
    Len,
    LogicalAnd,
    LogicalOr,
    AVMOpcode(AVMOpcode),
}

#[derive(Debug, Clone, Copy, Serialize_repr, Deserialize_repr, Eq, PartialEq, Hash)]
#[repr(u8)]
pub enum AVMOpcode {
    Zero = 0x00,
    Add = 0x01,
    Mul,
    Sub,
    Div,
    Sdiv,
    Mod,
    Smod,
    AddMod,
    MulMod,
    Exp,
    SignExtend,
    LessThan = 0x10,
    GreaterThan,
    SLessThan,
    SGreaterThan,
    Equal,
    IsZero,
    BitwiseAnd,
    BitwiseOr,
    BitwiseXor,
    BitwiseNeg,
    Byte,
    ShiftLeft,
    ShiftRight,
    ShiftArith,
    Hash = 0x20,
    Type,
    EthHash2,
    Keccakf,
    Sha256f,
    Ripemd160f,
    Blake2f,
    Pop = 0x30,
    Spush,
    Rpush,
    Rset,
    Jump,
    Cjump,
    StackEmpty,
    PCpush,
    AuxPush,
    AuxPop,
    AuxStackEmpty,
    Noop,
    ErrPush,
    ErrSet,
    Dup0 = 0x40,
    Dup1,
    Dup2,
    Swap1,
    Swap2,
    Tget = 0x50,
    Tset,
    Tlen,
    Xget,
    Xset,
    Breakpoint = 0x60,
    Log,
    Send = 0x70,
    InboxPeek,
    Inbox,
    Error,
    Halt,
    SetGas,
    PushGas,
    ErrCodePoint,
    PushInsn,
    PushInsnImm,
    OpenInsn,
    Sideload,
    EcRecover = 0x80,
    EcAdd,
    EcMul,
    EcPairing,
    DebugPrint = 0x90,
    NewBuffer = 0xa0,
    GetBuffer8,
    GetBuffer64,
    GetBuffer256,
    SetBuffer8,
    SetBuffer64,
    SetBuffer256,
    CompileWasm,
    RunWasm,
    MakeWasm,
}

impl Opcode {
    pub fn is_pure(&self) -> bool {
        match self {
            Opcode::AVMOpcode(AVMOpcode::Log)
            | Opcode::AVMOpcode(AVMOpcode::Inbox)
            | Opcode::AVMOpcode(AVMOpcode::InboxPeek)
            | Opcode::AVMOpcode(AVMOpcode::Send)
            | Opcode::AVMOpcode(AVMOpcode::Rset)
            | Opcode::AVMOpcode(AVMOpcode::Rpush)
            | Opcode::AVMOpcode(AVMOpcode::PushInsn)
            | Opcode::AVMOpcode(AVMOpcode::PushInsnImm)
            | Opcode::AVMOpcode(AVMOpcode::ErrCodePoint)
            | Opcode::AVMOpcode(AVMOpcode::ErrSet)
            | Opcode::AVMOpcode(AVMOpcode::ErrPush)
            | Opcode::AVMOpcode(AVMOpcode::SetGas)
            | Opcode::AVMOpcode(AVMOpcode::PushGas)
            | Opcode::AVMOpcode(AVMOpcode::Jump)
            | Opcode::AVMOpcode(AVMOpcode::Cjump)
            | Opcode::AVMOpcode(AVMOpcode::AuxPop)
            | Opcode::AVMOpcode(AVMOpcode::AuxPush)
            | Opcode::AVMOpcode(AVMOpcode::Sideload) => false,
            _ => true,
        }
    }
}

impl Opcode {
    pub fn from_name(name: &str) -> Self {
        match name {
<<<<<<< HEAD
            "noop" => Opcode::AVMOpcode(AVMOpcode::Noop),
            "rget" => Opcode::AVMOpcode(AVMOpcode::Rget),
=======
            "rget" => Opcode::AVMOpcode(AVMOpcode::Rpush),
>>>>>>> b3d9cfd0
            "rset" => Opcode::AVMOpcode(AVMOpcode::Rset),
            "spush" => Opcode::AVMOpcode(AVMOpcode::Spush),
            "tset" => Opcode::AVMOpcode(AVMOpcode::Tset),
            "tget" => Opcode::AVMOpcode(AVMOpcode::Tget),
            "tlen" => Opcode::AVMOpcode(AVMOpcode::Tlen),
            "pop" => Opcode::AVMOpcode(AVMOpcode::Pop),
            "stackempty" => Opcode::AVMOpcode(AVMOpcode::StackEmpty),
            "auxpush" => Opcode::AVMOpcode(AVMOpcode::AuxPush),
            "auxpop" => Opcode::AVMOpcode(AVMOpcode::AuxPop),
            "auxstackempty" => Opcode::AVMOpcode(AVMOpcode::AuxStackEmpty),
            "xget" => Opcode::AVMOpcode(AVMOpcode::Xget),
            "xset" => Opcode::AVMOpcode(AVMOpcode::Xset),
            "dup0" => Opcode::AVMOpcode(AVMOpcode::Dup0),
            "dup1" => Opcode::AVMOpcode(AVMOpcode::Dup1),
            "dup2" => Opcode::AVMOpcode(AVMOpcode::Dup2),
            "swap1" => Opcode::AVMOpcode(AVMOpcode::Swap1),
            "swap2" => Opcode::AVMOpcode(AVMOpcode::Swap2),
            "unaryminus" => Opcode::UnaryMinus,
            "bitwiseneg" => Opcode::AVMOpcode(AVMOpcode::BitwiseNeg),
            "hash" => Opcode::AVMOpcode(AVMOpcode::Hash),
            "ethhash2" => Opcode::AVMOpcode(AVMOpcode::EthHash2),
            "keccakf" => Opcode::AVMOpcode(AVMOpcode::Keccakf),
            "sha256f" => Opcode::AVMOpcode(AVMOpcode::Sha256f),
            "ripemd160f" => Opcode::AVMOpcode(AVMOpcode::Ripemd160f),
            "blake2f" => Opcode::AVMOpcode(AVMOpcode::Blake2f),
            "length" => Opcode::AVMOpcode(AVMOpcode::Tlen),
            "add" => Opcode::AVMOpcode(AVMOpcode::Add),
            "sub" => Opcode::AVMOpcode(AVMOpcode::Sub),
            "mul" => Opcode::AVMOpcode(AVMOpcode::Mul),
            "div" => Opcode::AVMOpcode(AVMOpcode::Div),
            "mod" => Opcode::AVMOpcode(AVMOpcode::Mod),
            "sdiv" => Opcode::AVMOpcode(AVMOpcode::Sdiv),
            "smod" => Opcode::AVMOpcode(AVMOpcode::Smod),
            "exp" => Opcode::AVMOpcode(AVMOpcode::Exp),
            "lt" => Opcode::AVMOpcode(AVMOpcode::LessThan),
            "gt" => Opcode::AVMOpcode(AVMOpcode::GreaterThan),
            "slt" => Opcode::AVMOpcode(AVMOpcode::SLessThan),
            "sgt" => Opcode::AVMOpcode(AVMOpcode::SGreaterThan),
            "eq" => Opcode::AVMOpcode(AVMOpcode::Equal),
            "iszero" => Opcode::AVMOpcode(AVMOpcode::IsZero),
            "byte" => Opcode::AVMOpcode(AVMOpcode::Byte),
            "signextend" => Opcode::AVMOpcode(AVMOpcode::SignExtend),
            "shl" => Opcode::AVMOpcode(AVMOpcode::ShiftLeft),
            "shr" => Opcode::AVMOpcode(AVMOpcode::ShiftRight),
            "sar" => Opcode::AVMOpcode(AVMOpcode::ShiftArith),
            "bitwiseand" => Opcode::AVMOpcode(AVMOpcode::BitwiseAnd),
            "bitwiseor" => Opcode::AVMOpcode(AVMOpcode::BitwiseOr),
            "bitwisexor" => Opcode::AVMOpcode(AVMOpcode::BitwiseXor),
            "logicaland" => Opcode::LogicalAnd,
            "logicalor" => Opcode::LogicalOr,
            "inbox" => Opcode::AVMOpcode(AVMOpcode::Inbox),
            "inboxpeek" => Opcode::AVMOpcode(AVMOpcode::InboxPeek),
            "jump" => Opcode::AVMOpcode(AVMOpcode::Jump),
            "log" => Opcode::AVMOpcode(AVMOpcode::Log),
            "send" => Opcode::AVMOpcode(AVMOpcode::Send),
            "errcodept" => Opcode::AVMOpcode(AVMOpcode::ErrCodePoint),
            "pushinsn" => Opcode::AVMOpcode(AVMOpcode::PushInsn),
            "pushinsnimm" => Opcode::AVMOpcode(AVMOpcode::PushInsnImm),
            "openinsn" => Opcode::AVMOpcode(AVMOpcode::OpenInsn),
            "debugprint" => Opcode::AVMOpcode(AVMOpcode::DebugPrint),
            "setgas" => Opcode::AVMOpcode(AVMOpcode::SetGas),
            "pushgas" => Opcode::AVMOpcode(AVMOpcode::PushGas),
            "errset" => Opcode::AVMOpcode(AVMOpcode::ErrSet),
            "sideload" => Opcode::AVMOpcode(AVMOpcode::Sideload),
            "ecrecover" => Opcode::AVMOpcode(AVMOpcode::EcRecover),
            "ecadd" => Opcode::AVMOpcode(AVMOpcode::EcAdd),
            "ecmul" => Opcode::AVMOpcode(AVMOpcode::EcMul),
            "ecpairing" => Opcode::AVMOpcode(AVMOpcode::EcPairing),
            "addmod" => Opcode::AVMOpcode(AVMOpcode::AddMod),
            "mulmod" => Opcode::AVMOpcode(AVMOpcode::MulMod),
            "newbuffer" => Opcode::AVMOpcode(AVMOpcode::NewBuffer),
            "getbuffer8" => Opcode::AVMOpcode(AVMOpcode::GetBuffer8),
            "getbuffer64" => Opcode::AVMOpcode(AVMOpcode::GetBuffer64),
            "getbuffer256" => Opcode::AVMOpcode(AVMOpcode::GetBuffer256),
            "setbuffer8" => Opcode::AVMOpcode(AVMOpcode::SetBuffer8),
            "setbuffer64" => Opcode::AVMOpcode(AVMOpcode::SetBuffer64),
            "setbuffer256" => Opcode::AVMOpcode(AVMOpcode::SetBuffer256),
            "makewasm" => Opcode::AVMOpcode(AVMOpcode::MakeWasm),
            "runwasm" => Opcode::AVMOpcode(AVMOpcode::RunWasm),
            "compilewasm" => Opcode::AVMOpcode(AVMOpcode::CompileWasm),
            "halt" => Opcode::AVMOpcode(AVMOpcode::Halt),
            _ => {
                panic!("opcode not supported in asm segment: {}", name);
            }
        }
    }

    pub fn to_name(&self) -> &str {
        match self {
            Opcode::AVMOpcode(avm) => avm.to_name(),
            Opcode::UnaryMinus => "unaryminus",
            Opcode::LogicalAnd => "logicaland",
            Opcode::LogicalOr => "logicalor",
            _ => "Unknown",
        }
    }
}

impl From<AVMOpcode> for Opcode {
    fn from(from: AVMOpcode) -> Self {
        Opcode::AVMOpcode(from)
    }
}

impl AVMOpcode {
    fn to_name(&self) -> &str {
        match self {
            AVMOpcode::Rpush => "rpush",
            AVMOpcode::Rset => "rset",
            AVMOpcode::Spush => "spush",
            AVMOpcode::Tset => "tset",
            AVMOpcode::Tget => "tget",
            AVMOpcode::Pop => "pop",
            AVMOpcode::StackEmpty => "stackempty",
            AVMOpcode::AuxPush => "auxpush",
            AVMOpcode::AuxPop => "auxpop",
            AVMOpcode::AuxStackEmpty => "auxstackempty",
            AVMOpcode::Xget => "xget",
            AVMOpcode::Xset => "xset",
            AVMOpcode::Dup0 => "dup0",
            AVMOpcode::Dup1 => "dup1",
            AVMOpcode::Dup2 => "dup2",
            AVMOpcode::Swap1 => "swap1",
            AVMOpcode::Swap2 => "swap2",
            AVMOpcode::BitwiseNeg => "bitwiseneg",
            AVMOpcode::Hash => "hash",
            AVMOpcode::EthHash2 => "ethhash2",
            AVMOpcode::Type => "type",
            AVMOpcode::Keccakf => "keccakf",
            AVMOpcode::Sha256f => "sha256f",
            AVMOpcode::Ripemd160f => "ripemd160f",
            AVMOpcode::Blake2f => "blake2f",
            AVMOpcode::Tlen => "length",
            AVMOpcode::Add => "add",
            AVMOpcode::Sub => "sub",
            AVMOpcode::Mul => "mul",
            AVMOpcode::Div => "div",
            AVMOpcode::Mod => "mod",
            AVMOpcode::Sdiv => "sdiv",
            AVMOpcode::Smod => "smod",
            AVMOpcode::AddMod => "addmod",
            AVMOpcode::MulMod => "mulmod",
            AVMOpcode::Exp => "exp",
            AVMOpcode::LessThan => "lt",
            AVMOpcode::GreaterThan => "gt",
            AVMOpcode::SLessThan => "slt",
            AVMOpcode::SGreaterThan => "sgt",
            AVMOpcode::Equal => "eq",
            AVMOpcode::IsZero => "iszero",
            AVMOpcode::Byte => "byte",
            AVMOpcode::SignExtend => "signextend",
            AVMOpcode::ShiftLeft => "shl",
            AVMOpcode::ShiftRight => "shr",
            AVMOpcode::ShiftArith => "sar",
            AVMOpcode::BitwiseAnd => "bitwiseand",
            AVMOpcode::BitwiseOr => "bitwiseor",
            AVMOpcode::BitwiseXor => "bitwisexor",
            AVMOpcode::Noop => "noop",
            AVMOpcode::ErrPush => "errpush",
            AVMOpcode::Inbox => "inbox",
            AVMOpcode::Error => "error",
            AVMOpcode::Zero => "zero",
            AVMOpcode::Halt => "halt",
            AVMOpcode::InboxPeek => "inboxpeek",
            AVMOpcode::Jump => "jump",
            AVMOpcode::Cjump => "cjump",
            AVMOpcode::PCpush => "pcpush",
            AVMOpcode::Breakpoint => "breakpoint",
            AVMOpcode::Log => "log",
            AVMOpcode::Send => "send",
            AVMOpcode::ErrCodePoint => "errcodept",
            AVMOpcode::PushInsn => "pushinsn",
            AVMOpcode::PushInsnImm => "pushinsnimm",
            AVMOpcode::OpenInsn => "openinsn",
            AVMOpcode::DebugPrint => "debugprint",
            AVMOpcode::SetGas => "setgas",
            AVMOpcode::PushGas => "pushgas",
            AVMOpcode::ErrSet => "errset",
            AVMOpcode::Sideload => "sideload",
            AVMOpcode::EcRecover => "ecrecover",
            AVMOpcode::EcAdd => "ecadd",
            AVMOpcode::EcMul => "ecmul",
            AVMOpcode::EcPairing => "ecpairing",
            AVMOpcode::NewBuffer => "newbuffer",
            AVMOpcode::GetBuffer8 => "getbuffer8",
            AVMOpcode::GetBuffer64 => "getbuffer64",
            AVMOpcode::GetBuffer256 => "getbuffer256",
            AVMOpcode::SetBuffer8 => "setbuffer8",
            AVMOpcode::SetBuffer64 => "setbuffer64",
            AVMOpcode::SetBuffer256 => "setbuffer256",
            AVMOpcode::RunWasm => "runwasm",
            AVMOpcode::CompileWasm => "compilewasm",
            AVMOpcode::MakeWasm => "makewasm",
        }
    }

    pub fn from_number(num: usize) -> Option<Self> {
        match num {
            0x00 => Some(AVMOpcode::Zero),
            0x01 => Some(AVMOpcode::Add),
            0x02 => Some(AVMOpcode::Mul),
            0x03 => Some(AVMOpcode::Sub),
            0x04 => Some(AVMOpcode::Div),
            0x05 => Some(AVMOpcode::Sdiv),
            0x06 => Some(AVMOpcode::Mod),
            0x07 => Some(AVMOpcode::Smod),
            0x08 => Some(AVMOpcode::AddMod),
            0x09 => Some(AVMOpcode::MulMod),
            0x0a => Some(AVMOpcode::Exp),
            0x0b => Some(AVMOpcode::SignExtend),
            0x10 => Some(AVMOpcode::LessThan),
            0x11 => Some(AVMOpcode::GreaterThan),
            0x12 => Some(AVMOpcode::SLessThan),
            0x13 => Some(AVMOpcode::SGreaterThan),
            0x14 => Some(AVMOpcode::Equal),
            0x15 => Some(AVMOpcode::IsZero),
            0x16 => Some(AVMOpcode::BitwiseAnd),
            0x17 => Some(AVMOpcode::BitwiseOr),
            0x18 => Some(AVMOpcode::BitwiseXor),
            0x19 => Some(AVMOpcode::BitwiseNeg),
            0x1a => Some(AVMOpcode::Byte),
            0x1b => Some(AVMOpcode::ShiftLeft),
            0x1c => Some(AVMOpcode::ShiftRight),
            0x1d => Some(AVMOpcode::ShiftArith),
            0x20 => Some(AVMOpcode::Hash),
            0x21 => Some(AVMOpcode::Type),
            0x22 => Some(AVMOpcode::EthHash2),
            0x23 => Some(AVMOpcode::Keccakf),
            0x24 => Some(AVMOpcode::Sha256f),
            0x25 => Some(AVMOpcode::Ripemd160f),
            0x26 => Some(AVMOpcode::Blake2f),
            0x30 => Some(AVMOpcode::Pop),
            0x31 => Some(AVMOpcode::Spush),
            0x32 => Some(AVMOpcode::Rpush),
            0x33 => Some(AVMOpcode::Rset),
            0x34 => Some(AVMOpcode::Jump),
            0x35 => Some(AVMOpcode::Cjump),
            0x36 => Some(AVMOpcode::StackEmpty),
            0x37 => Some(AVMOpcode::PCpush),
            0x38 => Some(AVMOpcode::AuxPush),
            0x39 => Some(AVMOpcode::AuxPop),
            0x3a => Some(AVMOpcode::AuxStackEmpty),
            0x3b => Some(AVMOpcode::Noop),
            0x3c => Some(AVMOpcode::ErrPush),
            0x3d => Some(AVMOpcode::ErrSet),
            0x40 => Some(AVMOpcode::Dup0),
            0x41 => Some(AVMOpcode::Dup1),
            0x42 => Some(AVMOpcode::Dup2),
            0x43 => Some(AVMOpcode::Swap1),
            0x44 => Some(AVMOpcode::Swap2),
            0x50 => Some(AVMOpcode::Tget),
            0x51 => Some(AVMOpcode::Tset),
            0x52 => Some(AVMOpcode::Tlen),
            0x53 => Some(AVMOpcode::Xget),
            0x54 => Some(AVMOpcode::Xset),
            0x60 => Some(AVMOpcode::Breakpoint),
            0x61 => Some(AVMOpcode::Log),
            0x70 => Some(AVMOpcode::Send),
            0x71 => Some(AVMOpcode::InboxPeek),
            0x72 => Some(AVMOpcode::Inbox),
            0x73 => Some(AVMOpcode::Error),
            0x74 => Some(AVMOpcode::Halt),
            0x75 => Some(AVMOpcode::SetGas),
            0x76 => Some(AVMOpcode::PushGas),
            0x77 => Some(AVMOpcode::ErrCodePoint),
            0x78 => Some(AVMOpcode::PushInsn),
            0x79 => Some(AVMOpcode::PushInsnImm),
            0x7a => Some(AVMOpcode::OpenInsn),
            0x7b => Some(AVMOpcode::Sideload),
            0x80 => Some(AVMOpcode::EcRecover),
            0x81 => Some(AVMOpcode::EcAdd),
            0x82 => Some(AVMOpcode::EcMul),
            0x83 => Some(AVMOpcode::EcPairing),
            0x90 => Some(AVMOpcode::DebugPrint),
            0xa0 => Some(AVMOpcode::NewBuffer),
            0xa1 => Some(AVMOpcode::GetBuffer8),
            0xa2 => Some(AVMOpcode::GetBuffer64),
            0xa3 => Some(AVMOpcode::GetBuffer256),
            0xa4 => Some(AVMOpcode::SetBuffer8),
            0xa5 => Some(AVMOpcode::SetBuffer64),
            0xa6 => Some(AVMOpcode::SetBuffer256),
            0xa7 => Some(AVMOpcode::RunWasm),
            0xa8 => Some(AVMOpcode::CompileWasm),
            0xa9 => Some(AVMOpcode::MakeWasm),
            0xff => Some(AVMOpcode::Noop),
            _ => None,
        }
    }

    pub fn to_number(&self) -> u8 {
        match self {
            AVMOpcode::Zero => 0,
            AVMOpcode::Add => 0x01,
            AVMOpcode::Mul => 0x02,
            AVMOpcode::Sub => 0x03,
            AVMOpcode::Div => 0x04,
            AVMOpcode::Sdiv => 0x05,
            AVMOpcode::Mod => 0x06,
            AVMOpcode::Smod => 0x07,
            AVMOpcode::AddMod => 0x08,
            AVMOpcode::MulMod => 0x09,
            AVMOpcode::Exp => 0x0a,
            AVMOpcode::SignExtend => 0x0b,
            AVMOpcode::LessThan => 0x10,
            AVMOpcode::GreaterThan => 0x11,
            AVMOpcode::SLessThan => 0x12,
            AVMOpcode::SGreaterThan => 0x13,
            AVMOpcode::Equal => 0x14,
            AVMOpcode::IsZero => 0x15,
            AVMOpcode::BitwiseAnd => 0x16,
            AVMOpcode::BitwiseOr => 0x17,
            AVMOpcode::BitwiseXor => 0x18,
            AVMOpcode::BitwiseNeg => 0x19,
            AVMOpcode::Byte => 0x1a,
            AVMOpcode::ShiftLeft => 0x1b,
            AVMOpcode::ShiftRight => 0x1c,
            AVMOpcode::ShiftArith => 0x1d,
            AVMOpcode::Hash => 0x20,
            AVMOpcode::Type => 0x21,
            AVMOpcode::EthHash2 => 0x22,
            AVMOpcode::Keccakf => 0x23,
            AVMOpcode::Sha256f => 0x24,
            AVMOpcode::Ripemd160f => 0x25,
            AVMOpcode::Blake2f => 0x26,
            AVMOpcode::Pop => 0x30,
            AVMOpcode::Spush => 0x31,
            AVMOpcode::Rpush => 0x32,
            AVMOpcode::Rset => 0x33,
            AVMOpcode::Jump => 0x34,
            AVMOpcode::Cjump => 0x35,
            AVMOpcode::StackEmpty => 0x36,
            AVMOpcode::PCpush => 0x37,
            AVMOpcode::AuxPush => 0x38,
            AVMOpcode::AuxPop => 0x39,
            AVMOpcode::AuxStackEmpty => 0x3a,
            AVMOpcode::Noop => 0x3b,
            AVMOpcode::ErrPush => 0x3c,
            AVMOpcode::ErrSet => 0x3d,
            AVMOpcode::Dup0 => 0x40,
            AVMOpcode::Dup1 => 0x41,
            AVMOpcode::Dup2 => 0x42,
            AVMOpcode::Swap1 => 0x43,
            AVMOpcode::Swap2 => 0x44,
            AVMOpcode::Tget => 0x50,
            AVMOpcode::Tset => 0x51,
            AVMOpcode::Tlen => 0x52,
            AVMOpcode::Xget => 0x53,
            AVMOpcode::Xset => 0x54,
            AVMOpcode::Breakpoint => 0x60,
            AVMOpcode::Log => 0x61,
            AVMOpcode::Send => 0x70,
            AVMOpcode::InboxPeek => 0x71,
            AVMOpcode::Inbox => 0x72,
            AVMOpcode::Error => 0x73,
            AVMOpcode::Halt => 0x74,
            AVMOpcode::SetGas => 0x75,
            AVMOpcode::PushGas => 0x76,
            AVMOpcode::ErrCodePoint => 0x77,
            AVMOpcode::PushInsn => 0x78,
            AVMOpcode::PushInsnImm => 0x79,
            AVMOpcode::OpenInsn => 0x7a,
            AVMOpcode::Sideload => 0x7b,
            AVMOpcode::EcRecover => 0x80,
            AVMOpcode::EcAdd => 0x81,
            AVMOpcode::EcMul => 0x82,
            AVMOpcode::EcPairing => 0x83,
            AVMOpcode::DebugPrint => 0x90,
            AVMOpcode::NewBuffer => 0xa0,
            AVMOpcode::GetBuffer8 => 0xa1,
            AVMOpcode::GetBuffer64 => 0xa2,
            AVMOpcode::GetBuffer256 => 0xa3,
            AVMOpcode::SetBuffer8 => 0xa4,
            AVMOpcode::SetBuffer64 => 0xa5,
            AVMOpcode::SetBuffer256 => 0xa6,
            AVMOpcode::RunWasm => 0xa7,
            AVMOpcode::CompileWasm => 0xa8,
            AVMOpcode::MakeWasm => 0xa9,
        }
    }
}

#[test]
fn test_consistent_opcode_numbers() {
    for i in 0..255 {
        if let Some(op) = AVMOpcode::from_number(i) {
            assert_eq!(i as u8, op.to_number());
        }
    }
}

impl fmt::Display for Opcode {
    fn fmt(&self, f: &mut fmt::Formatter) -> fmt::Result {
        match self {
            Opcode::MakeFrame(s1, s2, ret) => write!(f, "MakeFrame({}, {}, {})", s1, s2, ret),
            Opcode::Label(label) => label.fmt(f),
            _ => write!(f, "{}", self.to_name()),
        }
    }
}

impl fmt::Display for AVMOpcode {
    fn fmt(&self, f: &mut fmt::Formatter) -> fmt::Result {
        write!(f, "{}", self.to_name())
    }
}<|MERGE_RESOLUTION|>--- conflicted
+++ resolved
@@ -1106,12 +1106,8 @@
 impl Opcode {
     pub fn from_name(name: &str) -> Self {
         match name {
-<<<<<<< HEAD
             "noop" => Opcode::AVMOpcode(AVMOpcode::Noop),
-            "rget" => Opcode::AVMOpcode(AVMOpcode::Rget),
-=======
             "rget" => Opcode::AVMOpcode(AVMOpcode::Rpush),
->>>>>>> b3d9cfd0
             "rset" => Opcode::AVMOpcode(AVMOpcode::Rset),
             "spush" => Opcode::AVMOpcode(AVMOpcode::Spush),
             "tset" => Opcode::AVMOpcode(AVMOpcode::Tset),
