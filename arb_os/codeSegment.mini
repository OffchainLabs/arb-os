--- conflicted
+++ resolved
@@ -369,11 +369,7 @@
                     }
                 } else {
                     if (opcode == 0x45) { // GASLIMIT
-<<<<<<< HEAD
-                        return Some((pushValue(getGasLimitConstant(), restOfCode), evmJumpTable));
-=======
-                        return Some((pushValue(10000000000, restOfCode), evmJumpTable, pcTable));
->>>>>>> dc854306
+                        return Some((pushValue(getGasLimitConstant(), restOfCode), evmJumpTable, pcTable));
                     } elseif (opcode == 0x46) { // CHAINID
                         return pushEvmInsnCall(opWrapperRetUint(chainParams_chainId), restOfCode, evmJumpTable, pcTable);
                     } elseif (opcode == 0x47) { // SELFBALANCE
