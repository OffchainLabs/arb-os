//
// Copyright 2020, Offchain Labs, Inc. All rights reserved.
//

import func evmCallStack_callHitError(reason: uint);

import type ByteArray;
import type ByteStream;
import func bytestream_new(ba: ByteArray) -> ByteStream;
import func bytestream_atEof(bs: ByteStream) -> bool;
import func bytestream_bytesReadSoFar(bs: ByteStream) -> uint;
import func bytestream_bytesRemaining(bs: ByteStream) -> uint;
import func bytestream_truncate(bs: ByteStream, nbytes: uint) -> ByteStream;
import func bytestream_getByte(bs: ByteStream) -> option<(ByteStream, uint)>;
import func bytestream_get64(bs: ByteStream) -> option<(ByteStream, uint)>;
import func bytestream_skipBytes(bs: ByteStream, nbytes: uint) -> option<ByteStream>;

import type Stack;
import func stack_new() -> Stack;
import func stack_push(stack: Stack, item: any) -> Stack;

import func chainParams_chainId();
import func evmOp_address();
import func evmOp_balance();
import func evmOp_selfbalance();
import func evmOp_call();
import func evmOp_callcode();
import func evmOp_calldatacopy();
import func evmOp_calldataload();
import func evmOp_calldatasize();
import func evmOp_caller();
import func evmOp_callvalue();
import func evmOp_codecopy();
import func evmOp_codesize();
import func evmOp_delegatecall();
import func evmOp_extcodesize();
import func evmOp_extcodecopy();
import func evmOp_extcodehash();
import func evmOp_getjumpaddr();
import func evmOp_log0();
import func evmOp_log1();
import func evmOp_log2();
import func evmOp_log3();
import func evmOp_log4();
import func evmOp_msize();
import func evmOp_mload();
import func evmOp_mstore();
import func evmOp_mstore8();
import func evmOp_number();
import func evmOp_origin();
import func evmOp_return();
import func evmOp_returndatasize();
import func evmOp_returndatacopy();
import func evmOp_revert_knownPc();
import func evmOp_selfdestruct();
import func evmOp_sha3();
import func evmOp_sload();
import func evmOp_sstore();
import func evmOp_staticcall();
import func evmOp_stop();
import func evmOp_timestamp();
import func evmOp_create();
import func evmOp_create2();


// An AVM CodePoint, that is, a place that AVM code can jump to, is represented as a func()
type AvmCodePoint = impure func()

impure func pushInstruction(opcode: uint, restOfCode: AvmCodePoint) -> AvmCodePoint {
    // Push an instruction onto the beginning of a code segment, and return the resulting CodePoint.
    return asm(opcode, restOfCode) AvmCodePoint { pushinsn };
}

impure func pushInstructionImm(opcode: uint, val: any, restOfCode: AvmCodePoint) -> AvmCodePoint {
    // Push an instruction (with immediate value) onto the beginning of a code segment, and return the resulting CodePoint.
    return asm(opcode, val, restOfCode) AvmCodePoint { pushinsnimm };
}

impure func pushValue(val: any, restOfCode: AvmCodePoint) -> AvmCodePoint {
    // Push a noop (with immediate value) onto the beginning of a code segment, and return the resulting CodePoint.
    return asm(0x3b, val, restOfCode) AvmCodePoint { pushinsnimm };
}

public impure func pcTableForCode(code: ByteArray) -> option<Stack> {
    let (code, _, pcTable) = translateEvmCodeSegment(bytestream_new(code), true)?;
    return Some(stack_push(pcTable, (0, code)));
}

public impure func translateEvmCodeSegment(
    bs: ByteStream,
    makePcTable: bool,
) -> option<(AvmCodePoint, map<uint, AvmCodePoint>, Stack)> {
    // Given the EVM bytecode for a contract, generate the equivalent AVM code.
    // If this succeeds, it will return a triple:
    //       * CodePoint to jump to, to start executing the contract
    //       * mapping from valid EVM jump destinations to corresponding AVM CodePoints
    //       * if makePcTable is true, a Stack of (EVM PC, hash(AVM codepoint)) pairs; otherwise an empty stack
    // This operates recursively, building the compiled code from the end back toward the beginning.

    if (bytestream_atEof(bs)) {
        // Base case of the recursion.
        // Return a minimal code segment that just contains a panic instruction.
        // The panic prevents execution from "falling off the end" of the resulting segment.
        return Some((
            asm() AvmCodePoint { errcodept }, 
            newmap<uint, AvmCodePoint>,
            stack_new(),
        ));
    }

    // Read in the first opcode in the code.
    let (ubs, opcode) = bytestream_getByte(bs)?;
    bs = ubs;

    if ((opcode >= 0x60) && (opcode <= 0x7f)) {
        // it's a pushN instruction; unmarshal the immediate value and push it
        let bytesRemaining = opcode - 0x5f;
        let imm = 0;
        while (bytesRemaining > 0) {
            if let Some(res) = bytestream_getByte(bs) {
                let (ubs, val) = res;
                bs = ubs;
                imm = 256*imm + val;
            }
            bytesRemaining = bytesRemaining-1;
        }
        let numBytesRead = bytestream_bytesReadSoFar(bs);

        // Recursively generate code for everything after this instruction.
        let (restOfCode, evmJumpTable, pcTable) = translateEvmCodeSegment(bs, makePcTable)?;
        if (makePcTable) {
            pcTable = stack_push(pcTable, (numBytesRead, hash(restOfCode)));
        }

            // for debugging, uncomment this to get a debugprint before each EVM instruction
            // restOfCode = pushInstructionImm(0x90, (42, numBytesRead, opcode), restOfCode);

        // Now prepend the current operation onto the front of the generated code.
        return Some((pushValue(imm, restOfCode), evmJumpTable, pcTable));
    } 

    // The rest of the instructions are all a single byte. So we'll generate code for the rest of
    // the program, then prepend whatever is needed to implement the current opcode.
    let (restOfCode, evmJumpTable, pcTable) = translateEvmCodeSegment(bs, makePcTable)?;

    let numBytesRead = bytestream_bytesReadSoFar(bs);

    if (makePcTable) {
        pcTable = stack_push(pcTable, (numBytesRead, hash(restOfCode)));
    }

        // for debugging, uncomment this to get a debugprint before each EVM instruction
        // restOfCode = pushInstructionImm(0x90, (42, numBytesRead, opcode), restOfCode);

    if (opcode < 0x80) {
        if (opcode < 0x40) {
            if (opcode < 0x20) {
                if (opcode < 0x10) {
                    if (opcode < 0x04) {
                        if (opcode == 0x00) { // STOP
                            return pushEvmInsnCall(evmOp_stop, restOfCode, evmJumpTable, pcTable);
                        } elseif (opcode == 0x01) { // ADD
                            return Some((pushInstruction(0x01, restOfCode), evmJumpTable, pcTable));
                        } elseif (opcode == 0x02) { // MUL
                            return Some((pushInstruction(0x02, restOfCode), evmJumpTable, pcTable));
                        } elseif (opcode == 0x03) { // SUB
                            return Some((pushInstruction(0x03, restOfCode), evmJumpTable, pcTable));
                        }
                    } else {
                        if ( (opcode >= 0x04) && (opcode <= 0x07) ) { // DIV, MOD, SDIV, SMOD
                            return pushEvmInsnDenomCheck(opcode, 2, restOfCode, evmJumpTable, pcTable);
                        } elseif ( (opcode >= 0x08) && (opcode <= 0x09) ) { // ADDMOD, MULMOD
                            return pushEvmInsnDenomCheck(opcode, 3, restOfCode, evmJumpTable, pcTable);
                        } elseif (opcode == 0x0a) { // EXP
                            return Some((pushInstruction(0x0a, restOfCode), evmJumpTable, pcTable));
                        } elseif (opcode == 0x0b) { // SIGNEXTEND
                            return Some((pushInstruction(0x0b, restOfCode), evmJumpTable, pcTable));
                        }
                    }
                } else {
                    if ( (opcode >= 0x10) && (opcode <= 0x1a) ) {
                        return Some((pushInstruction(opcode, restOfCode), evmJumpTable, pcTable));
                    } elseif (opcode == 0x1b) { // SHL
                        return Some((
                            pushInstructionImm(
                                0x0a, 2,   // [2] exp
                                pushInstruction(
                                    0x02, // mul
                                    restOfCode
                                )
                            ),
                            evmJumpTable,
                            pcTable,
                        ));
                    } elseif (opcode == 0x1c) { // SHR
                        return Some((
                            pushInstructionImm(
                                0x0a, 2,   // [2] exp
                                pushInstruction(
                                    0x43, // swap1
                                    pushInstruction(
                                        0x04, // div
                                        restOfCode
                                    )
                                )
                            ),
                            evmJumpTable,
                            pcTable,
                        ));
                    } elseif (opcode == 0x1d) { // SHA
                        return Some((
                            pushInstructionImm(
                                0x0a, 2,   // [2] exp
                                pushInstruction(
                                    0x43, // swap1
                                    pushInstruction(
                                        0x05, // sdiv
                                        restOfCode
                                    )
                                )
                            ),
                            evmJumpTable,
                            pcTable,
                        ));
                    }
                }
            } else {
                if (opcode < 0x37 ) {
                    if (opcode < 0x33) {
                        if (opcode == 0x20) { // SHA3
                            return pushEvmInsnCall(evmOp_sha3, restOfCode, evmJumpTable, pcTable);
                        } elseif (opcode == 0x30) { // ADDRESS
                            return pushEvmInsnCall(evmOp_address, restOfCode, evmJumpTable, pcTable);
                        } elseif (opcode == 0x31) { // BALANCE
                            return pushEvmInsnCall(evmOp_balance, restOfCode, evmJumpTable, pcTable);
                        } elseif (opcode == 0x32) { // ORIGIN
                            return pushEvmInsnCall(evmOp_origin, restOfCode, evmJumpTable, pcTable);
                        }
                    } else {
                        if (opcode == 0x33) { // CALLER
                            return pushEvmInsnCall(evmOp_caller, restOfCode, evmJumpTable, pcTable);
                        } elseif (opcode == 0x34) { // CALLVALUE
                            return pushEvmInsnCall(evmOp_callvalue, restOfCode, evmJumpTable, pcTable);
                        } elseif (opcode == 0x35) { // CALLDATALOAD
                            return pushEvmInsnCall(evmOp_calldataload, restOfCode, evmJumpTable, pcTable);
                        } elseif (opcode == 0x36) { // CALLDATASIZE
                            return pushEvmInsnCall(evmOp_calldatasize, restOfCode, evmJumpTable, pcTable);
                        }
                    }
                } else {
                    if (opcode < 0x3b) {
                        if (opcode == 0x37) { // CALLDATACOPY
                            return pushEvmInsnCall(evmOp_calldatacopy, restOfCode, evmJumpTable, pcTable);
                        } elseif (opcode == 0x38) { // CODESIZE
                            return pushEvmInsnCall(evmOp_codesize, restOfCode, evmJumpTable, pcTable);
                        } elseif (opcode == 0x39) { // CODECOPY
                            return pushEvmInsnCall(evmOp_codecopy, restOfCode, evmJumpTable, pcTable);
                        } elseif (opcode == 0x3a) { // GASPRICE
                            return Some((pushValue(1, restOfCode), evmJumpTable, pcTable));
                        }
                    } else {
                        if (opcode == 0x3b) { // EXTCODESIZE
                            return pushEvmInsnCall(evmOp_extcodesize, restOfCode, evmJumpTable, pcTable);
                        } elseif (opcode == 0x3c) { // EXTCODECOPY
                            return pushEvmInsnCall(evmOp_extcodecopy, restOfCode, evmJumpTable, pcTable);
                        } elseif (opcode == 0x3d) { // RETURNDATASIZE
                            return pushEvmInsnCall(evmOp_returndatasize, restOfCode, evmJumpTable, pcTable);
                        } elseif (opcode == 0x3e) { // RETURNDATACOPY
                            return pushEvmInsnCall(evmOp_returndatacopy, restOfCode, evmJumpTable, pcTable);
                        } elseif (opcode == 0x3f) { // EXTCODEHASH
                            return pushEvmInsnCall(evmOp_extcodehash, restOfCode, evmJumpTable, pcTable);
                        }
                    }
                }
            }
        } else {
            if (opcode < 0x53) {
                if (opcode < 0x45) {
                    if (opcode < 0x43) {
                        if (opcode == 0x40) { // BLOCKHASH
<<<<<<< HEAD
                            return Some((restOfCode, evmJumpTable, pcTable));
=======
                            return Some((
                                pushInstruction(
                                    0x30,  // pop
                                    pushValue(0, restOfCode),
                                ),
                                evmJumpTable
                            ));
>>>>>>> 370116f4
                        } elseif (opcode == 0x41) { // COINBASE
                            return Some((pushValue(0, restOfCode), evmJumpTable, pcTable));
                        } elseif (opcode == 0x42) { // TIMESTAMP
                            return pushEvmInsnCall(evmOp_timestamp, restOfCode, evmJumpTable, pcTable);
                        }
                    } else {
                        if (opcode == 0x43) { // NUMBER
                            return pushEvmInsnCall(evmOp_number, restOfCode, evmJumpTable, pcTable);
                        } elseif (opcode == 0x44) { // DIFFICULTY
                             return Some((pushValue(2500000000000000, restOfCode), evmJumpTable, pcTable));
                        }
                    }
                } else {
                    if (opcode == 0x45) { // GASLIMIT
                        return Some((pushValue(10000000000, restOfCode), evmJumpTable, pcTable));
                    } elseif (opcode == 0x46) { // CHAINID
                        return pushEvmInsnCall(chainParams_chainId, restOfCode, evmJumpTable, pcTable);
                    } elseif (opcode == 0x47) { // SELFBALANCE
                        return pushEvmInsnCall(evmOp_selfbalance, restOfCode, evmJumpTable, pcTable);
                    } elseif (opcode == 0x50) { // POP
                        return Some((pushInstruction(0x30, restOfCode), evmJumpTable, pcTable)); // pop
                    } elseif (opcode == 0x51) { // MLOAD
                        return pushEvmInsnCall(evmOp_mload, restOfCode, evmJumpTable, pcTable);
                    } elseif (opcode == 0x52) { // MSTORE
                        return pushEvmInsnCall(evmOp_mstore, restOfCode, evmJumpTable, pcTable);
                    }
                }
            } else {
                if (opcode < 0x58) {
                    if (opcode < 0x56) {
                        if (opcode == 0x53) { // MSTORE8
                            return pushEvmInsnCall(evmOp_mstore8, restOfCode, evmJumpTable, pcTable);
                        } elseif (opcode == 0x54) { // SLOAD
                            return pushEvmInsnCall(evmOp_sload, restOfCode, evmJumpTable, pcTable);
                        } elseif (opcode == 0x55) { // SSTORE
                            return pushEvmInsnCall(evmOp_sstore, restOfCode, evmJumpTable, pcTable);
                        }
                    } else {
                        if (opcode == 0x56) { // JUMP
                            return pushEvmInsnCall(
                                evmOp_getjumpaddr,
                                pushInstruction(0x34, restOfCode), // jump
                                evmJumpTable,
                                pcTable
                            );
                        } elseif (opcode == 0x57) { // JUMPI
                            if let Some(res) = pushEvmInsnCall(
                                evmOp_getjumpaddr,
                                pushInstruction(0x34, restOfCode), // jump
                                evmJumpTable,
                                pcTable,
                            ) {
                                let (doJump, jumpTable, pcTab) = res;
                                return Some((
                                    pushInstruction(
                                        0x43,  // swap1
                                        pushInstructionImm(
                                            0x35, // cjump
                                            doJump,
                                            pushInstruction(
                                                0x30, // pop
                                                pushInstructionImm(
                                                    0x34,  // jump
                                                    restOfCode,
                                                    doJump,
                                                )
                                            )
                                        )
                                    ),
                                    jumpTable,
                                    pcTab,
                                ));
                            } else {
                                // should never happen; pushEvmInsnCall always returns Some
                                evmCallStack_callHitError(16);
                                return None;
                            }
                        }
                    }
                } else {
                    if (opcode == 0x58) {  // GETPC
                        // we know the current PC, so we can push it directly as a constant
                        return Some((pushValue(bytestream_bytesReadSoFar(bs)-1, restOfCode), evmJumpTable, pcTable));
                    } elseif (opcode == 0x59) { // MSIZE
                        return pushEvmInsnCall(evmOp_msize, restOfCode, evmJumpTable, pcTable);
                    } elseif (opcode == 0x5a) { // GAS
                        return Some((pushInstruction(0x76, restOfCode), evmJumpTable, pcTable));
                    } elseif (opcode == 0x5b) { // JUMPDEST
                        return Some((
                            restOfCode,
                            evmJumpTable with {
                                [numBytesRead-1] = restOfCode
                            },
                            pcTable
                        ));
                    }
                }
            }
        }
    } else {
        if (opcode < 0xe1) {
            if (opcode < 0xa0) {
                if (opcode < 0x90) {
                    if (opcode == 0x80) {  // DUP1 -- note that DUPn in EVM corresponds to DUP(n-1) in AvmCodePoint
                        return Some((pushInstruction(0x40, restOfCode), evmJumpTable, pcTable));  // dup0
                    } elseif (opcode == 0x81) {  // DUP2
                        return Some((pushInstruction(0x41, restOfCode), evmJumpTable, pcTable));  // dup1
                    } elseif (opcode == 0x82) {  // DUP3
                        return Some((pushInstruction(0x42, restOfCode), evmJumpTable, pcTable));  // DUP2
                    } elseif ( (opcode >= 0x83) && (opcode <= 0x8f) ) {
                        return Some((pushDupn(opcode-0x80, restOfCode), evmJumpTable, pcTable));
                    }
                } else {
                    if (opcode == 0x90) {  // SWAP1
                        return Some((pushInstruction(0x43, restOfCode), evmJumpTable, pcTable));  // swap1
                    } elseif (opcode == 0x91) {  // SWAP2
                        return Some((pushInstruction(0x44, restOfCode), evmJumpTable, pcTable));  // swap2
                    } elseif ( (opcode >= 0x92) && (opcode <= 0x9f) ) {
                        return Some((pushSwapn(opcode-0x8f, restOfCode), evmJumpTable, pcTable));
                    }
                }
            } else {
                if (opcode < 0xa3) {
                    if (opcode == 0xa0) { // LOG0
                        return pushEvmInsnCall(evmOp_log0, restOfCode, evmJumpTable, pcTable);
                    } elseif (opcode == 0xa1) { // LOG1
                        return pushEvmInsnCall(evmOp_log1, restOfCode, evmJumpTable, pcTable);
                    } elseif (opcode == 0xa2) { // LOG2
                        return pushEvmInsnCall(evmOp_log2, restOfCode, evmJumpTable, pcTable);
                    }
                } else {
                    if (opcode == 0xa3) { // LOG3
                        return pushEvmInsnCall(evmOp_log3, restOfCode, evmJumpTable, pcTable);
                    } elseif (opcode == 0xa4) { // LOG0
                        return pushEvmInsnCall(evmOp_log4, restOfCode, evmJumpTable, pcTable);
                    }
                }
            }
        } else {
            if (opcode < 0xf4) {
                if (opcode == 0xf0) {  // CREATE
                    return pushEvmInsnCall(evmOp_create, restOfCode, evmJumpTable, pcTable);
                } elseif (opcode == 0xf1) { // CALL
                    return pushEvmInsnCall(evmOp_call, restOfCode, evmJumpTable, pcTable);
                } elseif (opcode == 0xf2) { // CALLCODE
                    return pushEvmInsnCall(evmOp_callcode, restOfCode, evmJumpTable, pcTable);
                } elseif (opcode == 0xf3) { // RETURN
                    return pushEvmInsnCall(evmOp_return, restOfCode, evmJumpTable, pcTable);
                }
            } else {
                if (opcode < 0xfc) {
                    if (opcode == 0xf4) { // DELEGATECALL
                        return pushEvmInsnCall(evmOp_delegatecall, restOfCode, evmJumpTable, pcTable);
                    } elseif (opcode == 0xf5) {  // CREATE2
                        return pushEvmInsnCall(evmOp_create2, restOfCode, evmJumpTable, pcTable);
                    } elseif (opcode == 0xfa) { // STATICCALL
                        return pushEvmInsnCall(evmOp_staticcall, restOfCode, evmJumpTable, pcTable);
                    }
                } else {
                    if (opcode == 0xfd) { // REVERT
                        let(revertCall, jumpTable, pcTab) = pushEvmInsnCall(
                            evmOp_revert_knownPc,
                            restOfCode,
                            evmJumpTable,
                            pcTable
                        )?;
                        return Some((pushValue(numBytesRead-1, revertCall), jumpTable, pcTab));
                    } elseif (opcode == 0xfe) { // INVALID
                        let (doCall, jumpTable, pcTab) = pushEvmInsnCall(
                            evmOp_revert_knownPc,
                            restOfCode,
                            evmJumpTable,
                            pcTable,
                        )?;
                        return Some((
                            pushValue(
                                0,
                                pushValue(
                                    0,
                                    pushValue(
                                        numBytesRead-1,
                                        doCall
                                    )
                                )
                            ),
                            jumpTable,
                            pcTab,
                        ));
                    } elseif (opcode == 0xff) { // SELFDESTRUCT
                        return pushEvmInsnCall(evmOp_selfdestruct, restOfCode, evmJumpTable, pcTable);
                    }
                }
            }
        }
    }

    // opcode was not found, generate AVM error instruction
    return Some((pushInstruction(0x73, restOfCode), evmJumpTable, pcTable));
}

impure func pushEvmInsnDenomCheck(
    opcode: uint,
    numStackOperands: uint,
    restOfCode: AvmCodePoint,
    evmJumpTable: map<uint, AvmCodePoint>,
    pcTable: Stack,
) -> option<(AvmCodePoint, map<uint, AvmCodePoint>, Stack)> {
    // Deal with the EVM instructions that can "divide by zero" or the equivalent.
    // EVM defines these to return zero if the denominator is zero.
    // So we need to generate a little conditional to handle the special case.
    let doTheOp = pushInstruction(opcode, restOfCode);
    return Some((
        pushDupn(
            numStackOperands-1,  // dup denominator/modulus to top of stack
            pushInstructionImm(
                0x35,  // cjump
                doTheOp,
                prependPops(
                    numStackOperands,
                    pushValue(
                        0,
                        pushInstructionImm(
                            0x34, // jump
                            restOfCode,
                            doTheOp
                        )
                    )
                )
            )
        ),
        evmJumpTable,
        pcTable,
    ));
}

impure func prependPops(numPops: uint, restOfCode: AvmCodePoint) -> AvmCodePoint {
    while (numPops > 0) {
        restOfCode = pushInstruction(0x30, restOfCode);   // pop instruction
        numPops = numPops-1;
    }
    return restOfCode;
}

impure func pushDupn(
    n: uint, 
    restOfCode: AvmCodePoint,
) -> AvmCodePoint {
    // Generate code for a dupN pseudo-operation.
    // AVM supports this only for N <= 2, whereas EVM can ask for larger ones.
    // Note that N here uses the AVM semantics, which is off-by-one from the EVM semantics.
    if (n <= 2) {
        return pushInstruction(0x40+n, restOfCode);  //dup_n
    } else {
        return pushInstruction(
            0x38,  // auxpush,
            pushDupn(
                n-1,
                pushInstruction(
                    0x39,  // auxpop
                    pushInstruction(
                        0x43,  // swap1
                        restOfCode
                    )
                )
            )
        );
    }
}

impure func pushSwapn(
    n: uint, 
    restOfCode: AvmCodePoint,
) -> AvmCodePoint {
    // Generate code for a swapN pseudo-operation.
    // AVM supports this only for N <= 2, whereas EVM can ask for larger ones.
    if (n == 2) {
        return pushInstruction(0x44, restOfCode);  // swap2
    } else {
        return pushInstruction(
            0x43, // swap1
            pushInstruction(
                0x38, // auxpush
                pushSwapn(
                    n-1,
                    pushInstruction(
                        0x39, // auxpop
                        pushInstruction(
                            0x43, // swap1
                            restOfCode
                        )
                    )
                )
            )
        );
    }
}

impure func pushEvmInsnCall(
    evmOp: func(), 
    restOfCode: AvmCodePoint,
    evmJumpTable: map<uint, AvmCodePoint>,
    pcTable: Stack,
) -> option<(AvmCodePoint, map<uint, AvmCodePoint>, Stack)> {
    // Some EVM instructions compile to a procedure call to some Mini code.
    // Generate the appropriate procedure call.
    // Note that the EVM code will already have put the args to the call on the stack,
    //     and the Mini code will leave return values on the stack.
    return Some((
        pushValue(
            restOfCode,  // push return address
            pushInstructionImm(
                0x34, // jump
                evmOp,
                restOfCode
            )
        ),
        evmJumpTable,
        pcTable,
    ));
}

func isKnownOpcode(opcode: uint) -> bool {  // return true iff opcode is a known EVM opcode
    return ( (opcode >= 0x00) && (opcode <= 0x0b) )
        || ( (opcode >= 0x10) && (opcode <= 0x1d) )
        || (opcode == 0x20)
        || ( (opcode >= 0x30) && (opcode <= 0x45) )
        || ( (opcode >= 0x50) && (opcode <= 0x5b) )
        || ( (opcode >= 0x60) && (opcode <= 0xa4) )
        || ( (opcode >= 0xf0) && (opcode <= 0xf5) )
        || (opcode == 0xfa)
        || ( (opcode == 0xfd) && (opcode <= 0xff) );
}<|MERGE_RESOLUTION|>--- conflicted
+++ resolved
@@ -278,9 +278,6 @@
                 if (opcode < 0x45) {
                     if (opcode < 0x43) {
                         if (opcode == 0x40) { // BLOCKHASH
-<<<<<<< HEAD
-                            return Some((restOfCode, evmJumpTable, pcTable));
-=======
                             return Some((
                                 pushInstruction(
                                     0x30,  // pop
@@ -288,7 +285,6 @@
                                 ),
                                 evmJumpTable
                             ));
->>>>>>> 370116f4
                         } elseif (opcode == 0x41) { // COINBASE
                             return Some((pushValue(0, restOfCode), evmJumpTable, pcTable));
                         } elseif (opcode == 0x42) { // TIMESTAMP
