--- conflicted
+++ resolved
@@ -664,19 +664,13 @@
 
     return xif ((tx.incomingRequest.sender != address(0)) && feesEnabled() && (! tx.incomingRequest.adminMode)) {
         if let Some(txSeqNum) = tx.seqNum {
-<<<<<<< HEAD
-            if (txSeqNum != account_getNextSeqNum(accountStore_get(safeGetGlobalAccountStore(), tx.caller))) {
-                // don't charge the user if sequence number is wrong
-                return (const::TxResultCode_badSequenceNum, tx);
-=======
-            let expectedSeqNum = account_getNextSeqNum(accountStore_get(getGlobalAccountStore(), tx.caller));
+            let expectedSeqNum = account_getNextSeqNum(accountStore_get(safeGetGlobalAccountStore(), tx.caller));
 
             // don't charge the user if sequence number is wrong
             if (txSeqNum < expectedSeqNum) {
                 return (const::TxResultCode_sequenceNumberTooLow, tx);
             } elseif (txSeqNum > expectedSeqNum) {
                 return (const::TxResultCode_sequenceNumberTooHigh, tx);
->>>>>>> d4601c13
             }
         }
 
@@ -700,11 +694,7 @@
             }
             if (gep.ignoreMaxGas) {
                 tx = tx with {
-<<<<<<< HEAD
-                    maxGas: account_getBalance(accountStore_get(safeGetGlobalAccountStore(), tx.gasPayer)) / gasAccountingInfo.currentPrices.perArbGasTotal
-=======
-                    maxGas: account_getEthBalance(accountStore_get(getGlobalAccountStore(), tx.gasPayer)) / gasAccountingInfo.currentPrices.perArbGasTotal
->>>>>>> d4601c13
+                    maxGas: account_getEthBalance(accountStore_get(safeGetGlobalAccountStore(), tx.gasPayer)) / gasAccountingInfo.currentPrices.perArbGasTotal
                 };
             }
             gep.computeGasLimit
@@ -770,11 +760,7 @@
 
         xif (tx.incomingRequest.kind == const::L1MessageType_L2ForGasEstimation) {
             let gasPrice = gasAccountingInfo.currentPrices.perArbGasTotal;
-<<<<<<< HEAD
-            let gasPayerFunds = account_getBalance(accountStore_get(safeGetGlobalAccountStore(), tx.gasPayer));
-=======
-            let gasPayerFunds = account_getEthBalance(accountStore_get(getGlobalAccountStore(), tx.gasPayer));
->>>>>>> d4601c13
+            let gasPayerFunds = account_getEthBalance(accountStore_get(safeGetGlobalAccountStore(), tx.gasPayer));
             xif (tx.value >= gasPayerFunds) {
                 (const::TxResultCode_insufficientBalance, tx)
             } else {
@@ -883,16 +869,6 @@
         return (false, feeStats, totalWeiPaid);
     }
 
-<<<<<<< HEAD
-    let acctStore = safeGetGlobalAccountStore();
-    let payerAcct = accountStore_get(acctStore, payer);
-    let payerBalance = account_getBalance(payerAcct);
-    let amount = xif (payerBalance < fullAmount) {
-        payerBalance
-    } else {
-        fullAmount
-    };
-=======
     if (aggregator == preferredAggregator) {
         // pay aggregator; if insufficient funds, pay as much as we can then return false
         if ( ! {
@@ -900,25 +876,24 @@
                 payer,
                 aggregator,
                 basePriceTx,
-                calldataUnits * basePriceCalldataUnit,
+                safeMul(calldataUnits, basePriceCalldataUnit),
                 feeStats,
-                paymentLimitWei - totalWeiPaid,
+                safeSub(paymentLimitWei, totalWeiPaid),
                 feeStats.noFeeGasEstimationMode,
             );
             feeStats = ufs with {
                price: ufs.price with {
-                   tx: basePriceTx + ufs.price.tx
+                   tx: safeAdd(basePriceTx, ufs.price.tx)
                } with {
-                   calldataUnit: basePriceCalldataUnit + ufs.price.calldataUnit
+                   calldataUnit: safeAdd(basePriceCalldataUnit, ufs.price.calldataUnit)
                }
             };
-            totalWeiPaid = totalWeiPaid + weiPaid;
+            totalWeiPaid = safeAdd(totalWeiPaid, weiPaid);
             fullyPaid
         }) {
             return (false, feeStats, totalWeiPaid);
         }
     }
->>>>>>> d4601c13
 
     return (true, feeStats, totalWeiPaid);
 }
@@ -953,33 +928,13 @@
         weiForCalldata = safeSub(totalDue, weiForTx);
     }
 
-<<<<<<< HEAD
-    safeSetGlobalAccountStore(acctStore);
-    let amountForTx = safeMul(feeStats.price.tx, amount) / fullAmount;   // safe because fullAmount > 0
-    return (
-        amount == fullAmount,
-        feeStats with {
-            units: feeStats.units with {
-                tx: 1
-            } with {
-                calldataUnit: calldataUnits
-            }
-        } with {
-            weiPaid: feeStats.weiPaid with {
-                tx: amountForTx
-            } with {
-                calldataUnit: safeSub(amount, amountForTx)   // safe because amount >= amountForTx
-            }
-        }
-    );
-=======
     return xif let Some(uAcctStore) = accountStore_transferEthBalance(
         acctStore,
         payer,
         recipient,
         xif (dontActuallyPay) { 0 } else { totalDue }
     ) {
-        setGlobalAccountStore(uAcctStore);
+        safeSetGlobalAccountStore(uAcctStore);
         (
             fullyPaid,
             feeStats with {
@@ -1000,7 +955,6 @@
             0,
         )
     };
->>>>>>> d4601c13
 }
 
 impure func updateCongestionState(state: CongestionState, toBlockNum: uint, toTimestamp: uint) -> CongestionState {
