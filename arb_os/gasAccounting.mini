//
// Copyright 2020, Offchain Labs, Inc. All rights reserved.
//

use accounts::AccountStore;
use accounts::Account;
use std::bytearray::ByteArray;
use std::bytearray::MarshalledBytes;
use messageBatch::MessageBatch;
use std::queue::Queue;

use core::kvs::Kvs;
use core::kvs::builtin_kvsForall;

use accounts::getGlobalAccountStore;
use accounts::setGlobalAccountStore;
use accounts::accountStore_get;
use accounts::accountStore_set;
use accounts::accountStore_feeCollectorForAggregator;
use accounts::accountStore_addToEscrowUpToMax;
use accounts::accountStore_payFullyFromEscrow;
use accounts::accountStore_payFromEscrow;
use accounts::account_getBalance;
use accounts::accountStore_transferEthBalance;
use accounts::account_getNextSeqNum;
use accounts::account_getAggregatorToPay;
use accounts::account_setBaseTxFeeL1Gas;

use arbstatistics::arbStatistics_addToStorage;
use arbstatistics::arbStatistics_addToGasUsed;

use chainParameters::chainParams_getOwner;
use chainParameters::chainParams_getOrDie;

use evmCallStack::evmCallStack_isEmpty;
use evmCallStack::evmCallStack_getAccountInCurrentContext;
use evmCallStack::evmCallStack_setAccountInCurrentContext;
use evmCallStack::evmCallStack_transferEthInCurrentContext;

use inbox::GasEstimationParams;

use messages::TxRequestData;

use std::bytearray::bytearray_new;
use std::bytearray::bytearray_getByte;
use std::bytearray::bytearray_get256;

use std::fixedpoint::FixedPoint;
use std::fixedpoint::fixedPoint_new;
use std::fixedpoint::fixedPoint_getNum;
use std::fixedpoint::fixedPoint_getDenom;
use std::fixedpoint::fixedPoint_zero;
use std::fixedpoint::fixedPoint_compare;
use std::fixedpoint::fixedPoint_mulByUint;
use std::fixedpoint::fixedPoint_mulByUintTrunc;
use std::fixedpoint::fixedPoint_div;
use std::fixedpoint::fixedPoint_plusOne;
use std::fixedpoint::fixedPoint_integerPart;

use std::queue::queue_new;
use std::queue::queue_isEmpty;
use std::queue::queue_put;
use std::queue::queue_get;
use std::queue::queue_getOrDie;

use std::addressSet::SetOfAddresses;
use std::addressSet::setOfAddresses_emptySet;
use std::addressSet::setOfAddresses_all;
use std::addressSet::setOfAddresses_add;
use std::addressSet::setOfAddresses_remove;
use std::addressSet::setOfAddresses_contains;
use std::addressSet::setOfAddresses_serialize;

use std::stack::Stack;
use std::stack::stack_new;
use std::stack::stack_push;
use std::stack::stack_pop;

use chainParameters::chainParams_speedLimitPerSecond;

use inbox::IncomingRequest;
use inbox::inbox_getNextUnpackedRequest;
use inbox::inbox_currentArbBlockNumber;
use inbox::inbox_currentTimestamp;

type GasAccountingInfo = struct {
    txState: option<TxGasState>,       // status of currently active tx (if there is one)
    feeConfig: FeeConfig,              // fee configuration
    currentPrices: GasPrices,          // current prices for resources
    gasRemainingThisBlock: uint,       // amount of gas remaining for this Arbitrum block
    congestionState: CongestionState,  // state of congestion pricing algorithm
    speedLimitPerSecond: uint,         // nominal ArbGas available for computation per second
    pricingParams: PricingParameters,  // parameters that affect pricing
    gasAllocatedToThisBlock: uint,     // total amount of gas allocated to the current Arbitrum block
    retryablePrices: RetryablePrices,  // prices of retryable txs
    allowedSenders: SetOfAddresses,    // who is allowed to send txs
}

var gasAccountingInfo: GasAccountingInfo;

type GasPrices = struct {    // all prices in this struct are denominated in wei
    perL1CalldataUnit: uint,
    perStorageCell: uint,
    perArbGasBase: uint,
    perArbGasCongestion: uint,
    perArbGasTotal: uint,       // perArbGasBase + perArbGasCongestion
}

type CongestionState = struct {
    gasPool: int,         // amount of gas available for use (note: signed value; if negative, we have overused gas)
    lastArbBlockNumSeen: uint,
    lastTimestampSeen: uint,
    congestionPriceWei: uint,
}

type PricingParameters = struct {
    l1GasPerL1CalldataUnit: uint,
    l1GasPerStorage: uint,
    arbGasDivisor: uint,      // base ArbGas price is L1 gas price / arbGasDivisor
}

type FeeConfig = struct {
    enabled: bool,                   // if false, don't charge any fees
    forNetwork: address,             // where network fees go
    forCongestion: address,          // where congestion fees go
    baseFeeMultiplier: FixedPoint,   // multiply base fee by this to get total fee
    shareForNetFee: FixedPoint,      // total fee times this == network fee
}

var gasAccountingParams: struct {
    SpeedLimitPerSecond: uint,   // ArbGas available per second
    GasPoolMax: uint,            // max amount of gas that the gas pool can hold
    TxGasLimit: uint,            // max gas usable by any single transaction
};

type TxGasState = struct {        // this is the gas state of the currently running transaction
    gasInReserve: uint,           // how much gas is being held in reserve
    gasReservedForStorage: uint,  // how much gas is being reserved to pay for storage
    originalMax: uint,            // the tx's original maxGas value
    price: uint,                  // price of gas for this tx, in wei per unit of gas
    weiHeldForGas: uint,          // amount of currency we're holding to cover the current tx's gas use
    refundTo: address,            // who gets a refund for unused gas at the end, if there is any
}

type GasUsage = struct {
    gasUsed: uint,
    gasPriceWei: uint,
}

type RetryablePrices = struct {
    perTx: uint,
    perCalldataByte: uint,      // charge per byte, rather than per unit, because this covers cost of storage
    nextUpdateTimestamp: uint,
}

public impure func gasAccounting_init() {    // initialize on boot, before we have gotten the chain init message
    initGasPriceEstimator();
    setupParameters(true);
}

public impure func gasAccounting_notifyParamsChanged() {
    setupParameters(false);
}

impure func setupParameters(isInit: bool) {
    setGasAccountingParamsFromSpeedLimit(chainParams_getOrDie(const::Atom_Param_SpeedLimitPerSecond));

    let l1GasPerL1CalldataUnit = chainParams_getOrDie(const::Atom_Param_L1GasPerL1CalldataUnit);
    let l1GasPerStorage = chainParams_getOrDie(const::Atom_Param_L1GasPerStorage);
    let arbGasDivisor = chainParams_getOrDie(const::Atom_Param_ArbGasDivisor);
    let pricingParams = struct {
        l1GasPerL1CalldataUnit: l1GasPerL1CalldataUnit,
        l1GasPerStorage: l1GasPerStorage,
        arbGasDivisor: arbGasDivisor,
    };

    let congestionState = initCongestionState(isInit);

    let netFeeRate = fixedPoint_new(
        chainParams_getOrDie(const::Atom_Param_NetworkFeeShareNumerator),
        chainParams_getOrDie(const::Atom_Param_NetworkFeeShareDenominator),
    );
    let baseFeeMultiplier = fixedPoint_plusOne(netFeeRate);
    let shareForNetFee = xif let Some(x) = fixedPoint_div(netFeeRate, baseFeeMultiplier) {
        x
    } else {
        panic
    };

    let feeConfig = struct {
        enabled: chainParams_getOrDie(const::Atom_Param_FeesEnabled) != 0,
        forNetwork: address(chainParams_getOrDie(const::Atom_Param_NetworkFeeRecipient)),
        forCongestion: address(chainParams_getOrDie(const::Atom_Param_CongestionFeeRecipient)),
        baseFeeMultiplier: baseFeeMultiplier,
        shareForNetFee: shareForNetFee,
    };

    let (gasPrices, retryablePrices) = setPrices(
        feeConfig,
        pricingParams,
        congestionState,
        struct {
            perTx: 0,
            perCalldataByte: 0,
            nextUpdateTimestamp: 0,
        }
    );
    gasAccountingInfo = struct {
        txState: xif (isInit) { None<TxGasState> } else { gasAccountingInfo.txState },
        feeConfig: feeConfig,
        currentPrices: gasPrices,
        gasRemainingThisBlock: uint(congestionState.gasPool),
        congestionState: congestionState,
        speedLimitPerSecond: chainParams_getOrDie(const::Atom_Param_SpeedLimitPerSecond),
        pricingParams: pricingParams,
        gasAllocatedToThisBlock: uint(congestionState.gasPool),
        retryablePrices: retryablePrices,
        allowedSenders: setOfAddresses_all(),
    };
}

impure func initCongestionState(isInit: bool) -> CongestionState {
    return struct {
        gasPool: int(gasAccountingParams.GasPoolMax),
        lastArbBlockNumSeen: xif (isInit) { 0 } else { inbox_currentArbBlockNumber() },
        lastTimestampSeen: xif (isInit) { 0 } else { inbox_currentTimestamp() },
        congestionPriceWei: 0,
    };
}

impure func setGasAccountingParamsFromSpeedLimit(speedLimitPerSecond: uint) {
    gasAccountingParams = struct {
        SpeedLimitPerSecond: speedLimitPerSecond,
        GasPoolMax: speedLimitPerSecond * 60,
        TxGasLimit: speedLimitPerSecond * 10,
    };
}

public impure func setGasAccountingParams(speedLimitPerSecond: uint, gasPoolMax: uint, txGasLimit: uint) -> bool {
    // if parameters are reasonable, start using them, and return true
    // otherwise, discard them, and return false

    return xif (gasPoolMax < speedLimitPerSecond) {
        false
    } elseif (gasPoolMax < txGasLimit) {
        false
    } else {
        gasAccountingParams = struct {
            SpeedLimitPerSecond: speedLimitPerSecond,
            GasPoolMax: gasPoolMax,
            TxGasLimit: txGasLimit,
        };
        true
    };
}

public impure func getGasAccountingParams() -> (uint, uint, uint) {
    return (
        gasAccountingParams.SpeedLimitPerSecond,
        gasAccountingParams.GasPoolMax,
        gasAccountingParams.TxGasLimit,
    );
}

impure func setPrices(
    feeConfig: FeeConfig,
    params: PricingParameters,
    congestionState: CongestionState,
    oldRetryablePrices: RetryablePrices,
) -> (GasPrices, RetryablePrices) {
    oldRetryablePrices = setRetryablePrices(oldRetryablePrices);
    return xif (feeConfig.enabled) {
        let l1GasPrice = getL1GasPriceEstimate();
        let perArbGasBase = l1GasPrice / params.arbGasDivisor;
        let perArbGasCongestion = congestionState.congestionPriceWei;
        let perArbGasTotal = perArbGasBase + perArbGasCongestion;
        (
            struct {
                perL1CalldataUnit: fixedPoint_mulByUintTrunc(
                    feeConfig.baseFeeMultiplier,
                    params.l1GasPerL1CalldataUnit * l1GasPrice,
                ),
                perStorageCell: params.l1GasPerStorage * l1GasPrice,
                perArbGasBase: perArbGasBase,
                perArbGasCongestion: perArbGasCongestion,
                perArbGasTotal: perArbGasTotal,
            },
            oldRetryablePrices
        )
    } else {
        (
            struct {
                perL1CalldataUnit: 0,
                perStorageCell: 0,
                perArbGasBase: 0,
                perArbGasCongestion: 0,
                perArbGasTotal: 0,
            },
            oldRetryablePrices
        )
    };
}

impure func setRetryablePrices(oldRetryablePrices: RetryablePrices) -> RetryablePrices {
    return xif (oldRetryablePrices.nextUpdateTimestamp >= inbox_currentTimestamp()) {
        oldRetryablePrices
    } else {
        xif (gasAccountingInfo.feeConfig.enabled) {
            let gasPrice = getL1GasPriceEstimate();
            struct {
                perTx: gasPrice,
                perCalldataByte: gasPrice / 256,
                nextUpdateTimestamp: inbox_currentTimestamp()
                                     + chainParams_getOrDie(const::Atom_Param_RetryableTxRepriceIntervalSeconds),
            }
        } else {
            oldRetryablePrices with {
                nextUpdateTimestamp: inbox_currentTimestamp()
                                     + chainParams_getOrDie(const::Atom_Param_RetryableTxRepriceIntervalSeconds)
            }
        }
    };
}

public impure func gasAccounting_getPricesInWei(aggregatorAddr: address) -> (uint, uint, uint, uint, uint, uint) {
    let prices = gasAccountingInfo.currentPrices;
    return (
        gasAccounting_getTxBaseFeeWei(Some(aggregatorAddr)),
        prices.perL1CalldataUnit,
        prices.perStorageCell,
        prices.perArbGasBase,
        prices.perArbGasCongestion,
        prices.perArbGasTotal,
    );
}

impure func gasAccounting_getTxBaseFeeWei(aggregatorAddr: option<address>) -> uint {
    return getL1GasPriceEstimate() * gasAccounting_getTxBaseFeeL1Gas(aggregatorAddr);
}

public impure func gasAccounting_getTxBaseFeeL1Gas(aggregatorAddr: option<address>) -> uint {
    return xif (gasAccountingInfo.feeConfig.enabled) {
        xif let Some(addr) = aggregatorAddr {
            xif let Some(aggInfo) = evmCallStack_getAccountInCurrentContext(addr).aggregatorInfo {
                aggInfo.baseTxFeeL1Gas
            } else {
                const::Charging_DefaultBaseTxFeeL1Gas
            }
        } else {
            const::Charging_DefaultBaseTxFeeL1Gas
        }
    } else {
        0
    };
}

public impure func gasAccounting_setTxBaseFeeL1Gas(aggregator: address, fee: uint) {
    if (fee < const::Charging_MinBaseTxFeeL1Gas) {
        fee = const::Charging_MinBaseTxFeeL1Gas;
    } elseif (fee > const::Charging_MaxBaseTxFeeL1Gas) {
        fee = const::Charging_MaxBaseTxFeeL1Gas;
    }

    evmCallStack_setAccountInCurrentContext(
        aggregator,
        account_setBaseTxFeeL1Gas(
            evmCallStack_getAccountInCurrentContext(aggregator),
            fee
        ),
    );
}

public impure func getArbGasPrice() -> uint {
    return gasAccountingInfo.currentPrices.perArbGasTotal;
}

public impure func getCurrentBlockGasLimit() -> uint {
    return gasAccountingInfo.gasAllocatedToThisBlock;
}

public impure func gasAccounting_getPricesInArbGas(aggregatorAddr: address) -> (uint, uint, uint) {  // don't include price of ArbGas, which is 1
    let prices = gasAccountingInfo.currentPrices;
    let arbGasPrice = prices.perArbGasTotal;
    return (
        (gasAccounting_getTxBaseFeeWei(Some(aggregatorAddr)) + arbGasPrice - 1) / arbGasPrice,   // base price for tx
        (prices.perL1CalldataUnit + arbGasPrice - 1) / arbGasPrice,  // price per L1 calldata unit
        (prices.perStorageCell + arbGasPrice - 1) / arbGasPrice,     // price per storage cell
    );
}

public impure func gasAccounting_setFeesEnabled(enabled: bool) {
    gasAccountingInfo = gasAccountingInfo with {
        feeConfig: gasAccountingInfo.feeConfig with { enabled: enabled }
    };
    let (gasPrices, retryablePrices) = setPrices(
        gasAccountingInfo.feeConfig,
        gasAccountingInfo.pricingParams,
        gasAccountingInfo.congestionState,
        gasAccountingInfo.retryablePrices,
    );
    gasAccountingInfo = gasAccountingInfo with {
        currentPrices: gasPrices
    } with {
        retryablePrices: retryablePrices
    };
    if (enabled) {
        gasAccountingInfo = gasAccountingInfo with {
            congestionState: initCongestionState(false)
        };
    }
}

public impure func gasAccounting_setChargingParams(
    l1GasPerL1CalldataUnit: uint,
    l1GasPerStorage: uint,
    arbGasDivisor: uint,
    netFeeRecipient: address,
    congestionFeeRecipient: address,
) {
    gasAccountingInfo = gasAccountingInfo with {
        pricingParams: struct {
            l1GasPerL1CalldataUnit: l1GasPerL1CalldataUnit,
            l1GasPerStorage: l1GasPerStorage,
            arbGasDivisor: arbGasDivisor,
        }
    } with {
        feeConfig: gasAccountingInfo.feeConfig with {
            forNetwork: netFeeRecipient
        } with {
            forCongestion: congestionFeeRecipient
        }
    };
    gasAccounting_postInitMessage();
}

public impure func gasAccounting_postInitMessage() {   // this runs after we have received the init message, or similar
    let speedLimitPerSecond = chainParams_speedLimitPerSecond();
    setGasAccountingParamsFromSpeedLimit(speedLimitPerSecond);
    if (gasAccountingInfo.congestionState.gasPool > int(gasAccountingParams.GasPoolMax)) {
        // max sure gas pool isn't above its max
        gasAccountingInfo = gasAccountingInfo with {
            congestionState: gasAccountingInfo.congestionState with {
                gasPool: int(gasAccountingParams.GasPoolMax)
            }
        };
    }
}

public impure func gasAccounting_getFeeRecipients() -> (address, address) {
    return (
        gasAccountingInfo.feeConfig.forNetwork,
        gasAccountingInfo.feeConfig.forCongestion,
    );
}

public impure func gasAccounting_setFeeRecipients(forNetwork: address, forCongestion: address) {
    gasAccountingInfo = gasAccountingInfo with {
        feeConfig: gasAccountingInfo.feeConfig with {
            forNetwork: forNetwork
        } with {
            forCongestion: forCongestion
        }
    };
}

public impure func getAddressForReserveFundsDeposit() -> address {
    return gasAccountingInfo.feeConfig.forCongestion;
}

public impure func gasAccounting_summaryToPublish() -> any {
    // get summary of gas prices and pool at present, for inclusion in block summary log
    let prices = gasAccountingInfo.currentPrices;
    return (
        prices.perL1CalldataUnit,
        prices.perStorageCell,
        prices.perArbGasBase,
        prices.perArbGasCongestion,
        prices.perArbGasTotal,
        gasAccountingInfo.congestionState.gasPool,
    );
}


// The next section of code supports tracking gas use of the currently running transactions.
// The currently-running Tx has some amount of gas remaining. That gas can be in two places:
// *  in the ArbGasRemaining register, if that register is < 2**255
// *  in reserve
//
// The state of the ArbGasRemaining register tells us whether we're currently charging gas to the tx or to ArbOS.
// *  If the register is < 2**255, we're charging to the tx
// *  If the register is >= 2**255, we're charging to ArbOS
// Note that if execution in the tx (or a subcall it makes) runs out of gas, this will generate an Error and
//    set ArbGasRemaining to 2**256 - 1, which correctly puts us into the mode of charging the OS.
// If there is an Error, the Error handler will call us, to inform us that there might have been an out-of-gas situation.
//    (It's up to us to figure out whether there actually was an out-of-gas situation, vs some unrelated error.)
//
// When a new tx starts, we take enough wei from it to cover its maxGas.
// When that tx is done, we give it a refund for any unused gas.

public impure func gasAccounting_startTxCharges(
    maxGas: uint,
    gasPrice: uint,
    payer: address,
    acctStore: AccountStore,
) -> (
    uint,          // const::TxResultCode_success if success, otherwise an error code
    AccountStore,  // acctStore, with payments deducted
) {
    // Start charging a new Tx for ArbGas usage
    // The caller should already have verified that the payer has enough funds, but we'll return None if not.

    let _ = switchToChargingOS();   // call this in case we're somehow still charging a tx; ignore return value

    let gasForComputation = xif (maxGas < gasAccountingParams.TxGasLimit) {
        maxGas
    } else {
        gasAccountingParams.TxGasLimit
    };

    // take funds from the payer, enough to pay for maxGas at gasPrice
    let weiToHold = maxGas * gasPrice;
    let (uAcctStore, amount) = accountStore_addToEscrowUpToMax(acctStore, const::EscrowStoreID_txGas, payer, weiToHold);
    acctStore = uAcctStore;
    if (amount < weiToHold) {
        acctStore = accountStore_payFullyFromEscrow(
            acctStore,
            const::EscrowStoreID_txGas,
            gasAccountingInfo.feeConfig.forNetwork,
        );
        return (const::TxResultCode_noGasFunds, acctStore);
    }

    let gasUsedByOS = ((~0) - asm() uint { getgas }) / const::Charging_ArbGasPerAvmGas;

    gasAccountingInfo = gasAccountingInfo with {
        txState: Some(struct {
            gasInReserve: 0,
            gasReservedForStorage: maxGas - gasForComputation,
            originalMax: maxGas,
            price: gasPrice,
            weiHeldForGas: weiToHold,
            refundTo: payer,
        })
    } with {
        congestionState: gasAccountingInfo.congestionState with {
            gasPool: gasAccountingInfo.congestionState.gasPool - int(gasUsedByOS)
        }
    };

    arbStatistics_addToGasUsed(gasUsedByOS);

    asm(gasForComputation * const::Charging_ArbGasPerAvmGas,) { setgas };
    return (const::TxResultCode_success, acctStore);
}

public impure func gasAccounting_endTxCharges(
    storageDelta: int,
    feeStats: TxFeeStats,
) -> option<(
    bool,        // had enough gas?
    GasUsage,    // total ArbGas used
    TxFeeStats,  // fee stats of tx
    DeferredPayments,  // fund payouts to do
)> {
    // stop charging the current tx for gas
    // refund any unused gas
    // return (hadEnoughGas, total paid, fee stats of tx), or None if there isn't a tx active

    // switch over to charging the OS for gas
    let txState = gasAccountingInfo.txState?;

    let computeGasRemaining = txState.gasInReserve + switchToChargingOS();
    let computeGasUsed = (txState.originalMax - txState.gasReservedForStorage) - computeGasRemaining;

    arbStatistics_addToStorage(storageDelta);

    let storagePriceInArbGas = xif (txState.price == 0) {
        0
    } else {
        (gasAccountingInfo.currentPrices.perStorageCell + txState.price - 1) / txState.price
    };
    let gasNeededForStorage = xif ((storageDelta > int(0)) && (txState.price > 0)) {
        uint(storageDelta) * storagePriceInArbGas
    } else {
        0
    };

    let (confirmed, storageGasUsed, totalGasUsed, weiForStorage, weiForCompute) = xif ((computeGasUsed + gasNeededForStorage) <= txState.originalMax) {
        (
            true,
            gasNeededForStorage,
            computeGasUsed + gasNeededForStorage,
            gasNeededForStorage * txState.price,
            computeGasUsed * txState.price
        )
    } else {
        (
            false,
            txState.originalMax - computeGasUsed,
            txState.originalMax,
            (txState.originalMax - computeGasUsed) * txState.price,
            computeGasUsed * txState.price,
        )
    };

    // refund the unused gas, and pay fees
    let payments = deferredPayments_new();

    let refund = (txState.originalMax - totalGasUsed) * txState.price;
    if (refund > 0) {
        payments = deferredPayments_add(payments, const::EscrowStoreID_txGas, txState.refundTo, refund);
    }
    let basePrice = gasAccountingInfo.currentPrices.perArbGasBase;
    if (basePrice > txState.price) {
        basePrice = txState.price;
    }
    payments = deferredPayments_add(
        payments,
        const::EscrowStoreID_txGas,
        gasAccountingInfo.feeConfig.forNetwork,
        computeGasUsed * basePrice + storageGasUsed * txState.price,
    );
    let congestionPrice = txState.price - basePrice;
    payments = deferredPayments_add(
        payments,
        const::EscrowStoreID_txGas,
        gasAccountingInfo.feeConfig.forCongestion,
        computeGasUsed * congestionPrice,
    );

    gasAccountingInfo = gasAccountingInfo with {
        congestionState: gasAccountingInfo.congestionState with {
            gasPool: gasAccountingInfo.congestionState.gasPool - int(computeGasUsed)
        }
    } with {
        gasRemainingThisBlock: xif (gasAccountingInfo.gasRemainingThisBlock >= computeGasUsed) {
            gasAccountingInfo.gasRemainingThisBlock - computeGasUsed
        } else {
            0
        }
    } with {
        txState: None<TxGasState>
    };

    arbStatistics_addToGasUsed(computeGasUsed);

    return Some((
        confirmed,
        struct {
            gasUsed: totalGasUsed,
            gasPriceWei: txState.price,
        },
        feeStats with {
            units: feeStats.units with {
                storage: xif(storageDelta > int(0)) { uint(storageDelta) } else { 0 }
            } with {
                compute: computeGasUsed
            }
        } with {
            weiPaid: feeStats.weiPaid with {
                storage: weiForStorage
            } with {
                compute: weiForCompute
            }
        },
        payments,
    ));
}

public impure func gasAccounting_getGasChargeAmountInArbGas(numStorageUnits: uint) -> uint {
    let storagePriceWei = gasAccountingInfo.currentPrices.perStorageCell;
    let computePriceWei = gasAccountingInfo.currentPrices.perArbGasTotal;
    return xif (storagePriceWei == 0) {
        0
    } elseif (computePriceWei == 0) {
        ~0
    } else {
        numStorageUnits * storagePriceWei / computePriceWei
    };
}

public impure func gasAccounting_pauseTxCharges() -> uint {
    // pause charging the currently running tx
    // return how many units of the tx's initial maxGas are still unused

    return xif let Some(txState) = gasAccountingInfo.txState {
        let gasRemaining = txState.gasInReserve + switchToChargingOS();
        gasAccountingInfo = gasAccountingInfo with {
            txState: Some(
                txState with {
                    gasInReserve: gasRemaining
                }
            )
        };
        gasRemaining
    } else {
        // oops, someone tried to pause tx charges when there's no active tx
        // to be safe, report that the tx is completely out of gas
        0
    };
}

public impure func gasAccounting_resumeTxCharges(allocationRequested: uint) -> uint {
    // resume the charging of the tx for gas
    // allocationRequested is how much of its gas the tx wants to allocate for whatever is going to execute
    // return how much gas we actually allocated = min(requested, available)

    return xif let Some(txState) = gasAccountingInfo.txState {
        // stop charging the OS, and record the OS gas usage as overhead
        let osGasUsed = ((~0) - asm() uint { getgas }) / const::Charging_ArbGasPerAvmGas;

        if (allocationRequested > txState.gasInReserve) {
            allocationRequested = txState.gasInReserve;  // can't request more gas than you have
        }

        gasAccountingInfo = gasAccountingInfo with {
            txState: Some(
                txState with {
                    gasInReserve: txState.gasInReserve - allocationRequested
                }
            )
        } with {
            congestionState: gasAccountingInfo.congestionState with {
                gasPool: gasAccountingInfo.congestionState.gasPool - int(osGasUsed)
            }
        };

        arbStatistics_addToGasUsed(osGasUsed);

        asm(allocationRequested * const::Charging_ArbGasPerAvmGas,) { setgas };  // start charging the application
        allocationRequested
    } else {
        // something went wrong: tried to resume tx charges when there isn't an active tx
        // to be safe, report that tx is completely out of gas
        0
    };
}

impure func switchToChargingOS() -> uint {
    // switch to charging the OS for gas, if we aren't already
    // return amount of the tx's gas that is still unused
    let avmGasRemaining = asm() uint { getgas };
    return xif (avmGasRemaining >= asm(255, 1) uint { shl }) {
        // we were already charging the OS, tx has nothing remaining
        0
    } else {
        // we were charging the tx; switch to charging the OS and return tx's unused amount from ArbGasRemaining
        asm(~0,) { setgas };
        avmGasRemaining / const::Charging_ArbGasPerAvmGas
    };
}

// getNextRequestFromCongestionAuction implements the congestion auction. For each request, the auction
//     determines (a) whether to approve the request for execution, and (b) what gas price the request will pay.
// This uses a "pull" interface: the main run loop calls this to get the next request.
//     This code will in turn call back to the inbox to pull in incoming requests from the L1.
public impure func getNextRequestFromCongestionAuction() -> (
    uint,             // error code, or const::TxResultCode_success if no error
    TxRequestData,
) {
    let tx = inbox_getNextUnpackedRequest();
    if( ! allowedSenders_contains(tx.caller)) {
        return (const::TxResultCode_senderNotPermitted, tx);
    }

    if (tx.incomingRequest.arbBlockNumber > gasAccountingInfo.congestionState.lastArbBlockNumSeen) {
        // it's the first tx of a new block, so do beginning-of-block work
        let updatedCongestionState = updateCongestionState(
            gasAccountingInfo.congestionState,
            tx.incomingRequest.arbBlockNumber,
            tx.incomingRequest.timestamp
        );
        let gasForThisBlock = xif(updatedCongestionState.gasPool > int(0)) {
            uint(updatedCongestionState.gasPool)
        } else {
            0   // gas pool has gone negative; wait until it gets positive
        };
        let (currentPrices, retryablePrices) = setPrices(
           gasAccountingInfo.feeConfig,
           gasAccountingInfo.pricingParams,
           updatedCongestionState,
           gasAccountingInfo.retryablePrices,
       );
        gasAccountingInfo = gasAccountingInfo with {
            congestionState: updatedCongestionState
        } with {
            currentPrices: currentPrices
        } with {
            retryablePrices: retryablePrices
        } with {
            gasRemainingThisBlock: gasForThisBlock
        } with {
            gasAllocatedToThisBlock: gasForThisBlock
        };
    }

    return xif ((tx.incomingRequest.sender != address(0)) && gasAccountingInfo.feeConfig.enabled && (! tx.incomingRequest.adminMode)) {
        if let Some(txSeqNum) = tx.seqNum {
            if (txSeqNum != account_getNextSeqNum(accountStore_get(getGlobalAccountStore(), tx.caller))) {
                // don't charge the user if sequence number is wrong
                return (const::TxResultCode_badSequenceNum, tx);
            }
        }

        let prices = gasAccountingInfo.currentPrices;
        tx = tx with {
            feeStats: txFeeStats_setPrices(
                tx.feeStats,
                prices,
                xif let Some(aggInfo) = tx.incomingRequest.aggregator {
                    aggInfo.aggregator
                } else {
                    None<address>
                },
            )
        };

        let estimationCompGasLimit = xif let Some(gep) = tx.incomingRequest.gasEstimationParams {
            if (gep.ignoreGasPrice) {
                tx = tx with {
                    feeStats: tx.feeStats with {
                        noFeeGasEstimationMode: true
                    }
                };
            }
            if (gep.ignoreMaxGas) {
                tx = tx with {
                    maxGas: account_getBalance(accountStore_get(getGlobalAccountStore(), tx.gasPayer)) / gasAccountingInfo.currentPrices.perArbGasTotal
                };
            }
            gep.computeGasLimit
        } else {
            0
        };

        if ((tx.gasPrice != 0) && (tx.gasPrice < prices.perArbGasTotal) ) {
            return (const::TxResultCode_gasPriceTooLow, tx);
        }

        if let Some(aggInfo) = tx.incomingRequest.aggregator {
            // reimburse aggregator for tx and calldata, and collect network fee
            let (fullyPaid, feeStats) = payForTxAndL1Gas(
                tx.gasPayer,
                aggInfo.aggregator,
                aggInfo.calldataUnits,
                gasAccountingInfo.feeConfig,
                prices,
                tx.feeStats,
            );
            tx = tx with { feeStats: feeStats };
            if (!fullyPaid) {
                // sender didn't have enough gas funds
                // we took all of the funds to make a partial payment to the aggregator
                // now fail the tx
                return (const::TxResultCode_noGasFunds, tx);
            }

            // compute the number of ArbGas units corresponding to the aggregator fee, and deduct them from the tx
            // round up to the nearest integer number of units -- this will burn the wei that would pay
            //       for a fractional ArbGas unit (rounding down would credit the user with fractional
            //       ETH that we don't have)
            let roundedUpGasDelta = (feeStats.weiPaid.tx + feeStats.weiPaid.calldataUnit + prices.perArbGasTotal - 1) / prices.perArbGasTotal;
            if (tx.maxGas > roundedUpGasDelta) {
                tx = tx with { maxGas: tx.maxGas - roundedUpGasDelta };
            } else {
                tx = tx with {
                    feeStats: tx.feeStats with {
                        units: tx.feeStats.units with {
                            calldataUnit: aggInfo.calldataUnits
                        }
                    }
                };
                return (const::TxResultCode_insufficientGasForBaseFee, tx);
            }
        }

        xif (tx.incomingRequest.kind == const::L1MessageType_L2ForGasEstimation) {
            let gasPrice = gasAccountingInfo.currentPrices.perArbGasTotal;
            let gasPayerFunds = account_getBalance(accountStore_get(getGlobalAccountStore(), tx.gasPayer));
            xif (tx.value >= gasPayerFunds) {
                (const::TxResultCode_insufficientBalance, tx)
            } else {
                let affordableGas = (gasPayerFunds - tx.value) / gasPrice;
                if ((tx.maxGas == 0) || (tx.maxGas > affordableGas)) {
                    tx = tx with { maxGas: affordableGas };
                }
                tx = tx with { gasPrice: gasPrice };
                (const::TxResultCode_success, tx)
            }
        } elseif (tx.incomingRequest.adminMode || (gasAccountingInfo.gasRemainingThisBlock > 0) || (estimationCompGasLimit > 0)) {
            (const::TxResultCode_success, tx with { gasPrice: gasAccountingInfo.currentPrices.perArbGasTotal })
        } else {
            // the current block doesn't have enough gas left to run the tx
            (const::TxResultCode_congestion, tx)
        }
    } else {
        // fees are disabled, or this tx isn't chargeable, so just approve it, but set the units in feeStats first
        if let Some(_) = tx.incomingRequest.gasEstimationParams {
            if (tx.maxGas == 0) {
                tx = tx with { maxGas: 100000000000000000 };
            }
        }
        (
            const::TxResultCode_success,
            tx with {
                feeStats: tx.feeStats with {
                    units: tx.feeStats.units with {
                        tx: 1
                    } with {
                        calldataUnit: xif let Some(aggInfo) = tx.incomingRequest.aggregator {
                            aggInfo.calldataUnits
                        } else {
                            0
                        }
                    }
                }
            },
        )
    };
}

impure func payForTxAndL1Gas(
    payer: address,
    maybeRecipient: option<address>,
    calldataUnits: uint,
    feeConfig: FeeConfig,
    prices: GasPrices,
    feeStats: TxFeeStats,
) -> (bool, TxFeeStats) {    // returns (success, updatedFeeStats)
    // This pays for the base Tx fee plus L1 calldata fee.
    // Most of the funds go to the aggregator, and a slice goes to the network fee pool.

    let preferredAggregator = account_getAggregatorToPay(evmCallStack_getAccountInCurrentContext(payer));
<<<<<<< HEAD
    let recipient = xif let Some(rec) = maybeRecipient {
        rec
    } else {
        address(1 ^ uint(preferredAggregator))   // can use any value that is not equal to preferredAggregator
    };
    if (preferredAggregator != recipient) {
=======
    feeStats = xif (preferredAggregator == recipient) {
        txFeeStats_setPrices(feeStats, prices, Some(preferredAggregator))
    } else {
>>>>>>> 6beade63
        // Tx isn't using the preferred aggregator, so only charge for the network fee, for L2 tx and L1 calldata gas.
        // Here we reduce the prices of those things so they include only the network fee.
        // Below we will charge the reduced price and give all of the funds for these things to the network fee.
        prices = prices with {
            perL1CalldataUnit: fixedPoint_mulByUintTrunc(feeConfig.shareForNetFee, prices.perL1CalldataUnit)
        };
        txFeeStats_setPrices(feeStats, prices, None<address>)
    };

    let fullAmount = feeStats.price.tx + feeStats.price.calldataUnit * calldataUnits;
    if (fullAmount == 0) {
        return (
            true,
            feeStats with {
                units: feeStats.units with {
                    tx: 1
                } with {
                    calldataUnit: calldataUnits
                }
            },
        );
    }

    let acctStore = getGlobalAccountStore();
    let payerAcct = accountStore_get(acctStore, payer);
    let payerBalance = account_getBalance(payerAcct);
    let amount = xif (payerBalance < fullAmount) {
        payerBalance
    } else {
        fullAmount
    };

    let payableToFee = xif(preferredAggregator == recipient) {
        // We're charging full price, so only give the network fee its share.
        fixedPoint_mulByUintTrunc(feeConfig.shareForNetFee, amount)
    } else {
        // We're only charging the network fee, so give all of the collected funds to the network fee.
        // (We reduced the prices above, so only the network fee funds are being collected.)
        amount
    };

    if ( ! feeStats.noFeeGasEstimationMode) {
        acctStore = xif let Some(store) = accountStore_transferEthBalance(
            acctStore,
            payer,
            feeConfig.forNetwork,
            payableToFee,   // safe because payerBalance >= amount and feeConfig.shareForNetFee <= 1
        ) {
            store
        } else {
            panic  // should never happen -- we just checked the balance
        };

        if (amount > payableToFee) {
            // Reimburse the aggregator for its costs for this tx.
            feeStats = feeStats with { paidAggregator: recipient };
            acctStore = xif let Some(store) = accountStore_transferEthBalance(
                acctStore,
                payer,
                accountStore_feeCollectorForAggregator(acctStore, recipient),
                amount - payableToFee,  // safe because payableToFee <= amount <= payer's original balance
            ) {
                store
            } else {
                panic   // should never happen -- we have deducted amount (in total) <= payerBalance
            };
        }
    }

    setGlobalAccountStore(acctStore);
    let amountForTx = feeStats.price.tx * amount / fullAmount;   // safe because fullAmount > 0
    return (
        amount == fullAmount,
        feeStats with {
            units: feeStats.units with {
                tx: 1
            } with {
                calldataUnit: calldataUnits
            }
        } with {
            weiPaid: feeStats.weiPaid with {
                tx: amountForTx
            } with {
                calldataUnit: amount - amountForTx   // safe because amount >= amountForTx
            }
        }
    );
}

impure func updateCongestionState(state: CongestionState, toBlockNum: uint, toTimestamp: uint) -> CongestionState {
    // update the congestion state, based on advancing from state.lastTimestampSeen to toTimestamp

    let lastTimestampSeen = state.lastTimestampSeen;
    let basePrice = gasAccountingInfo.currentPrices.perArbGasBase;
    let totalPrice = basePrice + state.congestionPriceWei;
    let gasPool = state.gasPool;
    let gasPoolMax = gasAccountingParams.GasPoolMax;
    let speedLimit = gasAccountingParams.SpeedLimitPerSecond;

    // doing a per-second loop isn't elegant, but cost is low enough that it shouldn't be a problem
    // eventually we should solve this analytically to avoid the per-second loop
    while((lastTimestampSeen < toTimestamp) && ( (gasPool < int(gasAccountingParams.GasPoolMax)) || (totalPrice > basePrice) )) {
        lastTimestampSeen = lastTimestampSeen + 1;
        gasPool = gasPool + int(speedLimit);
        if (gasPool > int(gasAccountingParams.GasPoolMax)) {
            gasPool = int(gasAccountingParams.GasPoolMax);
        }

        let maxtc = xif (gasPool > int(0)) {
            gasPool
        } else {
            int(0)
        };
        // now 0 <= maxtc <= gasPoolMax

        // constants here are chosen so that adjustment is by factor between 7/8 and 9/8 per mainnet block, as in EIP-1559
        totalPrice = totalPrice * (121 * gasPoolMax - 2 * uint(maxtc)) / (120 * gasPoolMax);
        if (totalPrice < basePrice) { totalPrice = basePrice; }
    }
    return struct {
        gasPool: gasPool,
        lastArbBlockNumSeen: toBlockNum,
        lastTimestampSeen: toTimestamp,
        congestionPriceWei: totalPrice - basePrice,
    };
}

public impure func getGasLimitPerTx() -> uint {
    return gasAccountingParams.TxGasLimit;
}

public impure func getRetryableTxPrice(calldataSize: uint) -> (uint, uint) {
    // returns (basePriceWei, calldataUnitByteWei, nextChangeTimestamp
    let prices = gasAccountingInfo.retryablePrices;
    if (prices.nextUpdateTimestamp < inbox_currentTimestamp()) {
        prices = setRetryablePrices(prices);
        gasAccountingInfo = gasAccountingInfo with { retryablePrices: prices };
    }
    return (
        prices.perTx + calldataSize * prices.perCalldataByte,
        prices.nextUpdateTimestamp,
    );
}

public impure func getFeesForRetryableTx(
    calldataSize: uint,  // in bytes
) -> (uint, address, TxFeeStats) {
    return xif (gasAccountingInfo.feeConfig.enabled) {
        let prices = gasAccountingInfo.retryablePrices;
        let calldataUnitPrice = prices.perCalldataByte / 16;  // use this to avoid roundoff issues
        let totalDue = prices.perTx + calldataSize * 16 * calldataUnitPrice;

        let feeStats = txFeeStats_zero();
        (
            totalDue,
            gasAccountingInfo.feeConfig.forNetwork,
            feeStats with {
                price: feeStats.price with {
                    tx: prices.perTx
                } with {
                    calldataUnit: calldataUnitPrice
                }
            } with {
                units: feeStats.units with {
                    tx: 1
                } with {
                    calldataUnit: 16 * calldataSize
                }
            } with {
                weiPaid: feeStats.weiPaid with {
                    tx: prices.perTx
                } with {
                    calldataUnit: calldataSize * 16 * calldataUnitPrice
                }
            }
        )
    } else {
        (0, address(0), txFeeStats_zero())
    };
}

// The L1 gas price estimator is a weighted average of recent L1 gas prices of messages injected by
//       an Arbitrum node that is trusted (for the purpose of choosing representative L1 gas prices).
var globalL1GasPriceEstimator: struct {
    estimateWei: uint,
    fairGasPriceSenders: SetOfAddresses,
};

impure func initGasPriceEstimator() {
    globalL1GasPriceEstimator = struct {
        estimateWei: 150*(1000*1000*1000),  // 150 gwei
        fairGasPriceSenders: setOfAddresses_emptySet(),
    };
}

impure func getL1GasPriceEstimate() -> uint {
    return globalL1GasPriceEstimator.estimateWei;
}

public impure func updateL1GasPriceEstimate(sender: address, price: uint) {
    if (isFairGasPriceSender(sender)) {
        if (price > 5 * globalL1GasPriceEstimator.estimateWei) {
            price = 5 * globalL1GasPriceEstimator.estimateWei;
        } elseif (price < globalL1GasPriceEstimator.estimateWei / 5) {
            price = globalL1GasPriceEstimator.estimateWei / 5;
        }
        globalL1GasPriceEstimator = globalL1GasPriceEstimator with {
            estimateWei: (price + 19 * globalL1GasPriceEstimator.estimateWei) / 20
        };
    }
}

public func updateBatchSizeEstimate(_size: uint, _sender: address) {
    // do nothing -- this will be removed in a future PR
}

public impure func isFairGasPriceSender(sender: address) -> bool {
    return setOfAddresses_contains(globalL1GasPriceEstimator.fairGasPriceSenders, sender);
}

public impure func setFairGasPriceSender(sender: address, value: bool) {
    globalL1GasPriceEstimator = globalL1GasPriceEstimator with {
        fairGasPriceSenders: xif (value) {
            setOfAddresses_add(
                globalL1GasPriceEstimator.fairGasPriceSenders,
                sender,
            )
        } else {
            setOfAddresses_remove(
                globalL1GasPriceEstimator.fairGasPriceSenders,
                sender,
            )
        }
    };
}

public impure func getSerializedFairGasPriceSenders() -> option<ByteArray> {
    return setOfAddresses_serialize(globalL1GasPriceEstimator.fairGasPriceSenders);
}

type FourResources = struct {
    tx: uint,
    calldataUnit: uint,
    storage: uint,
    compute: uint,
}

// Fee stats for a transaction, for inclusion in tx receipt
type TxFeeStats = struct {
    price: FourResources,
    units: FourResources,
    weiPaid: FourResources,
    paidAggregator: address,
    noFeeGasEstimationMode: bool,
}

public func txFeeStats_zero() -> TxFeeStats {
    let frZero = struct {
        tx: 0,
        calldataUnit: 0,
        storage: 0,
        compute: 0,
    };
    return struct {
        price: frZero,
        units: frZero,
        weiPaid: frZero,
        paidAggregator: address(0),
        noFeeGasEstimationMode: false,
    };
}

public impure func txFeeStats_setPrices(stats: TxFeeStats, prices: GasPrices, aggregator: option<address>) -> TxFeeStats {
    return stats with {
        price: struct {
            tx: xif let Some(addr) = aggregator {
                fixedPoint_mulByUintTrunc(
                    gasAccountingInfo.feeConfig.baseFeeMultiplier,
                    gasAccounting_getTxBaseFeeWei(Some(addr)),
                )
            } else {
                fixedPoint_mulByUintTrunc(
                    gasAccountingInfo.feeConfig.shareForNetFee,
                    gasAccounting_getTxBaseFeeWei(None<address>),
                )
            },
            calldataUnit: prices.perL1CalldataUnit,
            storage: prices.perStorageCell,
            compute: prices.perArbGasTotal,
        }
    };
}

type DeferredPayments = Stack

public func deferredPayments_new() -> DeferredPayments {
    return stack_new();
}

public func deferredPayments_add(dp: DeferredPayments, escrowKey: uint, recipient: address, amount: uint) -> DeferredPayments {
    return stack_push(dp, (escrowKey, recipient, amount));
}

public func deferredPayments_apply(acctStore: AccountStore, dp: DeferredPayments) -> option<AccountStore> {
    return xloop {
        if let Some(res) = stack_pop(dp) {
            let (udp, item) = res;
            dp = udp;
            let (escrowKey, recipient, amount) = unsafecast<(uint, address, uint)>(item);
            if let Some(uAcctStore) = accountStore_payFromEscrow(acctStore, escrowKey, recipient, amount) {
                acctStore = uAcctStore;
            } else {
                asm(11000,) { debugprint };
                return None<AccountStore>;
            }
        } else {
            return Some(acctStore);
        }
    };
}

public impure func allowedSenders_allowAll() {
    gasAccountingInfo = gasAccountingInfo with {
        allowedSenders: setOfAddresses_all()
    };
}

public impure func allowedSenders_allowNone() {
    gasAccountingInfo = gasAccountingInfo with {
        allowedSenders: setOfAddresses_emptySet()
    };
}

public impure func allowedSenders_contains(addr: address) -> bool {
    return setOfAddresses_contains(gasAccountingInfo.allowedSenders, addr)
        || (addr == address(0))
        || (addr == chainParams_getOwner());
}

public impure func allowedSenders_add(addr: address) {
    gasAccountingInfo = gasAccountingInfo with {
        allowedSenders: setOfAddresses_add(gasAccountingInfo.allowedSenders, addr)
    };
}

public impure func allowedSenders_remove(addr: address) {
    gasAccountingInfo = gasAccountingInfo with {
        allowedSenders: setOfAddresses_remove(gasAccountingInfo.allowedSenders, addr)
    };
}

public impure func allowedSenders_serialize() -> option<ByteArray> {
    return setOfAddresses_serialize(gasAccountingInfo.allowedSenders);
}<|MERGE_RESOLUTION|>--- conflicted
+++ resolved
@@ -931,18 +931,15 @@
     // Most of the funds go to the aggregator, and a slice goes to the network fee pool.
 
     let preferredAggregator = account_getAggregatorToPay(evmCallStack_getAccountInCurrentContext(payer));
-<<<<<<< HEAD
     let recipient = xif let Some(rec) = maybeRecipient {
         rec
     } else {
         address(1 ^ uint(preferredAggregator))   // can use any value that is not equal to preferredAggregator
     };
-    if (preferredAggregator != recipient) {
-=======
+
     feeStats = xif (preferredAggregator == recipient) {
         txFeeStats_setPrices(feeStats, prices, Some(preferredAggregator))
     } else {
->>>>>>> 6beade63
         // Tx isn't using the preferred aggregator, so only charge for the network fee, for L2 tx and L1 calldata gas.
         // Here we reduce the prices of those things so they include only the network fee.
         // Below we will charge the reduced price and give all of the funds for these things to the network fee.
