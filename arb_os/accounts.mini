--- conflicted
+++ resolved
@@ -2,21 +2,6 @@
 // Copyright 2020, Offchain Labs, Inc. All rights reserved.
 //
 
-<<<<<<< HEAD
-import type ByteArray;
-import type StorageMap;
-import type BLSKey;
-import type AggregatorDecompressionState;
-
-import func bytearray_new(capacity: uint) -> ByteArray;
-import func bytearray_size(ba: ByteArray) -> uint;
-import func bytearray_setByte(ba: ByteArray, offset: uint, value: uint) -> ByteArray;
-import func storageMap_new() -> StorageMap;
-import func storageMap_get(sm: StorageMap, index: uint) -> uint;
-import func storageMap_set(sm: StorageMap, index: uint, value: uint) -> StorageMap;
-import func getErc20address() -> address;
-import func getErc721address() -> address;
-=======
 use contractTemplates::getErc20address;
 use contractTemplates::getErc721address;
 
@@ -28,7 +13,7 @@
 use std::storageMap::storageMap_new;
 use std::storageMap::storageMap_get;
 use std::storageMap::storageMap_set;
->>>>>>> 6798ea86
+
 
 type AccountStore = map<address, Account>
 
