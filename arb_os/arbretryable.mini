//
// Copyright 2021, Offchain Labs, Inc. All rights reserved.
//

use evmCallStack::EvmCallFrame;
use evmCallStack::evmCallStack_topFrame;
use evmCallStack::evmCallStack_stackDepth;
use evmCallStack::evmCallStack_setTopFrameMemory;
use evmCallStack::evmCallStack_transferEthFromCurrent;
use evmCallStack::evmCallFrame_getCalldata;
use evmCallStack::evmCallFrame_getCaller;
use evmCallStack::evmCallFrame_getCallvalue;
use evmCallStack::evmCallFrame_getMemory;
use evmCallStack::evmCallStack_callHitError;
use evmCallStack::getRetryBufferInCurrentContext;
use evmCallStack::setRetryBufferInCurrentContext;

use evmOps::evmOp_log2;
use evmOps::evmOp_return;
use evmOps::evmOp_revert_knownPc;
use evmOps::evmOp_revertIfStatic;

use std::bytearray::ByteArray;
use std::bytearray::bytearray_new;
use std::bytearray::bytearray_size;
use std::bytearray::bytearray_get256;
use std::bytearray::bytearray_set256;

use gasAccounting::getRetryableTxPrice;

use retrybuffer::retryBuffer_getLifetime;
use retrybuffer::retryBuffer_getTxTimeout;
use retrybuffer::redeemRetryableTxInTx;
use retrybuffer::retryBuffer_getTxKeepalivePrice;
use retrybuffer::retryBuffer_keepalive;
use retrybuffer::retryBuffer_getBeneficiary;
use retrybuffer::retryBuffer_delete;


public view write func arbretryable_txcall() {
    if let Some(topFrame) = evmCallStack_topFrame() {
        let calldata = evmCallFrame_getCalldata(topFrame);
        if (bytearray_size(calldata) < 4) {
            evmOp_revert_knownPc(0, 0, 0);
        }
        let funcCode = (bytearray_get256(calldata, 0) >> 224);
        if (funcCode == const::funcCode_ArbRetryableTx_redeem) {
            arbRetryable_redeem(topFrame, calldata);
        } elseif (funcCode == const::funcCode_ArbRetryableTx_getLifetime) {
            arbRetryable_getLifetime(topFrame, calldata);
        } elseif (funcCode == const::funcCode_ArbRetryableTx_getTimeout) {
            arbRetryable_getTimeout(topFrame, calldata);
        } elseif (funcCode == const::funcCode_ArbRetryableTx_getKeepalivePrice) {
            arbRetryable_getKeepalivePrice(topFrame, calldata);
        } elseif (funcCode == const::funcCode_ArbRetryableTx_keepalive) {
            arbRetryable_keepalive(topFrame, calldata);
        } elseif (funcCode == const::funcCode_ArbRetryableTx_getBeneficiary) {
            arbRetryable_getBeneficiary(topFrame, calldata);
        } elseif (funcCode == const::funcCode_ArbRetryableTx_cancel) {
            arbRetryable_cancel(topFrame, calldata);
        } elseif (funcCode == const::funcCode_ArbRetryableTx_getSubmissionPrice) {
            arbRetryable_getSubmissionPrice(topFrame, calldata);
        } else {
            // unrecognized function code
            evmOp_revert_knownPc(1, 0, 0);
        }
    } else {
        // this shouldn't happen -- should always be called in an EVM tx
        evmCallStack_callHitError(27);
    }
}

<<<<<<< HEAD
// function redeem(bytes32 txId) external;
view write func arbRetryable_redeem(topFrame: EvmCallFrame, calldata: ByteArray) {
=======
impure func arbRetryable_redeem(topFrame: EvmCallFrame, calldata: ByteArray) {  // (txId)
    evmOp_revertIfStatic();
>>>>>>> 72ea5d7a
    if (bytearray_size(calldata) != 36) {
        evmOp_revert_knownPc(10, 0, 0);
    }

    // This can only be called directly from L1. Revert if called from L2.
    if (evmCallStack_stackDepth() != 1) {
        evmOp_revert_knownPc(11, 0, 0);
    }

    let txId = bytearray_get256(calldata, 4);
    let (success, returnData) = redeemRetryableTxInTx(txId);
    if (success) {
        arbRetryable_emitRedeemed(topFrame, txId);
        if (evmCallStack_setTopFrameMemory(returnData)) {
            evmOp_return(0, bytearray_size(returnData));
        } else {
            evmOp_revert_knownPc(12, 0, 0);
        }
    } else {
        if (evmCallStack_setTopFrameMemory(returnData)) {
            evmOp_revert_knownPc(13, 0, bytearray_size(returnData));
        } else {
            evmOp_revert_knownPc(14, 0, 0);
        }
    }
}

// function getTimeout(bytes32 ticketId) external view returns(uint);
view write func arbRetryable_getTimeout(_topFrame: EvmCallFrame, calldata: ByteArray) {
    if (bytearray_size(calldata) != 36) {
        evmOp_revert_knownPc(20, 0, 0);
    }
    let txId = bytearray_get256(calldata, 4);

    let timeout = retryBuffer_getTxTimeout(
        getRetryBufferInCurrentContext(),
        txId
    );
    let mem = bytearray_set256(bytearray_new(0), 0, timeout);
    if (evmCallStack_setTopFrameMemory(mem)) {
        evmOp_return(0, 32);
    } else {
        evmOp_revert_knownPc(21, 0, 0);
    }
}

// function getLifetime() external view returns(uint);
view write func arbRetryable_getLifetime(_topFrame: EvmCallFrame, calldata: ByteArray) {
    if (bytearray_size(calldata) != 4) {
        evmOp_revert_knownPc(30, 0, 0);
    }

    let mem = bytearray_set256(bytearray_new(0), 0, retryBuffer_getLifetime(getRetryBufferInCurrentContext()));
    if (evmCallStack_setTopFrameMemory(mem)) {
        evmOp_return(0, 32);
    } else {
        evmOp_revert_knownPc(21, 0, 0);
    }
}

// function getKeepalivePrice(bytes32 ticketId) external view returns(uint, uint);
view write func arbRetryable_getKeepalivePrice(_topFrame: EvmCallFrame, calldata: ByteArray) {
    if (bytearray_size(calldata) != 36) {
        evmOp_revert_knownPc(40, 0, 0);
    }
    let txId = bytearray_get256(calldata, 4);
    if let Some(res) = retryBuffer_getTxKeepalivePrice(getRetryBufferInCurrentContext(), txId) {
        let (price, nextUpdate) = res;
        let mem = bytearray_set256(
            bytearray_set256(bytearray_new(0), 0, price),
            32,
            nextUpdate
        );
        if (evmCallStack_setTopFrameMemory(mem)) {
            evmOp_return(0, 64);
        } else {
            evmOp_revert_knownPc(41, 0, 0);
        }
    } else {
        evmOp_revert_knownPc(42, 0, 0);
    }
}

<<<<<<< HEAD
// function keepalive(bytes32 ticketId) external payable returns(uint);
view write func arbRetryable_keepalive(topFrame: EvmCallFrame, calldata: ByteArray) {
=======
impure func arbRetryable_keepalive(topFrame: EvmCallFrame, calldata: ByteArray) {  // (uint) payable -> uint
    evmOp_revertIfStatic();
>>>>>>> 72ea5d7a
    if (bytearray_size(calldata) != 36) {
        evmOp_revert_knownPc(50, 0, 0);
    }
    let caller = evmCallFrame_getCaller(topFrame);
    let callvalue = evmCallFrame_getCallvalue(topFrame);
    if (callvalue > 0) {
        if (evmCallStack_transferEthFromCurrent(caller, callvalue) == None<()>) {
            evmOp_revert_knownPc(51, 0, 0);
        }
    }

    let txId = bytearray_get256(calldata, 4);
    if let Some(res) = retryBuffer_keepalive(getRetryBufferInCurrentContext(), txId) {
        let (rbuf, newTimeout) = res;
        setRetryBufferInCurrentContext(rbuf);
        if (arbRetryable_emitLifetimeExtended(topFrame, txId, newTimeout) == None<()>) {
            evmOp_revert_knownPc(52, 0, 0);
        }
        let mem = bytearray_set256(bytearray_new(0), 0, newTimeout);
        if (evmCallStack_setTopFrameMemory(mem)) {
            evmOp_return(0, 32);
        } else {
            evmOp_revert_knownPc(53, 0, 0);
        }
    } else {
        evmOp_revert_knownPc(54, 0, 0);
    }
}

// function getBeneficiary(bytes32 ticketId) external view returns (address);
view write func arbRetryable_getBeneficiary(_topFrame: EvmCallFrame, calldata: ByteArray) {
    if (bytearray_size(calldata) != 36) {
        evmOp_revert_knownPc(60, 0, 0);
    }
    let txId = bytearray_get256(calldata, 4);
    if let Some(bene) = retryBuffer_getBeneficiary(getRetryBufferInCurrentContext(), txId) {
        let mem = bytearray_set256(bytearray_new(0), 0, uint(bene));
        if (evmCallStack_setTopFrameMemory(mem)) {
            evmOp_return(0, 32);
        } else {
            evmOp_revert_knownPc(61, 0, 0);
        }
    } else {
        evmOp_revert_knownPc(62, 0, 0);
    }
}

<<<<<<< HEAD
// function cancel(bytes32 ticketId) external;
view write func arbRetryable_cancel(topFrame: EvmCallFrame, calldata: ByteArray) {
=======
impure func arbRetryable_cancel(topFrame: EvmCallFrame, calldata: ByteArray) {  // (uint)
    evmOp_revertIfStatic();
>>>>>>> 72ea5d7a
    if (bytearray_size(calldata) != 36) {
        evmOp_revert_knownPc(70, 0, 0);
    }
    let txId = bytearray_get256(calldata, 4);

    let rbuf = getRetryBufferInCurrentContext();
    if let Some(bene) = retryBuffer_getBeneficiary(rbuf, txId) {
        let caller = evmCallFrame_getCaller(topFrame);
        if ((caller != bene) && (caller != address(0))) {
            evmOp_revert_knownPc(71, 0, 0);
        }

        if let Some(updatedRbuf) = retryBuffer_delete(rbuf, txId, true) {
            setRetryBufferInCurrentContext(updatedRbuf);
            arbRetryable_emitCanceled(topFrame, txId);
            evmOp_return(0, 0);
        } else {
            evmOp_revert_knownPc(72, 0, 0);
        }
    } else {
        evmOp_revert_knownPc(73, 0, 0);
    }
}

// function getSubmissionPrice(uint calldataSize) external view returns (uint, uint);
view write func arbRetryable_getSubmissionPrice(_topFrame: EvmCallFrame, calldata: ByteArray) {
    if (bytearray_size(calldata) != 36) {
        evmOp_revert_knownPc(80, 0, 0);
    }
    let dataSize = bytearray_get256(calldata, 4);
    let (price, nextUpdate) = getRetryableTxPrice(dataSize);

    let mem = bytearray_set256(
        bytearray_set256(bytearray_new(0), 0, price),
        32,
        nextUpdate
    );
    if (evmCallStack_setTopFrameMemory(mem)) {
        evmOp_return(0, 64);
    } else {
        evmOp_revert_knownPc(81, 0, 0);
    }
}

// event TicketCreated(bytes32 indexed ticketId);
view write func _arbRetryable_emitTicketCreated(_topFrame: EvmCallFrame, txId: uint) {
    evmOp_log2(0, 0, const::eventTopic_ArbRetryableTx_TicketCreated, txId);
}

// event LifetimeExtended(bytes32 indexed ticketId, uint newTimeout);
view write func arbRetryable_emitLifetimeExtended(topFrame: EvmCallFrame, txId: uint, newTimeout: uint) -> option<()> {
    let savedMem = evmCallFrame_getMemory(topFrame);
    let mem = bytearray_set256(bytearray_new(0), 0, newTimeout);
    if ( ! evmCallStack_setTopFrameMemory(mem)) {
       return None<()>;
    }
    evmOp_log2(0, 32, const::eventTopic_ArbRetryableTx_LifetimeExtended, txId);
    return xif(evmCallStack_setTopFrameMemory(savedMem)) {
        Some(())
    } else {
        None<()>
    };
}

// event Redeemed(bytes32 indexed ticketId);
view write func arbRetryable_emitRedeemed(_topFrame: EvmCallFrame, txId: uint) {
    evmOp_log2(0, 0, const::eventTopic_ArbRetryableTx_Redeemed, txId);
}

// event Canceled(bytes32 indexed ticketId);
view write func arbRetryable_emitCanceled(_topFrame: EvmCallFrame, txId: uint) {
    evmOp_log2(0, 0, const::eventTopic_ArbRetryableTx_Canceled, txId);
}<|MERGE_RESOLUTION|>--- conflicted
+++ resolved
@@ -70,13 +70,9 @@
     }
 }
 
-<<<<<<< HEAD
 // function redeem(bytes32 txId) external;
 view write func arbRetryable_redeem(topFrame: EvmCallFrame, calldata: ByteArray) {
-=======
-impure func arbRetryable_redeem(topFrame: EvmCallFrame, calldata: ByteArray) {  // (txId)
     evmOp_revertIfStatic();
->>>>>>> 72ea5d7a
     if (bytearray_size(calldata) != 36) {
         evmOp_revert_knownPc(10, 0, 0);
     }
@@ -160,13 +156,9 @@
     }
 }
 
-<<<<<<< HEAD
 // function keepalive(bytes32 ticketId) external payable returns(uint);
 view write func arbRetryable_keepalive(topFrame: EvmCallFrame, calldata: ByteArray) {
-=======
-impure func arbRetryable_keepalive(topFrame: EvmCallFrame, calldata: ByteArray) {  // (uint) payable -> uint
     evmOp_revertIfStatic();
->>>>>>> 72ea5d7a
     if (bytearray_size(calldata) != 36) {
         evmOp_revert_knownPc(50, 0, 0);
     }
@@ -214,13 +206,9 @@
     }
 }
 
-<<<<<<< HEAD
 // function cancel(bytes32 ticketId) external;
 view write func arbRetryable_cancel(topFrame: EvmCallFrame, calldata: ByteArray) {
-=======
-impure func arbRetryable_cancel(topFrame: EvmCallFrame, calldata: ByteArray) {  // (uint)
     evmOp_revertIfStatic();
->>>>>>> 72ea5d7a
     if (bytearray_size(calldata) != 36) {
         evmOp_revert_knownPc(70, 0, 0);
     }
