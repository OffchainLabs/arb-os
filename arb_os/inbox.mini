--- conflicted
+++ resolved
@@ -22,10 +22,6 @@
 
 use chainParameters::chainParams_gotParamsMessage;
 use chainParameters::chainParams_chainId;
-<<<<<<< HEAD
-use chainParameters::chainParams_getOwner;
-=======
->>>>>>> 251e58e6
 
 use gasAccounting::updateL1GasPriceEstimate;
 use gasAccounting::txFeeStats_zero;
@@ -434,15 +430,7 @@
                     // else request was malformatted, ignore it and execute loop again to get another
                 }
             } elseif (msg.kind == const::L1MessageType_rollupProtocolEvent) {
-<<<<<<< HEAD
-                // disable processing of these messages, because we don't do anything with the results at present
-                // if (msg.sender == address(0)) {
-                //     let _ = callPluggable(const::PluggableModuleID_rollupTracker, msg.msgData);
-                // }
-                // else request was forged or malformatted, ignore it and execute loop again to get another
-=======
                 // ignore this message type, and execute loop again to get another message
->>>>>>> 251e58e6
             } elseif (msg.kind == const::L1MessageType_submitRetryableTx) {
                 if let Some(txRequest) = processRetryableTx(msg) {
                     return txRequest;
