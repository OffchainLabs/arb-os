--- conflicted
+++ resolved
@@ -49,11 +49,11 @@
 import func translateSignedTx(req: IncomingRequest) -> option<TxRequestData>;
 
 type Inbox = struct {
-<<<<<<< HEAD
     readyQueue: Queue,     // Queue of requests that are ready to execute
     sequencerInfo: option<SequencerInfo>, // Sequencer info, or None if there isn't one
     lastBlockNum: uint,    // block number of last message returned by inbox_get
     lastTimestamp: uint,   // timestamp of last message returned by inbox_get
+    needToPeek: bool, // true iff we should be doing an inboxpeek before inbox instruction
 }
 
 // If there is a slow lane, the idea is that messages from one address, the "fastLaneOwner",
@@ -66,12 +66,6 @@
     sequencerAddr: address,
     blocksOfDelay: uint,
     delayQueue: Queue,
-=======
-    queue: Queue,     // Queue of messages that haven't yet been retrieved from the inbox
-    blockNum: uint,   // Highest blocknum of messages that we have retrieved from the inbox
-    timestamp: uint,  // Highest timestamp of messages that we have retrieved from the inbox
-    needToPeek: bool, // true iff we should be doing an inboxpeek before inbox instruction
->>>>>>> 03a69dd9
 }
 
 var globalInbox: Inbox;
@@ -79,17 +73,11 @@
 
 public impure func inbox_init() {
     globalInbox = struct {
-<<<<<<< HEAD
         readyQueue: queue_new(),
         sequencerInfo: None<SequencerInfo>,
         lastBlockNum: 0,
         lastTimestamp: 0,
-=======
-        queue: queue_new(),
-        blockNum: 0,
-        timestamp: 0,
         needToPeek: false,   // don't peek before the first message
->>>>>>> 03a69dd9
     };
     globalQueueFromBatch = queue_new();
 }
@@ -110,48 +98,44 @@
 }
 
 public impure func inbox_get() -> IncomingRequest {
-<<<<<<< HEAD
-    // Get the next message, in order of arrival (possibly modified due to sequencer rules).
-    // If no messages are ready, this will block until one is ready.
+   // Get the next message, in order of arrival.
+    // If no messages have arrived, this will block until one arrives.
+    // This is a loop because some events don't generate a message that we can return,
+    //       so we keep trying until we find something we can return.
 
     loop {
-        if let Some(res) = queue_get(globalInbox.readyQueue) {
-            let (updatedQ, msg) = res;
-            let ebMsg = unsafecast<IncomingRequest>(msg);
-            globalInbox = globalInbox
-                with { readyQueue: updatedQ }
-                with { lastBlockNum: ebMsg.blockNumber }
-                with { lastTimestamp: ebMsg.timestamp };
-            if (ebMsg.kind == 4) {
-                chainParams_gotParamsMessage(ebMsg.sender, ebMsg.msgData);
-                if let Some(seqInfo) = globalInbox.sequencerInfo {
-                    // We just set up a sequencer.
-                    // Any messages in the readyQueue need to be fed through the sequencer.
-                    let (uq, useq) = getFromSequencer(queue_new(), globalInbox.readyQueue, seqInfo);
-                    globalInbox = globalInbox with {
-                        readyQueue: uq
-                    } with {
-                        sequencerInfo: Some(useq)
-                    };
-                }
-            } else {
-                return ebMsg;
-            }
-        } else {
+        while (queue_isEmpty(globalInbox.queue)) {
             if let Some(seqInfo) = globalInbox.sequencerInfo {
-                let (uq, useq) = getFromSequencer(globalInbox.readyQueue, getFromL1Inbox(queue_new()), seqInfo);
+               let (uq, useq) = getFromSequencer(globalInbox.readyQueue, getFromL1Inbox(queue_new()), seqInfo);
                 globalInbox = globalInbox with {
                     readyQueue: uq
                 } with {
                     sequencerInfo: Some(useq)
                 };
             } else {
-                let q = globalInbox.readyQueue;
-                while (queue_isEmpty(q)) {
-                    q = getFromL1Inbox(q);
-                }
-                globalInbox = globalInbox with { readyQueue: q };
-            }
+                globalInbox = getFromL1Inbox(globalInbox);
+            }
+        }
+
+        let (updatedQ, ret,) = queueGetOrDie(globalInbox.queue);
+        globalInbox = globalInbox with { queue: updatedQ };
+        let ebMsg = unsafecast<IncomingRequest>(ret);
+        if (ebMsg.kind == 4) {
+            chainParams_gotParamsMessage(ebMsg.sender, ebMsg.msgData);
+            if let Some(seqInfo) = globalInbox.sequencerInfo {
+                // We just set up a sequencer.
+                // Any messages in the readyQueue need to be fed through the sequencer.
+                let (uq, useq) = getFromSequencer(queue_new(), globalInbox.readyQueue, seqInfo);
+                globalInbox = globalInbox with {
+                    readyQueue: uq
+                } with {
+                    sequencerInfo: Some(useq)
+                };
+            }
+        } else {
+            return ebMsg with {
+                requestId: uint(hash(bytes32(chainParams_chainId()), bytes32(ebMsg.requestId)))
+            };
         }
     }
 }
@@ -218,7 +202,7 @@
             qToFill = queue_put(qToFill, inMsg);
         } else {
             qToFill = queue_put(qToFill, inMsg);
-        }
+       }
     }
 
     return (qToFill, seqInfo);
@@ -261,27 +245,6 @@
             }
         } else {
             moreToDo = false;
-=======
-    // Get the next message, in order of arrival.
-    // If no messages have arrived, this will block until one arrives.
-    // This is a loop because some events don't generate a message that we can return,
-    //       so we keep trying until we find something we can return.
-
-    loop {
-        while (queue_isEmpty(globalInbox.queue)) {
-            globalInbox = getFromL1Inbox(globalInbox);
-        }
-
-        let (updatedQ, ret,) = queueGetOrDie(globalInbox.queue);
-        globalInbox = globalInbox with { queue: updatedQ };
-        let ebMsg = unsafecast<IncomingRequest>(ret);
-        if (ebMsg.kind == 4) {
-            chainParams_gotParamsMessage(ebMsg.sender, ebMsg.msgData);
-        } else {
-            return ebMsg with {
-                requestId: uint(hash(bytes32(chainParams_chainId()), bytes32(ebMsg.requestId)))
-            };
->>>>>>> 03a69dd9
         }
     }
     if (anyChange) {
@@ -307,32 +270,6 @@
     }
 }
 
-<<<<<<< HEAD
-// InboxCell is the structure that the Arbitrum protocol uses to combine multiple messages
-//     when they arrive in the inbox together.
-// This is basically a linked list, but in reverse order (newest message at head of list).
-type InboxCell = struct {
-    rest: any,   // really an InboxCell, but language doesn't allow recursive types
-    msg: any,
-}
-
-impure func getFromL1Inbox(queue: Queue) -> Queue {
-    // Get one or more messages from the L1 inbox, and append them to the queue.
-    // If there are no messages available in the L1 inbox, this blocks until one is available.
-    let newMsgs = asm() InboxCell { inbox };
-    queue = addInboxToQueue(queue, newMsgs);
-    return queue;
-}
-
-func addInboxToQueue(queue: Queue, newMsgs: InboxCell) -> Queue {
-    // Unpack messages from an InboxCell list, and append them to an Inbox.
-    // Because the messages are in the linked list in newest-first order, we need to reverse the order.
-    if (unsafecast<any>(newMsgs) == null) {
-        return queue;
-    } else {
-        queue = addInboxToQueue(queue, unsafecast<InboxCell>(newMsgs.rest));
-        return queue_put(queue, newMsgs.msg);
-=======
 impure func getFromL1Inbox(inbox: Inbox) -> Inbox {
     // Get a message from the L1 inbox, and append it to the inbox.
     // If there are no messages available in the L1 inbox, this blocks until one is available.
@@ -361,7 +298,6 @@
 
     if (newMsg.blockNumber == 0) {
         newMsg = newMsg with { blockNumber: inbox.blockNum };
->>>>>>> 03a69dd9
     }
     if (newMsg.timestamp == 0) {
         newMsg = newMsg with { timestamp: inbox.timestamp };
@@ -382,15 +318,10 @@
     return globalInbox.lastBlockNum;
 }
 
-<<<<<<< HEAD
 public impure func inbox_currentTimestamp() -> uint {
+    
     return globalInbox.lastTimestamp;
 }
-=======
-public impure func inbox_currentBlockNumber() -> uint {
-    return globalInbox.blockNum;
-}
-
 // This structure describes an incoming request.
 // It is declared identically in inbox.mini and elsewhere
 type IncomingRequest = struct {
@@ -561,4 +492,3 @@
         }
     );
 }
->>>>>>> 03a69dd9
