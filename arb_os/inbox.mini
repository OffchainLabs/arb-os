//
// Copyright 2020, Offchain Labs, Inc. All rights reserved.
//

use std::queue::Queue;
use std::queue::queue_new;
use std::queue::queue_isEmpty;
use std::queue::queue_get;
use std::queue::queue_put;
use std::queue::QueueStack;
use std::queue::queuestack_new;
use std::queue::queuestack_push;
use std::queue::queuestack_get;

use accounts::getGlobalAccountStore;
use accounts::setGlobalAccountStore;
use accounts::accountStore_get;
use accounts::accountStore_set;
use accounts::account_addToEthBalance;

use chainParameters::chainParams_gotParamsMessage;
use chainParameters::chainParams_chainId;

use messages::TxRequestData;

use messageBatch::MessageBatch;
use messageBatch::messageBatch_tryNew;
use messageBatch::messageBatch_get;

use output::outputStats_endOfBlock;

use std::bytearray::ByteArray;
use std::bytearray::MarshalledBytes;
use std::bytearray::marshalledBytes_firstByte;
use std::bytearray::marshalledBytes_hash;
use std::bytearray::bytearray_marshalFull;
use std::bytearray::bytearray_unmarshalBytes;
use std::bytearray::bytearray_new;
use std::bytearray::bytearray_getByte;
use std::bytearray::bytearray_get256;

use std::bytestream::ByteStream;
use std::bytestream::bytestream_new;
use std::bytestream::bytestream_getByte;
use std::bytestream::bytestream_get256;
use std::bytestream::bytestream_getRemainingBytes;
use std::bytestream::bytestream_skipBytes;

use decompression::decompressAndVerifyEcdsaSignedTx;

use signedTx::hashUnsignedL2messageInfo;
use signedTx::translateSignedTx;


type Inbox = struct {
    queue: IncomingRequestQueue,  // Queue of requests that haven't yet been retrieved from the inbox
    blockNum: uint,               // Highest blocknum of messages that we have retrieved from the inbox
    timestamp: uint,              // Highest timestamp of messages that we have retrieved from the inbox
    needToPeek: bool,             // true iff we should be doing an inboxpeek before inbox instruction
}

var globalInbox: Inbox;
var globalInputQueue: struct {
    txQ: IncomingRequestQueue,
    batchQ: IncomingRequestQueueStack,
};

public impure func inbox_init() {
    globalInbox = struct {
        queue: incomingRequestQueue_new(),
        blockNum: 0,
        timestamp: 0,
        needToPeek: false,   // don't peek before the first message
    };
    globalInputQueue = struct {
        txQ: incomingRequestQueue_new(),
        batchQ: incomingRequestQueueStack_new()
    };
}

public impure func inbox_get() -> IncomingRequest {
    // Get the next message, in order of arrival.
    // If no messages have arrived, this will block until one arrives.
    // This is a loop because some events don't generate a message that we can return,
    //       so we keep trying until we find something we can return.

    loop {
        while (incomingRequestQueue_isEmpty(globalInbox.queue)) {
            globalInbox = getFromL1Inbox(globalInbox);
        }

        let (updatedQ, ret,) = incomingRequestQueue_getOrDie(globalInbox.queue);
        globalInbox = globalInbox with { queue: updatedQ };
        let ebMsg = unsafecast<IncomingRequest>(ret);
        if (ebMsg.kind == const::L1MessageType_chainInit) {
            chainParams_gotParamsMessage(ebMsg.sender, ebMsg.msgData);
        } else {
            return ebMsg with {
                requestId: uint(hash(bytes32(chainParams_chainId()), bytes32(ebMsg.requestId)))
            };
        }
    }
}

impure func getFromL1Inbox(inbox: Inbox) -> Inbox {
    // Get a message from the L1 inbox, and append it to the inbox.
    // If there are no messages available in the L1 inbox, this blocks until one is available.
    if (inbox.needToPeek) {
        let sameBlockNum = asm(inbox.blockNum,) bool { inboxpeek };
        if ( ! sameBlockNum) {
            // peek says we hit end of L1 block, so insert end-of-block message and return
            return inbox with {
                queue: incomingRequestQueue_put(
                    inbox.queue,
                    struct {
                        kind: 6,   // special kind that is reserved for these synthetic end-of-block messages
                        blockNumber: inbox.blockNum,
                        timestamp: inbox.timestamp,
                        sender: address(0),
                        requestId: 0,
                        msgData: bytearray_new(0),
                        provenance: struct {   // this won't be used
                            l1SeqNum: 0,
                            parentRequestId: 0,
                            indexInParent: ~0,
                        },
                    }
                )
            } with {
                needToPeek: false   // don't peek next time, because we already sent end-of-block
            };
        }
    }
    let newMsgRaw = asm() IncomingRequestFromInbox { inbox };
    if let Some(msgData) = bytearray_unmarshalBytes(newMsgRaw.msgData) {
        let newMsg = struct {
            kind: newMsgRaw.kind,
            blockNumber: newMsgRaw.blockNumber,
            timestamp: newMsgRaw.timestamp,
            sender: newMsgRaw.sender,
            requestId: newMsgRaw.requestId,
            msgData: msgData,
            provenance: struct {
                l1SeqNum: newMsgRaw.requestId,
                parentRequestId: 0,
                indexInParent: ~0,
            },
        };

        if (newMsg.blockNumber == 0) {
            newMsg = newMsg with { blockNumber: inbox.blockNum };
        }
        if (newMsg.timestamp == 0) {
            newMsg = newMsg with { timestamp: inbox.timestamp };
        }


        return inbox with {
            queue: incomingRequestQueue_put(inbox.queue, newMsg)
        } with {
            needToPeek: true
        } with {
            blockNum: newMsg.blockNumber
        } with {
            timestamp: newMsg.timestamp
        };
    } else {
        // message was malformatted; ignore it and return; caller will call this function again
        return inbox;
    }
}

public impure func inbox_currentTimestamp() -> uint {
    return globalInbox.timestamp;
}

public impure func inbox_currentBlockNumber() -> uint {
    return globalInbox.blockNum;
}

type IncomingRequestFromInbox = struct {
    kind: uint,               // type of message
    blockNumber: uint,        // block number of the L1 block
    timestamp: uint,          // timestamp of the L1 block
    sender: address,          // address of the sender
    requestId: uint,
    msgData: MarshalledBytes, // kind-specific data, as a marshalled bytearray
}

type IncomingRequest = struct {
    kind: uint,               // type of message
    blockNumber: uint,        // block number of the L1 block
    timestamp: uint,          // timestamp of the L1 block
    sender: address,          // address of the sender
    requestId: uint,
    msgData: ByteArray,       // kind-specific data
    provenance: RequestProvenance,
}

type RequestProvenance = struct {
    l1SeqNum: uint,
    parentRequestId: uint,
    indexInParent: uint,
}

public impure func inbox_getNextUnpackedRequest() -> (
    option<IncomingRequest>,  // if it was an L1 message
    option<TxRequestData>,    // if it was an L2 tx message
) {
    let msg = unsafecast<IncomingRequest>(());   // value will be re-initialized before use
    loop {
        if let Some(res) = incomingRequestQueue_get(globalInputQueue.txQ) {
            let (newQ, tx) = res;
            globalInputQueue = globalInputQueue with {
                txQ: newQ
            };
            return (None<IncomingRequest>, Some(unsafecast<TxRequestData>(tx)));
        }
        if let Some(res) = incomingRequestQueueStack_get(globalInputQueue.batchQ) {
            let (newQ, umsg) = res;
            globalInputQueue = globalInputQueue with {
                batchQ: newQ
            };
            msg = umsg;
        } else {
            msg = inbox_get();
        }

        if let Some(batch) = messageBatch_tryNew(msg) {
            // it's a batch message, so unpack its components and queue them
            let moreToDo = true;
            let queue = incomingRequestQueue_new();
            while (moreToDo) {
                if let Some(res) = messageBatch_get(batch) {
                    let (newMsg, restOfBatch) = res;
                    queue = incomingRequestQueue_put(queue, newMsg);
                    batch = restOfBatch;
                } else {
                    moreToDo = false;
                }
            }
            globalInputQueue = globalInputQueue with {
                batchQ: incomingRequestQueueStack_push(globalInputQueue.batchQ, queue)
            };
        } else {
            // it's not a batch, so process it immediately
<<<<<<< HEAD
            if (msg.kind == 7) {
=======
            // get its maxGas amount -- for now, set the limit high, unless caller asked for less
            let maxGas = 1000000000;
            if (msg.kind == const::L1MessageType_L2FundedByL1) {
>>>>>>> a7032cb7
                // the message carries an ETH deposit
                // verify the validity of the message, process the deposit, then process the tx
                let firstByte = bytearray_getByte(msg.msgData, 0);
                if (firstByte == const::L2MessageType_unsignedEOATx) {
                    let callvalue = bytearray_get256(msg.msgData, 1+4*32);
                    let gAcctStore = getGlobalAccountStore();
                    setGlobalAccountStore(
                        accountStore_set(
                            gAcctStore,
                            msg.sender,
                            account_addToEthBalance(accountStore_get(gAcctStore, msg.sender), callvalue)
                        )
                    );
                    if let Some(txRequest) = translateUnsignedTx(msg) {
                        return (None<IncomingRequest>, Some(txRequest));
                    }
                    // else request was malformatted, ignore it and execute loop again to get another
                    //     but don't undo the deposit
                } elseif (firstByte == const::L2MessageType_unsignedContractTx) {
                    let callvalue = bytearray_get256(msg.msgData, 1+3*32);
                    let gAcctStore = getGlobalAccountStore();
                    setGlobalAccountStore(
                        accountStore_set(
                            gAcctStore,
                            msg.sender,
                            account_addToEthBalance(accountStore_get(gAcctStore, msg.sender), callvalue)
                        )
                    );
                    if let Some(txRequest) = translateUnsignedTx(msg) {
                        return (None<IncomingRequest>, Some(txRequest));
                    }
                    // else request was malformatted, ignore it and execute loop again to get another
                    //     but don't undo the deposit
                }
                // else L2 msg type is invalid in ETH deposit message, ignore msg and execute loop again to get another
                //      note that deposit doesn't happen in this case
            } elseif (msg.kind == const::L1MessageType_endOfBlock) {
                // it's an end-of-block message, so just trigger end-of-block processing
                outputStats_endOfBlock(msg.blockNumber, msg.timestamp);
            } elseif (msg.kind == const::L1MessageType_L2) {
                // it's an L2 message, so switch based on the L2 type
                let firstByte = bytearray_getByte(msg.msgData, 0);
                if (firstByte == const::L2MessageType_heartbeat) {
                    // it's a heartbeat message, don't do anything
                } elseif (firstByte == const::L2MessageType_signedTx) {
                    // it's a signed tx; verify sig and then process request or discard
                    if let Some(txRequest) = translateSignedTx(msg) {
                        return (None<IncomingRequest>, Some(txRequest));
                    }
                    // else signature was invalid, ignore msg and execute loop again to get another
                } elseif (firstByte == const::L2MessageType_signedCompressedTx) {
                    // it's a single message with compressed headers
                    if let Some(txRequest) = decompressAndVerifyEcdsaSignedTx(msg.msgData, msg) {
                        return (None<IncomingRequest>, Some(txRequest));
                    }
                    // else signature was invalid, ignore msg and execute loop again to get another
                } else {
                    // subtype must be unsigned EOA, unsigned contract, or nonmutating
                    if let Some(txRequest) = translateUnsignedTx(msg) {
                        return (None<IncomingRequest>, Some(txRequest));
                    }
                    // else request was malformatted, ignore it and execute loop again to get another
                }
            } elseif (msg.kind == const::L1MessageType_buddyDeploy) {
                if let Some(txRequest) = translateBuddyDeployTx(msg) {
                    return (None<IncomingRequest>, Some(txRequest));
                }
                // else request was malformatted, ignore it and execute loop again to get another
            } else {
                return (Some(msg), None<TxRequestData>);
            }
        }
    }
}

impure func translateUnsignedTx(request: IncomingRequest) -> option<TxRequestData> {
    let inStream = bytestream_new(request.msgData);
    let (us, subtype) = bytestream_getByte(inStream)?;
    inStream = us;

    let (us, maxGas) = bytestream_get256(inStream)?;
    inStream = us;

    let (us, gasPrice) = bytestream_get256(inStream)?;
    inStream = us;

    let seqNum = None<uint>;
    if (subtype == const::L2MessageType_unsignedEOATx) {
        let (us, sn) = bytestream_get256(inStream)?;
        inStream = us;
        seqNum = Some(sn);
    }

    let (us, destAddrAsUint) = bytestream_get256(inStream)?;
    inStream = us;

    let (us, value) = bytestream_get256(inStream)?;
    inStream = us;

    let calldata = bytestream_getRemainingBytes(inStream);

    if (subtype == const::L2MessageType_unsignedEOATx) {
        request = request with {
            requestId: uint(hash(
                bytes32(request.sender),
                hash(bytes32(chainParams_chainId()), marshalledBytes_hash(bytearray_marshalFull(request.msgData)))
            ))
        };
    }
    return Some(
        struct {
            maxGas: maxGas,
            gasPrice: gasPrice,
            seqNum: seqNum,
            caller: request.sender,
            calleeAddr: address(destAddrAsUint),
            value: value,
            calldata: calldata,
            nonMutating: (subtype == const::L2MessageType_nonmutatingCall),
            incomingRequest: request
        }
    );
}

func translateBuddyDeployTx(request: IncomingRequest) -> option<TxRequestData> {
    let inStream = bytestream_new(request.msgData);

    let (us, maxGas) = bytestream_get256(inStream)?;
    inStream = us;

    let (us, gasPrice) = bytestream_get256(inStream)?;
    inStream = us;

    let (us, value) = bytestream_get256(inStream)?;
    inStream = us;

    let calldata = bytestream_getRemainingBytes(inStream);

    return Some(
        struct {
            maxGas: maxGas,
            gasPrice: gasPrice,
            seqNum: None<uint>,
            caller: request.sender,
            calleeAddr: address(0),
            value: value,
            calldata: calldata,
            nonMutating: false,
            incomingRequest: request
        }
    );
}

// below are specialized queue and queuestack types, to facilitate typechecking in the code above
// we can eliminate these if/when the Mini language supports generics

type IncomingRequestQueue = struct {
    q: Queue,
}

func incomingRequestQueue_new() -> IncomingRequestQueue {
    return struct { q: queue_new() };
}

func incomingRequestQueue_isEmpty(q: IncomingRequestQueue) -> bool {
    return queue_isEmpty(q.q);
}

func incomingRequestQueue_get(q: IncomingRequestQueue) -> option<(IncomingRequestQueue, IncomingRequest)> {
    let (uq, item) = queue_get(q.q)?;
    return Some((struct{ q: uq }, unsafecast<IncomingRequest>(item)));
}

func incomingRequestQueue_getOrDie(q: IncomingRequestQueue) -> (IncomingRequestQueue, IncomingRequest) {
    if let Some(res) = incomingRequestQueue_get(q) {
        return res;
    } else {
        panic;
    }
}

func incomingRequestQueue_put(q: IncomingRequestQueue, req: IncomingRequest) -> IncomingRequestQueue {
    return struct { q: queue_put(q.q, req) };
}

type IncomingRequestQueueStack = struct {
    qs: QueueStack,
}

func incomingRequestQueueStack_new() -> IncomingRequestQueueStack {
    return struct { qs: queuestack_new() };
}

func incomingRequestQueueStack_get(qs: IncomingRequestQueueStack) -> option<(IncomingRequestQueueStack, IncomingRequest)> {
    let (uqs, rawMsg) = queuestack_get(qs.qs)?;
    return Some((struct { qs: uqs }, unsafecast<IncomingRequest>(rawMsg)));
}

func incomingRequestQueueStack_push(qs: IncomingRequestQueueStack, q: IncomingRequestQueue) -> IncomingRequestQueueStack {
    return struct { qs: queuestack_push(qs.qs, q.q) };
}<|MERGE_RESOLUTION|>--- conflicted
+++ resolved
@@ -244,13 +244,7 @@
             };
         } else {
             // it's not a batch, so process it immediately
-<<<<<<< HEAD
-            if (msg.kind == 7) {
-=======
-            // get its maxGas amount -- for now, set the limit high, unless caller asked for less
-            let maxGas = 1000000000;
             if (msg.kind == const::L1MessageType_L2FundedByL1) {
->>>>>>> a7032cb7
                 // the message carries an ETH deposit
                 // verify the validity of the message, process the deposit, then process the tx
                 let firstByte = bytearray_getByte(msg.msgData, 0);
