--- conflicted
+++ resolved
@@ -153,12 +153,8 @@
         set newMsgRaw.timestamp = globalInbox.timestamp;
     }
 
-<<<<<<< HEAD
-    let senderIsOwner = hasChainOwnerPrivileges(newMsgRaw.sender) || newMsgRaw.sender == address(0);
+    let senderIsZero = newMsgRaw.sender == address(0);
     let gasEstimation = newMsgRaw.kind == const::L1MessageType_L2ForGasEstimation;
-=======
-    let senderIsZero = newMsgRaw.sender == address(0);
->>>>>>> 6ac79f08
 
     struct {
         kind: newMsgRaw.kind,
@@ -174,11 +170,7 @@
             indexInParent: ~0,
         },
         aggregator: None,
-<<<<<<< HEAD
-        doNotCharge: (senderIsOwner || fromSideload || !feesEnabled()) && !gasEstimation,
-=======
-        adminMode: (senderIsZero || fromSideload) && (newMsgRaw.kind != const::L1MessageType_L2ForGasEstimation),
->>>>>>> 6ac79f08
+        doNotCharge: (senderIsZero || fromSideload || !feesEnabled()) && !gasEstimation,
         gasEstimationParams: None,
     }
 }
