//
// Copyright 2020, Offchain Labs, Inc.
//
// Licensed under the Apache License, Version 2.0 (the "License");
// you may not use this file except in compliance with the License.
// You may obtain a copy of the License at
//
//    http://www.apache.org/licenses/LICENSE-2.0
//
// Unless required by applicable law or agreed to in writing, software
// distributed under the License is distributed on an "AS IS" BASIS,
// WITHOUT WARRANTIES OR CONDITIONS OF ANY KIND, either express or implied.
// See the License for the specific language governing permissions and
// limitations under the License.
//

import type Queue;
import func queue_new() -> Queue;
import func queue_isEmpty(q: Queue) -> bool;
import func queue_get(q: Queue) -> option<(Queue, any)>;
import func queue_put(q: Queue, val: any) -> Queue;

import impure func chainParams_gotParamsMessage(sender: address, data: MarshalledBytes);

import type MarshalledBytes;

// This is the structure that the Arbitrum protocol gives us, for each incoming message.
// It is declared identically in messages.mini
type IncomingRequest = struct {
    kind: uint,               // type of message
    blockNumber: uint,        // block number of the L1 block
    timestamp: uint,          // timestamp of the L1 block
    sender: address,          // address of the sender
    requestId: uint,          // sequence number in L1 inbox
    msgData: MarshalledBytes  // contents of the message, as a marshalled bytearray
}

type Inbox = struct {
    queue: Queue,     // Queue of messages that haven't yet been retrieved from the inbox
    slowLane: option<SlowLaneInfo>,
    lastBlockNumSeen: uint,  // latest blocknum that has arrived from L1
}

// If there is a slow lane, the idea is that messages from one address, the "fastLaneOwner",
//     get processed right away, and messages from everyone else get put in a slow lane queue.
// Messages in the slow lane queue are delayed by some number of block times (blocksOfDelay),
//     and they're re-tagged with the delayed block time.
// Messages are guaranteed to be produced by inbox_get in block-number order (after re-tagging).

type SlowLaneInfo = struct {
    fastLaneOwner: address,
    blocksOfDelay: uint,
    queue: Queue
}

var globalInbox: Inbox;

public impure func inbox_init() {
    globalInbox = struct {
        queue: queue_new(),
        slowLane: None<SlowLaneInfo>,
        blockNum: 0,
        timestamp: 0,
    };
}

<<<<<<< HEAD
public impure inbox_startSlowLane(fastLaneOwner: address, blocksOfDelay: uint) -> option<()> {
    if (globalInbox.slowLane == None<SlowLaneInfo>) {
        globalInbox = globalInbox with {
            slowLane: struct {
                fastLaneOwner: fastLaneOwner,
                blocksOfDelay: blocksOfDelay,
                queue: queue_new(),
            }
        };
        return Some(());
    } else {
        return None;
    }
}

public impure func inbox_get() -> MessageFromL1 {
    // Get the next message, in order of arrival (as modified by the slow lane delay).
    // If no messages are available, this will block until one becomes available.
=======
public impure func inbox_get() -> IncomingRequest {
    // Get the next message, in order of arrival.
    // If no messages have arrived, this will block until one arrives.
    // Put this in a loop so we can special-case the very first "chain parameters" message.
>>>>>>> ae7d74e7

    loop {
        let inbox = globalInbox;
        let msg = None<MessageFromL1>;
        if (! queue_isEmpty(inbox.queue) {

        } else {
            if let Some(res) = getFromSlowLane(inbox) {

            }
        }
        while (queue_isEmpty(inbox.queue)) {
            inbox = getFromL1Inbox(inbox);
        }
        let (updatedQ, ret,) = queueGetOrDie(inbox.queue);
        let ebMsg = unsafecast<IncomingRequest>(ret);

        globalInbox = inbox with { queue: updatedQ };

        if (ebMsg.kind == 4) {
            chainParams_gotParamsMessage(ebMsg.sender, ebMsg.msgData);
        } else {
            return ebMsg;
        }
    }
}

func queueGetOrDie(q: Queue) -> (Queue, any) {
    if let Some(res) = queue_get(q) {
        return res;
    } else {
        panic;
    }
}

// InboxCell is the structure that the Arbitrum protocol uses to combine multiple messages
//     when they arrive in the inbox together.
// This is basically a linked list, but in reverse order (newest message at head of list).
type InboxCell = struct {
    rest: any,   // really an InboxCell, but language doesn't allow recursive types
    msg: any,
}

impure func getFromL1Inbox(inbox: Inbox) -> Inbox {
    // Get one or more messages from the L1 inbox, and append them to the inbox.
    // If there are no messages available in the L1 inbox, this blocks until one is available.
    let newMsgs = asm() InboxCell { inbox };
    inbox = addInboxToQueue(inbox, newMsgs);
    return inbox;
}

func addInboxToQueue(inbox: Inbox, newMsgs: InboxCell) -> Inbox {
    // Unpack messages from an InboxCell list, and append them to an Inbox.
    // Because the messages are in the linked list in newest-first order, we need to reverse the order.
    if (unsafecast<any>(newMsgs) == null) {
        return inbox;
    } else {
        inbox = addInboxToQueue(inbox, unsafecast<InboxCell>(newMsgs.rest));
        let qp = queue_put(inbox.queue, newMsgs.msg);
        return inbox with { queue: qp };
    }
}

public impure func inbox_currentTimestamp() -> uint {
    return globalInbox.timestamp;
}

public impure func inbox_currentBlockNumber() -> uint {
    return globalInbox.blockNum;
}<|MERGE_RESOLUTION|>--- conflicted
+++ resolved
@@ -64,7 +64,6 @@
     };
 }
 
-<<<<<<< HEAD
 public impure inbox_startSlowLane(fastLaneOwner: address, blocksOfDelay: uint) -> option<()> {
     if (globalInbox.slowLane == None<SlowLaneInfo>) {
         globalInbox = globalInbox with {
@@ -80,15 +79,10 @@
     }
 }
 
-public impure func inbox_get() -> MessageFromL1 {
-    // Get the next message, in order of arrival (as modified by the slow lane delay).
-    // If no messages are available, this will block until one becomes available.
-=======
 public impure func inbox_get() -> IncomingRequest {
     // Get the next message, in order of arrival.
     // If no messages have arrived, this will block until one arrives.
     // Put this in a loop so we can special-case the very first "chain parameters" message.
->>>>>>> ae7d74e7
 
     loop {
         let inbox = globalInbox;
