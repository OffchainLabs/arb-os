//
// Copyright 2020, Offchain Labs, Inc. All rights reserved.
//

use std::queue::Queue;
use std::queue::queue_new;
use std::queue::queue_isEmpty;
use std::queue::queue_get;
use std::queue::queue_getOrDie;
use std::queue::queue_put;
use std::queue::QueueStack;
use std::queue::queuestack_new;
use std::queue::queuestack_push;
use std::queue::queuestack_get;

use chainParameters::chainParams_gotParamsMessage;
use chainParameters::chainParams_chainId;

use messages::TxRequestData;

use messageBatch::MessageBatch;
use messageBatch::messageBatch_tryNew;
use messageBatch::messageBatch_get;

use output::outputStats_endOfBlock;

use std::bytearray::ByteArray;
use std::bytearray::MarshalledBytes;
use std::bytearray::marshalledBytes_firstByte;
use std::bytearray::marshalledBytes_hash;
use std::bytearray::bytearray_marshalFull;
use std::bytearray::bytearray_unmarshalBytes;
use std::bytearray::bytearray_new;
use std::bytearray::bytearray_getByte;
use std::bytearray::bytearray_get256;

use std::bytestream::ByteStream;
use std::bytestream::bytestream_new;
use std::bytestream::bytestream_getByte;
use std::bytestream::bytestream_get256;
use std::bytestream::bytestream_getRemainingBytes;
use std::bytestream::bytestream_skipBytes;

use decompression::decompressAndVerifyEcdsaSignedTx;

use signedTx::hashUnsignedL2messageInfo;
use signedTx::translateSignedTx;


type Inbox = struct {
    queue: Queue,                // Queue of messages that haven't yet been retrieved from the inbox
    blockNum: uint,              // Highest blocknum of messages that we have retrieved from the inbox
    timestamp: uint,             // Highest timestamp of messages that we have retrieved from the inbox
    seenMsgAtThisBlockNum: bool, // true iff we have seen a message at this block number
    sequencer: option<SequencerState>,
}

type SequencerState = struct {
    sequencerAddr: address,
    delayBlocks: uint,
    delayTime: uint,
    delayQueue: Queue,
    lastBlockNumSeen: uint,      // Highest actual blocknum of message we have seen
    lastTimestampSeen: uint,     // Highest actual timestamp of message we have seen
    lastBlockNumReleased: uint,  // Highest blocknum we have released to inbox queue
    lastTimestampReleased: uint, // Highest timestamp we have released to inbox queue
}

var globalInbox: Inbox;
var globalInputQueue: struct {
    txQ: Queue,
    batchQ: QueueStack,
};

public impure func inbox_init() {
    globalInbox = struct {
        queue: queue_new(),
        blockNum: 0,
        timestamp: 0,
        seenMsgAtThisBlockNum: false,
        sequencer: None<SequencerState>,
    };
    globalInputQueue = struct {
        txQ: queue_new(),
        batchQ: queuestack_new()
    };
}

public impure func inbox_addSequencer(addr: address, delayBlocks: uint, delayTime: uint) {
    // deliver messages from old sequencer, if any (shouldn't be needed, but doing it just to be extra cautious)
    let bnum = globalInbox.blockNum;
    let ts = globalInbox.timestamp;
    if let Some(oldSeq) = globalInbox.sequencer {
        bnum = oldSeq.lastBlockNumSeen;
        ts = oldSeq.lastTimestampSeen;
        let oldq = oldSeq.delayQueue;
        while( ! queue_isEmpty(oldq) ){
            let (uq, rawMsg) = queue_getOrDie(oldq);
            oldq = uq;
            let msg = unsafecast<IncomingRequest>(rawMsg);
            globalInbox = globalInbox with {
                queue: queue_put(globalInbox.queue, msg)
            };
        }
    }

    // set up the new sequencer
    if (delayBlocks > 128*256) {
        delayBlocks = 128*256;
    }
    if (delayTime > 128*256*30) {
        delayTime = 128*256*30;
    }
    globalInbox = globalInbox with {
        sequencer: Some(struct {
            sequencerAddr: addr,
            delayBlocks: delayBlocks,
            delayTime: delayTime,
            delayQueue: queue_new(),
            lastBlockNumSeen: bnum,
            lastTimestampSeen: ts,
            lastBlockNumReleased: bnum,
            lastTimestampReleased: ts,
        })
    };
}

public impure func inbox_get() -> IncomingRequest {
    // Get the next message, in order of arrival.
    // If no messages have arrived, this will block until one arrives.
    // This is a loop because some events don't generate a message that we can return,
    //       so we keep trying until we find something we can return.

    loop {
        while (queue_isEmpty(globalInbox.queue)) {
            if let Some(seqInfo) = globalInbox.sequencer {
                globalInbox = getFromL1InboxSequencer(globalInbox, seqInfo);
            } else {
                globalInbox = getFromL1Inbox(globalInbox);
            }
        }

        let (updatedQ, rawMsg,) = queueGetOrDie(globalInbox.queue);
        globalInbox = globalInbox with { queue: updatedQ };
        let ebMsg = unsafecast<IncomingRequest>(rawMsg);
        if (ebMsg.blockNumber > globalInbox.blockNum) {
            if ((globalInbox.sequencer != None<SequencerState>) && globalInbox.seenMsgAtThisBlockNum) {
                let eobMsg = endOfBlockMessage(globalInbox.blockNum, globalInbox.timestamp);
                globalInbox = globalInbox with {
                    blockNum: ebMsg.blockNumber
                } with {
                    timestamp: ebMsg.timestamp
                } with {
                    seenMsgAtThisBlockNum: false
                };
                return eobMsg;
            } else {
                globalInbox = globalInbox with {
                    blockNum: ebMsg.blockNumber
                } with {
                    timestamp: ebMsg.timestamp
                } with {
                    seenMsgAtThisBlockNum: true
                };
            }
        }

        if (ebMsg.kind == 4) {
            chainParams_gotParamsMessage(ebMsg.sender, ebMsg.msgData);
        } else {
            return ebMsg with {
                requestId: uint(hash(bytes32(chainParams_chainId()), bytes32(ebMsg.requestId)))
            };
        }
    }
}

func queueGetOrDie(q: Queue) -> (Queue, any) {
    if let Some(res) = queue_get(q) {
        return res;
    } else {
        // shouldn't ever happen
        return (q, ());
    }
}

impure func getFromL1Inbox(inbox: Inbox) -> Inbox {
    // Get a message from the L1 inbox, and append it to the inbox (assuming no sequencer).
    // If there are no messages available in the L1 inbox, this blocks until one is available.
    if (inbox.seenMsgAtThisBlockNum) {
        let sameBlockNum = asm(inbox.blockNum,) bool { inboxpeek };
        if ( ! sameBlockNum) {
            // peek says we hit end of L1 block, so insert end-of-block message and return
            return inbox with {
                queue: queue_put(
                    inbox.queue,
                    endOfBlockMessage(inbox.blockNum, inbox.timestamp),
                )
            } with {
                blockNum: inbox.blockNum+1
            } with {
                seenMsgAtThisBlockNum: false
            };
        }
    }

    let newMsgRaw = asm() IncomingRequestFromInbox { inbox };
    if let Some(msgData) = bytearray_unmarshalBytes(newMsgRaw.msgData) {
        let newMsg = struct {
            kind: newMsgRaw.kind,
            blockNumber: newMsgRaw.blockNumber,
            timestamp: newMsgRaw.timestamp,
            sender: newMsgRaw.sender,
            requestId: newMsgRaw.requestId,
            msgData: msgData,
            provenance: struct {
                l1SeqNum: newMsgRaw.requestId,
                parentRequestId: 0,
                indexInParent: ~0,
            },
        };

        if (newMsg.blockNumber == 0) {
            newMsg = newMsg with { blockNumber: inbox.blockNum };
        }
        if (newMsg.timestamp == 0) {
            newMsg = newMsg with { timestamp: inbox.timestamp };
        }

<<<<<<< HEAD
    return inbox with {
        queue: queue_put(inbox.queue, newMsg)
    } with {
        blockNum: newMsg.blockNumber
    } with {
        timestamp: newMsg.timestamp
    } with {
        seenMsgAtThisBlockNum: true
    };
}

impure func getFromL1InboxSequencer(inbox: Inbox, seq: SequencerState) -> Inbox {
    let newMsgRaw = asm() IncomingRequestFromInbox { inbox };
    let newMsg = struct {
        kind: newMsgRaw.kind,
        blockNumber: newMsgRaw.blockNumber,
        timestamp: newMsgRaw.timestamp,
        sender: newMsgRaw.sender,
        requestId: newMsgRaw.requestId,
        msgData: bytearray_unmarshalBytes(newMsgRaw.msgData),
        provenance: struct {
            l1SeqNum: newMsgRaw.requestId,
            parentRequestId: 0,
            indexInParent: ~0,
        },
    };

    let blockNum = newMsg.blockNumber;
    if (blockNum == 0) {
        blockNum = seq.lastBlockNumSeen;
    } else {
        seq = seq with { lastBlockNumSeen: blockNum };
    }
    let timestamp = newMsg.timestamp;
    if (timestamp == 0) {
        timestamp = seq.lastBlockNumSeen;
    } else {
        seq = seq with { lastTimestampSeen: timestamp };
    }

    let isSequencerMsg = (newMsg.kind == 3)
                         && (bytearray_getByte(newMsg.msgData, 0) == 5)
                         && (newMsg.sender == seq.sequencerAddr);
    if (isSequencerMsg) {
        // get low-order two bytes of blockNum assigned to this message, and reconstruct that blockNum
        let bnum = (blockNum & ~0xffff)
                         + asm (256-16, bytearray_get256(newMsg.msgData, 1)) uint { shr };
        if ((bnum <= blockNum) || (bnum < 256*256)) {
            blockNum = bnum;
        } else {
            blockNum = bnum-256*256;
        }
        // get low-order three bytes of timestamp assigned to this message, and reconstruct that timestamp
        let ts = (timestamp & ~0xffffff)
                        + asm (256-24, bytearray_get256(newMsg.msgData, 3)) uint { shr };
        if ((ts <= timestamp) || (ts < 256*256*256)) {
            timestamp = ts;
        } else {
            timestamp = ts - 256*256*256;
        }

        if (blockNum+seq.delayBlocks < seq.lastBlockNumSeen) {
            blockNum = seq.lastBlockNumSeen - seq.delayBlocks;
        }
        if (timestamp+seq.delayTime < seq.lastTimestampSeen) {
            timestamp = seq.lastTimestampSeen - seq.delayTime;
        }

        let (uSeq, uInboxQ) = releaseDelayedRequests(
            seq,
            inbox.queue,
            blockNum,
            timestamp,
        );
        seq = uSeq;
        inbox = inbox with { queue: uInboxQ };

        if (blockNum < seq.lastBlockNumReleased) {
            blockNum = seq.lastBlockNumReleased;
        }
        if (timestamp < seq.lastTimestampReleased) {
            timestamp = seq.lastTimestampReleased;
        }

        return inbox with {
            queue: queue_put(inbox.queue, newMsg with { blockNumber: blockNum } with { timestamp: timestamp })
        } with {
            sequencer: Some(
                seq with {
                    lastBlockNumReleased: blockNum
                } with {
                    lastTimestampReleased: timestamp
                }
            )
        };
    } else {
        if ((blockNum >= seq.delayBlocks) && (timestamp >= seq.delayTime)) {
            let (uSeq, uInboxQ) = releaseDelayedRequests(
                seq,
                inbox.queue,
                blockNum - seq.delayBlocks,
                timestamp - seq.delayTime,
            );
            seq = uSeq;
            inbox = inbox with { queue: uInboxQ };
        }

        return inbox with {
            sequencer: Some(seq with {
                delayQueue: queue_put(
                    seq.delayQueue,
                    newMsg with {
                        blockNumber: blockNum
                    } with {
                        timestamp: timestamp
                    }
                )
            } with {
                lastBlockNumSeen: blockNum
            } with {
                lastTimestampSeen: timestamp
            })
        };
    }
}

func endOfBlockMessage(blockNum: uint, timestamp: uint) -> IncomingRequest {
    return struct {
        kind: 6,
        blockNumber: blockNum,
        timestamp: timestamp,
        sender: address(0),
        requestId: 0,
        msgData: bytearray_new(0),
        provenance: struct {
            l1SeqNum: 0,
            parentRequestId: 0,
            indexInParent: ~0,
        },
    };
=======
        return inbox with {
            queue: queue_put(inbox.queue, newMsg)
        } with {
            needToPeek: true
        } with {
            blockNum: newMsg.blockNumber
        } with {
            timestamp: newMsg.timestamp
        };
    } else {
        // message was malformatted; ignore it and return; caller will call this function again
        return inbox;
    }
>>>>>>> c4123686
}

func releaseDelayedRequests(
    seqInfo: SequencerState,
    inQ: Queue,
    blockNum: uint,
    timestamp: uint,
) -> (SequencerState, Queue) {
    loop {
        if let Some(res) = queue_get(seqInfo.delayQueue) {
            let (udq, rawMsg) = res;
            let msg = unsafecast<IncomingRequest>(rawMsg);
            if ((msg.blockNumber <= blockNum) || (msg.timestamp <= timestamp)) {
                seqInfo = seqInfo with {
                    delayQueue: udq
                } with {
                    lastBlockNumReleased: msg.blockNumber
                } with {
                    lastTimestampReleased: msg.timestamp
                };
                inQ = queue_put(inQ, msg);
            } else {
                return (seqInfo, inQ);
            }
        } else {
            return (seqInfo, inQ);
        }
    }
}


public impure func inbox_currentTimestamp() -> uint {
    return globalInbox.timestamp;
}

public impure func inbox_currentBlockNumber() -> uint {
    return globalInbox.blockNum;
}

type IncomingRequestFromInbox = struct {
    kind: uint,               // type of message
    blockNumber: uint,        // block number of the L1 block
    timestamp: uint,          // timestamp of the L1 block
    sender: address,          // address of the sender
    requestId: uint,
    msgData: MarshalledBytes, // kind-specific data, as a marshalled bytearray
}

type IncomingRequest = struct {
    kind: uint,               // type of message
    blockNumber: uint,        // block number of the L1 block
    timestamp: uint,          // timestamp of the L1 block
    sender: address,          // address of the sender
    requestId: uint,
    msgData: ByteArray,       // kind-specific data
    provenance: RequestProvenance,
}

type RequestProvenance = struct {
    l1SeqNum: uint,
    parentRequestId: uint,
    indexInParent: uint,
}

public impure func inbox_getNextUnpackedRequest() -> (
    option<IncomingRequest>,  // if it was an L1 message
    option<TxRequestData>,    // if it was an L2 tx message
) {
    let msg = unsafecast<IncomingRequest>(());   // value will be re-initialized before use
    loop {
        if let Some(res) = queue_get(globalInputQueue.txQ) {
            let (newQ, tx) = res;
            globalInputQueue = globalInputQueue with {
                txQ: newQ
            };
            return (None<IncomingRequest>, Some(unsafecast<TxRequestData>(tx)));
        }
        if let Some(res) = queuestack_get(globalInputQueue.batchQ) {
            let (newQ, rawMsg) = res;
            globalInputQueue = globalInputQueue with {
                batchQ: newQ
            };
            msg = unsafecast<IncomingRequest>(rawMsg);
        } else {
            msg = inbox_get();
        }

        if let Some(batch) = messageBatch_tryNew(msg) {
            // it's a batch message, so unpack its components and queue them
            let moreToDo = true;
            let queue = queue_new();
            while (moreToDo) {
                if let Some(res) = messageBatch_get(batch) {
                    let (newMsg, restOfBatch) = res;
                    queue = queue_put(queue, newMsg);
                    batch = restOfBatch;
                } else {
                    moreToDo = false;
                }
            }
            globalInputQueue = globalInputQueue with {
                batchQ: queuestack_push(globalInputQueue.batchQ, queue)
            };
        } else {
            // it's not a batch, so process it immediately
            if (msg.kind == 6) {
                // it's an end-of-block message, so just trigger end-of-block processing
                outputStats_endOfBlock(msg.blockNumber, msg.timestamp);
            } elseif (msg.kind == 3) {
                // it's an L2 message, so switch based on the L2 type
                let firstByte = bytearray_getByte(msg.msgData, 0);
                if (firstByte == 6) {
                    // it's a heartbeat message, don't do anything
                } elseif (firstByte == 4) {
                    // it's a signed tx; verify sig and then process request or discard
                    if let Some(txRequest) = translateSignedTx(msg) {
                        return (None<IncomingRequest>, Some(txRequest));
                    }
                    // else signature was invalid, ignore msg and execute loop again to get another
                } elseif (firstByte == 7) {
                    // it's a single message with compressed headers
                    if let Some(txRequest) = decompressAndVerifyEcdsaSignedTx(msg.msgData, msg) {
                        return (None<IncomingRequest>, Some(txRequest));
                    }
                    // else signature was invalid, ignore msg and execute loop again to get another
                } else {
                    // subtype must be 0, 1, or 2
                    if let Some(txRequest) = translateUnsignedTx(msg) {
                        return (None<IncomingRequest>, Some(txRequest));
                    }
                    // else request was malformatted, ignore it and execute loop again to get another
                }
            } elseif (msg.kind == 5) {
                if let Some(txRequest) = translateBuddyDeployTx(msg) {
                    return (None<IncomingRequest>, Some(txRequest));
                }
                // else request was malformatted, ignore it and execute loop again to get another
            } else {
                return (Some(msg), None<TxRequestData>);
            }
        }
    }
}

impure func translateUnsignedTx(request: IncomingRequest) -> option<TxRequestData> {
    let inStream = bytestream_new(request.msgData);
    let (us, subtype) = bytestream_getByte(inStream)?;
    inStream = us;

    let (us, maxGas) = bytestream_get256(inStream)?;
    inStream = us;

    let (us, gasPrice) = bytestream_get256(inStream)?;
    inStream = us;

    let seqNum = None<uint>;
    if (subtype == 0) {
        let (us, sn) = bytestream_get256(inStream)?;
        inStream = us;
        seqNum = Some(sn);
    }

    let (us, destAddrAsUint) = bytestream_get256(inStream)?;
    inStream = us;

    let (us, value) = bytestream_get256(inStream)?;
    inStream = us;

    let calldata = bytestream_getRemainingBytes(inStream);

    if (subtype == 0) {
        request = request with {
            requestId: uint(hash(
                bytes32(request.sender),
                hash(bytes32(chainParams_chainId()), marshalledBytes_hash(bytearray_marshalFull(request.msgData)))
            ))
        };
    }
    return Some(
        struct {
            maxGas: maxGas,
            gasPrice: gasPrice,
            seqNum: seqNum,
            caller: request.sender,
            calleeAddr: address(destAddrAsUint),
            value: value,
            calldata: calldata,
            nonMutating: (subtype == 2),
            incomingRequest: request
        }
    );
}

func translateBuddyDeployTx(request: IncomingRequest) -> option<TxRequestData> {
    let inStream = bytestream_new(request.msgData);

    let (us, maxGas) = bytestream_get256(inStream)?;
    inStream = us;

    let (us, gasPrice) = bytestream_get256(inStream)?;
    inStream = us;

    let (us, value) = bytestream_get256(inStream)?;
    inStream = us;

    let calldata = bytestream_getRemainingBytes(inStream);

    return Some(
        struct {
            maxGas: maxGas,
            gasPrice: gasPrice,
            seqNum: None<uint>,
            caller: request.sender,
            calleeAddr: address(0),
            value: value,
            calldata: calldata,
            nonMutating: false,
            incomingRequest: request
        }
    );
}

func linearInterpolate(x0: uint, y0: uint, x1: uint, y1: uint, x: uint) -> int {
    if (x0 == x1) {
        return int(y0);
    } else {
        return int(y0) + (int(x)-int(x0))*(int(y1)-int(y0))/(int(x1)-int(x0));
    }
}
<|MERGE_RESOLUTION|>--- conflicted
+++ resolved
@@ -227,16 +227,19 @@
             newMsg = newMsg with { timestamp: inbox.timestamp };
         }
 
-<<<<<<< HEAD
-    return inbox with {
-        queue: queue_put(inbox.queue, newMsg)
-    } with {
-        blockNum: newMsg.blockNumber
-    } with {
-        timestamp: newMsg.timestamp
-    } with {
-        seenMsgAtThisBlockNum: true
-    };
+        return inbox with {
+            queue: queue_put(inbox.queue, newMsg)
+        } with {
+            blockNum: newMsg.blockNumber
+        } with {
+            timestamp: newMsg.timestamp
+        } with {
+            seenMsgAtThisBlockNum: true
+        };
+    } else {
+        // message was malformatted; ignore it and return; caller will call this function again
+        return inbox;
+    }
 }
 
 impure func getFromL1InboxSequencer(inbox: Inbox, seq: SequencerState) -> Inbox {
@@ -368,21 +371,6 @@
             indexInParent: ~0,
         },
     };
-=======
-        return inbox with {
-            queue: queue_put(inbox.queue, newMsg)
-        } with {
-            needToPeek: true
-        } with {
-            blockNum: newMsg.blockNumber
-        } with {
-            timestamp: newMsg.timestamp
-        };
-    } else {
-        // message was malformatted; ignore it and return; caller will call this function again
-        return inbox;
-    }
->>>>>>> c4123686
 }
 
 func releaseDelayedRequests(
