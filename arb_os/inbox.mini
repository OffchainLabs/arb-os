//
// Copyright 2020, Offchain Labs, Inc. All rights reserved.
//

use std::queue::Queue;
use std::queue::queue_new;
use std::queue::queue_isEmpty;
use std::queue::queue_get;
use std::queue::queue_getOrDie;
use std::queue::queue_put;
use std::queue::QueueStack;
use std::queue::queuestack_new;
use std::queue::queuestack_push;
use std::queue::queuestack_get;

use accounts::getGlobalAccountStore;
use accounts::setGlobalAccountStore;
use accounts::accountStore_get;
use accounts::accountStore_set;
use accounts::account_addToEthBalance;

use chainParameters::chainParams_gotParamsMessage;
use chainParameters::chainParams_chainId;

use messages::TxRequestData;

use messageBatch::MessageBatch;
use messageBatch::messageBatch_tryNew;
use messageBatch::messageBatch_get;

use output::outputStats_endOfBlock;

use std::bytearray::ByteArray;
use std::bytearray::MarshalledBytes;
use std::bytearray::marshalledBytes_firstByte;
use std::bytearray::marshalledBytes_hash;
use std::bytearray::bytearray_marshalFull;
use std::bytearray::bytearray_unmarshalBytes;
use std::bytearray::bytearray_new;
use std::bytearray::bytearray_getByte;
use std::bytearray::bytearray_get256;

use std::bytestream::ByteStream;
use std::bytestream::bytestream_new;
use std::bytestream::bytestream_getByte;
use std::bytestream::bytestream_get256;
use std::bytestream::bytestream_getRemainingBytes;
use std::bytestream::bytestream_skipBytes;

use decompression::decompressAndVerifyEcdsaSignedTx;

use signedTx::hashUnsignedL2messageInfo;
use signedTx::translateSignedTx;


type Inbox = struct {
    queue: IncomingRequestQueue,  // Queue of requests that haven't yet been retrieved from the inbox
    blockNum: uint,               // Highest blocknum of messages that we have retrieved from the inbox
    timestamp: uint,              // Highest timestamp of messages that we have retrieved from the inbox
    seenMsgAtThisBlockNum: bool,  // true iff we have seen a message at this block number
    sequencer: option<SequencerState>,
}

type SequencerState = struct {
    sequencerAddr: address,
    delayBlocks: uint,
    delayTime: uint,
    delayQueue: IncomingRequestQueue,
    lastBlockNumSeen: uint,      // Highest actual blocknum of message we have seen
    lastTimestampSeen: uint,     // Highest actual timestamp of message we have seen
    lastBlockNumReleased: uint,  // Highest blocknum we have released to inbox queue
    lastTimestampReleased: uint, // Highest timestamp we have released to inbox queue
}

var globalInbox: Inbox;
var globalInputQueue: struct {
    txQ: IncomingRequestQueue,
    batchQ: IncomingRequestQueueStack,
};

public impure func inbox_init() {
    globalInbox = struct {
        queue: incomingRequestQueue_new(),
        blockNum: 0,
        timestamp: 0,
        seenMsgAtThisBlockNum: false,
        sequencer: None<SequencerState>,
    };
    globalInputQueue = struct {
        txQ: incomingRequestQueue_new(),
        batchQ: incomingRequestQueueStack_new()
    };
}

public impure func inbox_addSequencer(addr: address, delayBlocks: uint, delayTime: uint) {
    // deliver messages from old sequencer, if any (shouldn't be needed, but doing it just to be extra cautious)
    let bnum = globalInbox.blockNum;
    let ts = globalInbox.timestamp;
    if let Some(oldSeq) = globalInbox.sequencer {
        bnum = oldSeq.lastBlockNumSeen;
        ts = oldSeq.lastTimestampSeen;
        let oldq = oldSeq.delayQueue;
        while( ! incomingRequestQueue_isEmpty(oldq) ){
            let (uq, rawMsg) = incomingRequestQueue_getOrDie(oldq);
            oldq = uq;
            let msg = unsafecast<IncomingRequest>(rawMsg);
            globalInbox = globalInbox with {
                queue: incomingRequestQueue_put(globalInbox.queue, msg)
            };
        }
    }

    // set up the new sequencer
    if (delayBlocks > 128*256) {
        delayBlocks = 128*256;
    }
    if (delayTime > 128*256*30) {
        delayTime = 128*256*30;
    }
    globalInbox = globalInbox with {
        sequencer: Some(struct {
            sequencerAddr: addr,
            delayBlocks: delayBlocks,
            delayTime: delayTime,
            delayQueue: incomingRequestQueue_new(),
            lastBlockNumSeen: bnum,
            lastTimestampSeen: ts,
            lastBlockNumReleased: bnum,
            lastTimestampReleased: ts,
        })
    };
}

public impure func inbox_get() -> IncomingRequest {
    // Get the next message, in order of arrival.
    // If no messages have arrived, this will block until one arrives.
    // This is a loop because some events don't generate a message that we can return,
    //       so we keep trying until we find something we can return.

    loop {
        while (incomingRequestQueue_isEmpty(globalInbox.queue)) {
            if let Some(seqInfo) = globalInbox.sequencer {
                globalInbox = getFromL1InboxSequencer(globalInbox, seqInfo);
            } else {
                globalInbox = getFromL1Inbox(globalInbox);
            }
        }

        let (updatedQ, rawMsg,) = incomingRequestQueue_getOrDie(globalInbox.queue);

        globalInbox = globalInbox with { queue: updatedQ };
<<<<<<< HEAD
        let ebMsg = unsafecast<IncomingRequest>(rawMsg);
        if (ebMsg.blockNumber > globalInbox.blockNum) {
            if ((globalInbox.sequencer != None<SequencerState>) && globalInbox.seenMsgAtThisBlockNum) {
                let eobMsg = endOfBlockMessage(globalInbox.blockNum, globalInbox.timestamp);
                globalInbox = globalInbox with {
                    blockNum: ebMsg.blockNumber
                } with {
                    timestamp: ebMsg.timestamp
                } with {
                    seenMsgAtThisBlockNum: false
                };
                return eobMsg;
            } else {
                globalInbox = globalInbox with {
                    blockNum: ebMsg.blockNumber
                } with {
                    timestamp: ebMsg.timestamp
                } with {
                    seenMsgAtThisBlockNum: true
                };
            }
        }

        if (ebMsg.kind == 4) {
=======
        let ebMsg = unsafecast<IncomingRequest>(ret);
        if (ebMsg.kind == const::L1MessageType_chainInit) {
>>>>>>> 0172c4c8
            chainParams_gotParamsMessage(ebMsg.sender, ebMsg.msgData);
        } else {
            return ebMsg with {
                requestId: uint(hash(bytes32(chainParams_chainId()), bytes32(ebMsg.requestId)))
            };
        }
    }
}

impure func getFromL1Inbox(inbox: Inbox) -> Inbox {
    // Get a message from the L1 inbox, and append it to the inbox (assuming no sequencer).
    // If there are no messages available in the L1 inbox, this blocks until one is available.
    if (inbox.seenMsgAtThisBlockNum) {
        let sameBlockNum = asm(inbox.blockNum,) bool { inboxpeek };
        if ( ! sameBlockNum) {
            // peek says we hit end of L1 block, so insert end-of-block message and return
            return inbox with {
                queue: incomingRequestQueue_put(
                    inbox.queue,
                    endOfBlockMessage(inbox.blockNum, inbox.timestamp),
                )
            } with {
                blockNum: inbox.blockNum+1
            } with {
                seenMsgAtThisBlockNum: false
            };
        }
    }

    let newMsgRaw = asm() IncomingRequestFromInbox { inbox };
    if let Some(msgData) = bytearray_unmarshalBytes(newMsgRaw.msgData) {
        let newMsg = struct {
            kind: newMsgRaw.kind,
            blockNumber: newMsgRaw.blockNumber,
            timestamp: newMsgRaw.timestamp,
            sender: newMsgRaw.sender,
            requestId: newMsgRaw.requestId,
            msgData: msgData,
            provenance: struct {
                l1SeqNum: newMsgRaw.requestId,
                parentRequestId: 0,
                indexInParent: ~0,
            },
        };

        if (newMsg.blockNumber == 0) {
            newMsg = newMsg with { blockNumber: inbox.blockNum };
        }
        if (newMsg.timestamp == 0) {
            newMsg = newMsg with { timestamp: inbox.timestamp };
        }


        return inbox with {
            queue: incomingRequestQueue_put(inbox.queue, newMsg)
        } with {
            blockNum: newMsg.blockNumber
        } with {
            timestamp: newMsg.timestamp
        } with {
            seenMsgAtThisBlockNum: true
        };
    } else {
        // message was malformatted; ignore it and return; caller will call this function again
        return inbox;
    }
}

impure func getFromL1InboxSequencer(inbox: Inbox, seq: SequencerState) -> Inbox {
    let newMsgRaw = asm() IncomingRequestFromInbox { inbox };
    let newMsg = unsafecast<IncomingRequest>(0);
    if let Some(msgData) = bytearray_unmarshalBytes(newMsgRaw.msgData) {
        newMsg = struct {
            kind: newMsgRaw.kind,
            blockNumber: newMsgRaw.blockNumber,
            timestamp: newMsgRaw.timestamp,
            sender: newMsgRaw.sender,
            requestId: newMsgRaw.requestId,
            msgData: msgData,
            provenance: struct {
                l1SeqNum: newMsgRaw.requestId,
                parentRequestId: 0,
                indexInParent: ~0,
            },
        };
    } else {
        return inbox;
    }

    let blockNum = newMsg.blockNumber;
    if (blockNum == 0) {
        blockNum = seq.lastBlockNumSeen;
    } else {
        seq = seq with { lastBlockNumSeen: blockNum };
    }
    let timestamp = newMsg.timestamp;
    if (timestamp == 0) {
        timestamp = seq.lastBlockNumSeen;
    } else {
        seq = seq with { lastTimestampSeen: timestamp };
    }

    let isSequencerMsg = (newMsg.kind == 3)
                         && (bytearray_getByte(newMsg.msgData, 0) == 5)
                         && (newMsg.sender == seq.sequencerAddr);
    if (isSequencerMsg) {
        // get low-order two bytes of blockNum assigned to this message, and reconstruct that blockNum
        let bnum = (blockNum & ~0xffff)
                         + asm (256-16, bytearray_get256(newMsg.msgData, 1)) uint { shr };
        if ((bnum <= blockNum) || (bnum < 256*256)) {
            blockNum = bnum;
        } else {
            blockNum = bnum-256*256;
        }
        // get low-order three bytes of timestamp assigned to this message, and reconstruct that timestamp
        let ts = (timestamp & ~0xffffff)
                        + asm (256-24, bytearray_get256(newMsg.msgData, 3)) uint { shr };
        if ((ts <= timestamp) || (ts < 256*256*256)) {
            timestamp = ts;
        } else {
            timestamp = ts - 256*256*256;
        }

        if (blockNum+seq.delayBlocks < seq.lastBlockNumSeen) {
            blockNum = seq.lastBlockNumSeen - seq.delayBlocks;
        }
        if (timestamp+seq.delayTime < seq.lastTimestampSeen) {
            timestamp = seq.lastTimestampSeen - seq.delayTime;
        }

        let (uSeq, uInboxQ) = releaseDelayedRequests(
            seq,
            inbox.queue,
            blockNum,
            timestamp,
        );
        seq = uSeq;
        inbox = inbox with { queue: uInboxQ };

        if (blockNum < seq.lastBlockNumReleased) {
            blockNum = seq.lastBlockNumReleased;
        }
        if (timestamp < seq.lastTimestampReleased) {
            timestamp = seq.lastTimestampReleased;
        }

        return inbox with {
            queue: incomingRequestQueue_put(
                inbox.queue,
                newMsg with { blockNumber: blockNum } with { timestamp: timestamp }
            )
        } with {
            sequencer: Some(
                seq with {
                    lastBlockNumReleased: blockNum
                } with {
                    lastTimestampReleased: timestamp
                }
            )
        };
    } else {
        if ((blockNum >= seq.delayBlocks) && (timestamp >= seq.delayTime)) {
            let (uSeq, uInboxQ) = releaseDelayedRequests(
                seq,
                inbox.queue,
                blockNum - seq.delayBlocks,
                timestamp - seq.delayTime,
            );
            seq = uSeq;
            inbox = inbox with { queue: uInboxQ };
        }

        return inbox with {
            sequencer: Some(seq with {
                delayQueue: incomingRequestQueue_put(
                    seq.delayQueue,
                    newMsg with {
                        blockNumber: blockNum
                    } with {
                        timestamp: timestamp
                    }
                )
            } with {
                lastBlockNumSeen: blockNum
            } with {
                lastTimestampSeen: timestamp
            })
        };
    }
}

func endOfBlockMessage(blockNum: uint, timestamp: uint) -> IncomingRequest {
    return struct {
        kind: 6,
        blockNumber: blockNum,
        timestamp: timestamp,
        sender: address(0),
        requestId: 0,
        msgData: bytearray_new(0),
        provenance: struct {
            l1SeqNum: 0,
            parentRequestId: 0,
            indexInParent: ~0,
        },
    };
}

func releaseDelayedRequests(
    seqInfo: SequencerState,
    inQ: IncomingRequestQueue,
    blockNum: uint,
    timestamp: uint,
) -> (SequencerState, IncomingRequestQueue) {
    loop {
        if let Some(res) = incomingRequestQueue_get(seqInfo.delayQueue) {
            let (udq, rawMsg) = res;
            let msg = unsafecast<IncomingRequest>(rawMsg);
            if ((msg.blockNumber <= blockNum) || (msg.timestamp <= timestamp)) {
                seqInfo = seqInfo with {
                    delayQueue: udq
                } with {
                    lastBlockNumReleased: msg.blockNumber
                } with {
                    lastTimestampReleased: msg.timestamp
                };
                inQ = incomingRequestQueue_put(inQ, msg);
            } else {
                return (seqInfo, inQ);
            }
        } else {
            return (seqInfo, inQ);
        }
    }
}


public impure func inbox_currentTimestamp() -> uint {
    return globalInbox.timestamp;
}

public impure func inbox_currentBlockNumber() -> uint {
    return globalInbox.blockNum;
}

type IncomingRequestFromInbox = struct {
    kind: uint,               // type of message
    blockNumber: uint,        // block number of the L1 block
    timestamp: uint,          // timestamp of the L1 block
    sender: address,          // address of the sender
    requestId: uint,
    msgData: MarshalledBytes, // kind-specific data, as a marshalled bytearray
}

type IncomingRequest = struct {
    kind: uint,               // type of message
    blockNumber: uint,        // block number of the L1 block
    timestamp: uint,          // timestamp of the L1 block
    sender: address,          // address of the sender
    requestId: uint,
    msgData: ByteArray,       // kind-specific data
    provenance: RequestProvenance,
}

type RequestProvenance = struct {
    l1SeqNum: uint,
    parentRequestId: uint,
    indexInParent: uint,
}

public impure func inbox_getNextUnpackedRequest() -> (
    option<IncomingRequest>,  // if it was an L1 message
    option<TxRequestData>,    // if it was an L2 tx message
) {
    let msg = unsafecast<IncomingRequest>(());   // value will be re-initialized before use
    loop {
        if let Some(res) = incomingRequestQueue_get(globalInputQueue.txQ) {
            let (newQ, tx) = res;
            globalInputQueue = globalInputQueue with {
                txQ: newQ
            };
            return (None<IncomingRequest>, Some(unsafecast<TxRequestData>(tx)));
        }
        if let Some(res) = incomingRequestQueueStack_get(globalInputQueue.batchQ) {
            let (newQ, umsg) = res;
            globalInputQueue = globalInputQueue with {
                batchQ: newQ
            };
            msg = umsg;
        } else {
            msg = inbox_get();
        }

        if let Some(batch) = messageBatch_tryNew(msg) {
            // it's a batch message, so unpack its components and queue them
            let moreToDo = true;
            let queue = incomingRequestQueue_new();
            while (moreToDo) {
                if let Some(res) = messageBatch_get(batch) {
                    let (newMsg, restOfBatch) = res;
                    queue = incomingRequestQueue_put(queue, newMsg);
                    batch = restOfBatch;
                } else {
                    moreToDo = false;
                }
            }
            globalInputQueue = globalInputQueue with {
                batchQ: incomingRequestQueueStack_push(globalInputQueue.batchQ, queue)
            };
        } else {
            // it's not a batch, so process it immediately
<<<<<<< HEAD
            if (msg.kind == 6) {
=======
            // get its maxGas amount -- for now, set the limit high, unless caller asked for less
            let maxGas = 1000000000;
            if (msg.kind == const::L1MessageType_L2FundedByL1) {
                // the message carries an ETH deposit
                // verify the validity of the message, process the deposit, then process the tx
                let firstByte = bytearray_getByte(msg.msgData, 0);
                if (firstByte == const::L2MessageType_unsignedEOATx) {
                    let callvalue = bytearray_get256(msg.msgData, 1+4*32);
                    let gAcctStore = getGlobalAccountStore();
                    setGlobalAccountStore(
                        accountStore_set(
                            gAcctStore,
                            msg.sender,
                            account_addToEthBalance(accountStore_get(gAcctStore, msg.sender), callvalue)
                        )
                    );
                    if let Some(txRequest) = translateUnsignedTx(msg) {
                        return (None<IncomingRequest>, Some(txRequest));
                    }
                    // else request was malformatted, ignore it and execute loop again to get another
                    //     but don't undo the deposit
                } elseif (firstByte == const::L2MessageType_unsignedContractTx) {
                    let callvalue = bytearray_get256(msg.msgData, 1+3*32);
                    let gAcctStore = getGlobalAccountStore();
                    setGlobalAccountStore(
                        accountStore_set(
                            gAcctStore,
                            msg.sender,
                            account_addToEthBalance(accountStore_get(gAcctStore, msg.sender), callvalue)
                        )
                    );
                    if let Some(txRequest) = translateUnsignedTx(msg) {
                        return (None<IncomingRequest>, Some(txRequest));
                    }
                    // else request was malformatted, ignore it and execute loop again to get another
                    //     but don't undo the deposit
                }
                // else L2 msg type is invalid in ETH deposit message, ignore msg and execute loop again to get another
                //      note that deposit doesn't happen in this case
            } elseif (msg.kind == const::L1MessageType_endOfBlock) {
>>>>>>> 0172c4c8
                // it's an end-of-block message, so just trigger end-of-block processing
                outputStats_endOfBlock(msg.blockNumber, msg.timestamp);
            } elseif (msg.kind == const::L1MessageType_L2) {
                // it's an L2 message, so switch based on the L2 type
                let firstByte = bytearray_getByte(msg.msgData, 0);
                if (firstByte == const::L2MessageType_heartbeat) {
                    // it's a heartbeat message, don't do anything
                } elseif (firstByte == const::L2MessageType_signedTx) {
                    // it's a signed tx; verify sig and then process request or discard
                    if let Some(txRequest) = translateSignedTx(msg) {
                        return (None<IncomingRequest>, Some(txRequest));
                    }
                    // else signature was invalid, ignore msg and execute loop again to get another
                } elseif (firstByte == const::L2MessageType_signedCompressedTx) {
                    // it's a single message with compressed headers
                    if let Some(txRequest) = decompressAndVerifyEcdsaSignedTx(msg.msgData, msg) {
                        return (None<IncomingRequest>, Some(txRequest));
                    }
                    // else signature was invalid, ignore msg and execute loop again to get another
                } else {
                    // subtype must be unsigned EOA, unsigned contract, or nonmutating
                    if let Some(txRequest) = translateUnsignedTx(msg) {
                        return (None<IncomingRequest>, Some(txRequest));
                    }
                    // else request was malformatted, ignore it and execute loop again to get another
                }
            } elseif (msg.kind == const::L1MessageType_buddyDeploy) {
                if let Some(txRequest) = translateBuddyDeployTx(msg) {
                    return (None<IncomingRequest>, Some(txRequest));
                }
                // else request was malformatted, ignore it and execute loop again to get another
            } else {
                return (Some(msg), None<TxRequestData>);
            }
        }
    }
}

impure func translateUnsignedTx(request: IncomingRequest) -> option<TxRequestData> {
    let inStream = bytestream_new(request.msgData);
    let (us, subtype) = bytestream_getByte(inStream)?;
    inStream = us;

    let (us, maxGas) = bytestream_get256(inStream)?;
    inStream = us;

    let (us, gasPrice) = bytestream_get256(inStream)?;
    inStream = us;

    let seqNum = None<uint>;
    if (subtype == const::L2MessageType_unsignedEOATx) {
        let (us, sn) = bytestream_get256(inStream)?;
        inStream = us;
        seqNum = Some(sn);
    }

    let (us, destAddrAsUint) = bytestream_get256(inStream)?;
    inStream = us;

    let (us, value) = bytestream_get256(inStream)?;
    inStream = us;

    let calldata = bytestream_getRemainingBytes(inStream);

    if (subtype == const::L2MessageType_unsignedEOATx) {
        request = request with {
            requestId: uint(hash(
                bytes32(request.sender),
                hash(bytes32(chainParams_chainId()), marshalledBytes_hash(bytearray_marshalFull(request.msgData)))
            ))
        };
    }
    return Some(
        struct {
            maxGas: maxGas,
            gasPrice: gasPrice,
            seqNum: seqNum,
            caller: request.sender,
            calleeAddr: address(destAddrAsUint),
            value: value,
            calldata: calldata,
            nonMutating: (subtype == const::L2MessageType_nonmutatingCall),
            incomingRequest: request
        }
    );
}

func translateBuddyDeployTx(request: IncomingRequest) -> option<TxRequestData> {
    let inStream = bytestream_new(request.msgData);

    let (us, maxGas) = bytestream_get256(inStream)?;
    inStream = us;

    let (us, gasPrice) = bytestream_get256(inStream)?;
    inStream = us;

    let (us, value) = bytestream_get256(inStream)?;
    inStream = us;

    let calldata = bytestream_getRemainingBytes(inStream);

    return Some(
        struct {
            maxGas: maxGas,
            gasPrice: gasPrice,
            seqNum: None<uint>,
            caller: request.sender,
            calleeAddr: address(0),
            value: value,
            calldata: calldata,
            nonMutating: false,
            incomingRequest: request
        }
    );
}

// below are specialized queue and queuestack types, to facilitate typechecking in the code above
// we can eliminate these if/when the Mini language supports generics

type IncomingRequestQueue = struct {
    q: Queue,
}

func incomingRequestQueue_new() -> IncomingRequestQueue {
    return struct { q: queue_new() };
}

func incomingRequestQueue_isEmpty(q: IncomingRequestQueue) -> bool {
    return queue_isEmpty(q.q);
}

func incomingRequestQueue_get(q: IncomingRequestQueue) -> option<(IncomingRequestQueue, IncomingRequest)> {
    let (uq, item) = queue_get(q.q)?;
    return Some((struct{ q: uq }, unsafecast<IncomingRequest>(item)));
}

func incomingRequestQueue_getOrDie(q: IncomingRequestQueue) -> (IncomingRequestQueue, IncomingRequest) {
    if let Some(res) = incomingRequestQueue_get(q) {
        return res;
    } else {
        panic;
    }
}

func incomingRequestQueue_put(q: IncomingRequestQueue, req: IncomingRequest) -> IncomingRequestQueue {
    return struct { q: queue_put(q.q, req) };
}

type IncomingRequestQueueStack = struct {
    qs: QueueStack,
}

func incomingRequestQueueStack_new() -> IncomingRequestQueueStack {
    return struct { qs: queuestack_new() };
}

func incomingRequestQueueStack_get(qs: IncomingRequestQueueStack) -> option<(IncomingRequestQueueStack, IncomingRequest)> {
    let (uqs, rawMsg) = queuestack_get(qs.qs)?;
    return Some((struct { qs: uqs }, unsafecast<IncomingRequest>(rawMsg)));
}

func incomingRequestQueueStack_push(qs: IncomingRequestQueueStack, q: IncomingRequestQueue) -> IncomingRequestQueueStack {
    return struct { qs: queuestack_push(qs.qs, q.q) };
}<|MERGE_RESOLUTION|>--- conflicted
+++ resolved
@@ -149,7 +149,7 @@
         let (updatedQ, rawMsg,) = incomingRequestQueue_getOrDie(globalInbox.queue);
 
         globalInbox = globalInbox with { queue: updatedQ };
-<<<<<<< HEAD
+
         let ebMsg = unsafecast<IncomingRequest>(rawMsg);
         if (ebMsg.blockNumber > globalInbox.blockNum) {
             if ((globalInbox.sequencer != None<SequencerState>) && globalInbox.seenMsgAtThisBlockNum) {
@@ -173,11 +173,7 @@
             }
         }
 
-        if (ebMsg.kind == 4) {
-=======
-        let ebMsg = unsafecast<IncomingRequest>(ret);
         if (ebMsg.kind == const::L1MessageType_chainInit) {
->>>>>>> 0172c4c8
             chainParams_gotParamsMessage(ebMsg.sender, ebMsg.msgData);
         } else {
             return ebMsg with {
@@ -488,11 +484,6 @@
             };
         } else {
             // it's not a batch, so process it immediately
-<<<<<<< HEAD
-            if (msg.kind == 6) {
-=======
-            // get its maxGas amount -- for now, set the limit high, unless caller asked for less
-            let maxGas = 1000000000;
             if (msg.kind == const::L1MessageType_L2FundedByL1) {
                 // the message carries an ETH deposit
                 // verify the validity of the message, process the deposit, then process the tx
@@ -531,7 +522,6 @@
                 // else L2 msg type is invalid in ETH deposit message, ignore msg and execute loop again to get another
                 //      note that deposit doesn't happen in this case
             } elseif (msg.kind == const::L1MessageType_endOfBlock) {
->>>>>>> 0172c4c8
                 // it's an end-of-block message, so just trigger end-of-block processing
                 outputStats_endOfBlock(msg.blockNumber, msg.timestamp);
             } elseif (msg.kind == const::L1MessageType_L2) {
