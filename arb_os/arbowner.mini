--- conflicted
+++ resolved
@@ -33,17 +33,6 @@
 use evmOps::evmOp_revertIfStatic;
 use evmOps::doCreationOpcode;
 
-<<<<<<< HEAD
-=======
-use inbox::addressRemapExceptions_set;
-use inbox::isL1MappingException;
-use inbox::serializeAllRemapExceptions;
-
-use pluggables::ModuleFunction;
-use pluggables::installPluggable;
-use pluggables::bindContractAddressToPluggable;
-
->>>>>>> 72ea5d7a
 use gasAccounting::setFairGasPriceSender;
 use gasAccounting::isFairGasPriceSender;
 use gasAccounting::getSerializedFairGasPriceSenders;
@@ -140,10 +129,6 @@
             arbowner_isFairGasPriceSender(topFrame, calldata);
         } elseif (funcCode == const::funcCode_ArbOwner_getAllFairGasPriceSenders) {
             arbowner_getAllFairGasPriceSenders(topFrame, calldata);
-<<<<<<< HEAD
-=======
-        } elseif (funcCode == const::funcCode_ArbOwner_bindAddressToPluggable) {
-            arbowner_bindAddressToPluggable(topFrame, calldata);
         } elseif (funcCode == const::funcCode_ArbOwner_addChainOwner) {
             arbowner_addChainOwner(topFrame, calldata);
         } elseif (funcCode == const::funcCode_ArbOwner_removeChainOwner) {
@@ -152,7 +137,6 @@
             arbowner_isChainOwner(topFrame, calldata);
         } elseif (funcCode == const::funcCode_ArbOwner_getAllChainOwners) {
             arbowner_getAllChainOwners(topFrame, calldata);
-
         } elseif (funcCode == const::funcCode_ArbOwner_addMappingException) {
             arbowner_addMappingException(topFrame, calldata);
         } elseif (funcCode == const::funcCode_ArbOwner_removeMappingException) {
@@ -161,7 +145,6 @@
             arbowner_isMappingException(topFrame, calldata);
         } elseif (funcCode == const::funcCode_ArbOwner_getAllMappingExceptions) {
             arbowner_getAllMappingExceptions(topFrame, calldata);
->>>>>>> 72ea5d7a
         } else {
             // unrecognized function code
             evmOp_revert_knownCodePc(address(const::Address_ArbOwner), 2, 0, 0);
@@ -172,19 +155,15 @@
     }
 }
 
-<<<<<<< HEAD
-// function addToReserveFunds() external payable;
-view write func arbowner_addToReserveFunds(topFrame: EvmCallFrame, calldata: ByteArray) {
-=======
 public impure func revertIfNotOwner(addr: address) {
     if ( ! hasChainOwnerPrivileges(addr)){
         evmOp_revert_knownPc(6666666, 0, 0);
     }
 }
 
-impure func arbowner_addToReserveFunds(topFrame: EvmCallFrame, calldata: ByteArray) { // () payable
-    evmOp_revertIfStatic();
->>>>>>> 72ea5d7a
+// function addToReserveFunds() external payable;
+view write func arbowner_addToReserveFunds(topFrame: EvmCallFrame, calldata: ByteArray) { // () payable
+    evmOp_revertIfStatic();
     if (bytearray_size(calldata) != 4) {
         evmOp_revert_knownCodePc(address(const::Address_ArbOwner), 50, 0, 0);
     }
@@ -197,22 +176,9 @@
     evmOp_return(0, 0);
 }
 
-<<<<<<< HEAD
 // function startCodeUpload() external;
 view write func arbowner_startCodeUpload(_topFrame: EvmCallFrame, calldata: ByteArray) {
-=======
-impure func arbowner_setFairGasPriceSender(_topFrame: EvmCallFrame, calldata: ByteArray) { // (address)
-    evmOp_revertIfStatic();
-    if (bytearray_size(calldata) != 68) {
-        evmOp_revert_knownCodePc(address(const::Address_ArbOwner), 210, 0, 0);
-    }
-    setFairGasPriceSender(address(bytearray_get256(calldata, 4)), bytearray_get256(calldata, 36)!=0);
-    evmOp_return(0, 0);
-}
-
-impure func arbowner_startCodeUpload(_topFrame: EvmCallFrame, calldata: ByteArray) { // ()
-    evmOp_revertIfStatic();
->>>>>>> 72ea5d7a
+    evmOp_revertIfStatic();
     if (bytearray_size(calldata) != 4) {
         evmOp_revert_knownPc(20, 0, 0);
     }
@@ -220,9 +186,9 @@
     evmOp_return(0, 0);
 }
 
-<<<<<<< HEAD
 // function startCodeUploadWithCheck(bytes32 oldCodeHash) external;
 view write func arbowner_startCodeUploadWithCheck(_topFrame: EvmCallFrame, calldata: ByteArray) {
+    evmOp_revertIfStatic();
     if (bytearray_size(calldata) != 36) {
         evmOp_revert_knownPc(20, 0, 0);
     }
@@ -236,11 +202,8 @@
 }
 
 // function continueCodeUpload(bytes calldata marshalledCode) external;
-view write func arbowner_continueCodeUpload(_topFrame: EvmCallFrame, calldata: ByteArray) { // (bytes)
-=======
-impure func arbowner_continueCodeUpload(_topFrame: EvmCallFrame, calldata: ByteArray) { // (bytes)
-    evmOp_revertIfStatic();
->>>>>>> 72ea5d7a
+view write func arbowner_continueCodeUpload(_topFrame: EvmCallFrame, calldata: ByteArray) {
+    evmOp_revertIfStatic();
     if (bytearray_size(calldata) < 68) {
         evmOp_revert_knownCodePc(address(const::Address_ArbOwner), 30, 0, 0);
     }
@@ -276,12 +239,8 @@
 }
 
 // function finishCodeUploadAsArbosUpgrade(bytes32 newCodeHash, bytes32 oldCodeHash) external;
-<<<<<<< HEAD
 view write func arbowner_finishCodeUploadAsArbosUpgrade(_topFrame: EvmCallFrame, calldata: ByteArray) {
-=======
-impure func arbowner_finishCodeUploadAsArbosUpgrade(_topFrame: EvmCallFrame, calldata: ByteArray) { // ()
-    evmOp_revertIfStatic();
->>>>>>> 72ea5d7a
+    evmOp_revertIfStatic();
     if (bytearray_size(calldata) != 68) {
         evmOp_revert_knownCodePc(address(const::Address_ArbOwner), 40, 0, 0);
     }
@@ -309,48 +268,9 @@
     }
 }
 
-<<<<<<< HEAD
 // function getChainParameter(uint which) external view returns(uint);
 view write func arbowner_getChainParameter(_topFrame: EvmCallFrame, calldata: ByteArray) {
-=======
-impure func arbowner_finishCodeUploadAsPluggable(_topFrame: EvmCallFrame, calldata: ByteArray) { // ()
-    evmOp_revertIfStatic();
-    if (bytearray_size(calldata) != 68) {
-        evmOp_revert_knownCodePc(address(const::Address_ArbOwner), 50, 0, 0);
-    }
-    let id = bytearray_get256(calldata, 4);
-    let keepState = bytearray_get256(calldata, 36) != 0;
-    if let Some(upgrade) = upgradeInProgress {
-        if let Some(_) = installPluggable(id, unsafecast<ModuleFunction>(avmCodeBuilder_finish(upgrade)), keepState) {
-            evmOp_return(0, 0);
-        } else {
-            evmOp_revert_knownCodePc(address(const::Address_ArbOwner), 51, 0, 0);
-        }
-    } else {
-        evmOp_revert_knownCodePc(address(const::Address_ArbOwner), 52, 0, 0);
-    }
-}
-
-impure func arbowner_bindAddressToPluggable(topFrame: EvmCallFrame, calldata: ByteArray) { // (address, uint)
-    evmOp_revertIfStatic();
-    if (bytearray_size(calldata) != 68) {
-        evmOp_revert_knownCodePc(address(const::Address_ArbOwner), 60, 0, 0);
-    }
-    let addr = address(bytearray_get256(calldata, 4));
-    let pluggableId = bytearray_get256(calldata, 36);
-
-    let acct = evmCallFrame_getAccount(topFrame, addr);
-    acct = bindContractAddressToPluggable(acct, pluggableId);
-    let success = evmCallStack_setAccount(addr, acct);
-    if (success) {
-        evmOp_return(0, 0);
-    } else {
-        evmOp_revert_knownCodePc(address(const::Address_ArbOwner), 61, 0, 0);
-    }
-}
-
-impure func arbowner_getChainParameter(_topFrame: EvmCallFrame, calldata: ByteArray) { // (uint) -> uint
->>>>>>> 72ea5d7a
+    evmOp_revertIfStatic();
     if (bytearray_size(calldata) != 36) {
         evmOp_revert_knownCodePc(address(const::Address_ArbOwner), 70, 0, 0);
     }
@@ -369,6 +289,7 @@
 
 // function setChainParameter(uint which, uint value) external;
 view write func arbowner_setChainParameter(_topFrame: EvmCallFrame, calldata: ByteArray) {
+    evmOp_revertIfStatic();
     if (bytearray_size(calldata) != 68) {
         evmOp_revert_knownCodePc(address(const::Address_ArbOwner), 80, 0, 0);
     }
@@ -379,6 +300,7 @@
 }
 
 impure func arbowner_createChainParameter(_topFrame: EvmCallFrame, calldata: ByteArray) { // (uint, uint)
+    evmOp_revertIfStatic();
     if (bytearray_size(calldata) != 68) {
         evmOp_revert_knownCodePc(address(const::Address_ArbOwner), 85, 0, 0);
     }
@@ -410,12 +332,8 @@
 }
 
 // function deployContract(bytes calldata constructorData, address deemedSender, uint deemedNonce) external payable returns(address);
-<<<<<<< HEAD
 view write func arbowner_deployContract(topFrame: EvmCallFrame, calldata: ByteArray) {
-=======
-impure func arbowner_deployContract(topFrame: EvmCallFrame, calldata: ByteArray) {
-    evmOp_revertIfStatic();
->>>>>>> 72ea5d7a
+    evmOp_revertIfStatic();
     let calldataSize = bytearray_size(calldata);
     if (calldataSize < 4+4*32) {
         evmOp_revert_knownCodePc(address(const::Address_ArbOwner), 160, 0, 0);
@@ -516,12 +434,8 @@
 }
 
 // function allowAllSenders() external;
-<<<<<<< HEAD
 view write func arbowner_allowAllSenders(_topFrame: EvmCallFrame, calldata: ByteArray) {
-=======
-impure func arbowner_allowAllSenders(_topFrame: EvmCallFrame, calldata: ByteArray) {
-    evmOp_revertIfStatic();
->>>>>>> 72ea5d7a
+    evmOp_revertIfStatic();
     if (bytearray_size(calldata) != 4) {
         evmOp_revert_knownPc(190, 0, 0);
     }
@@ -530,12 +444,8 @@
 }
 
 // function allowOnlyOwnerToSend() external;
-<<<<<<< HEAD
 view write func arbowner_allowOnlyOwnerToSend(_topFrame: EvmCallFrame, calldata: ByteArray) {
-=======
-impure func arbowner_allowOnlyOwnerToSend(_topFrame: EvmCallFrame, calldata: ByteArray) {
-    evmOp_revertIfStatic();
->>>>>>> 72ea5d7a
+    evmOp_revertIfStatic();
     if (bytearray_size(calldata) != 4) {
         evmOp_revert_knownPc(200, 0, 0);
     }
@@ -561,12 +471,8 @@
 }
 
 // function addAllowedSender(address addr) external;
-<<<<<<< HEAD
 view write func arbowner_addAllowedSender(_topFrame: EvmCallFrame, calldata: ByteArray) {
-=======
-impure func arbowner_addAllowedSender(_topFrame: EvmCallFrame, calldata: ByteArray) {
-    evmOp_revertIfStatic();
->>>>>>> 72ea5d7a
+    evmOp_revertIfStatic();
     if (bytearray_size(calldata) != 36) {
         evmOp_revert_knownPc(220, 0, 0);
     }
@@ -575,12 +481,8 @@
 }
 
 // function removeAllowedSender(address addr) external;
-<<<<<<< HEAD
 view write func arbowner_removeAllowedSender(_topFrame: EvmCallFrame, calldata: ByteArray) {
-=======
-impure func arbowner_removeAllowedSender(_topFrame: EvmCallFrame, calldata: ByteArray) {
-    evmOp_revertIfStatic();
->>>>>>> 72ea5d7a
+    evmOp_revertIfStatic();
     if (bytearray_size(calldata) != 36) {
         evmOp_revert_knownPc(230, 0, 0);
     }
@@ -617,12 +519,8 @@
 }
 
 // function setL1GasPriceEstimate(uint priceInGwei) external;
-<<<<<<< HEAD
 view write func arbowner_setL1GasPriceEstimate(_topFrame: EvmCallFrame, calldata: ByteArray) {
-=======
-impure func arbowner_setL1GasPriceEstimate(_topFrame: EvmCallFrame, calldata: ByteArray) {
-    evmOp_revertIfStatic();
->>>>>>> 72ea5d7a
+    evmOp_revertIfStatic();
     if (bytearray_size(calldata) != 36) {
         evmOp_revert_knownPc(250, 0, 0);
     }
@@ -653,8 +551,6 @@
     }
 }
 
-<<<<<<< HEAD
-=======
 // function getAllFairGasPriceSenders() external view returns(bytes memory);
 impure func arbowner_getAllFairGasPriceSenders(_topFrame: EvmCallFrame, calldata: ByteArray) {
     if (bytearray_size(calldata) != 4) {
@@ -688,6 +584,7 @@
 
 // function addChainOwner(address newOwner) external;
 impure func arbowner_addChainOwner(_topFrame: EvmCallFrame, calldata: ByteArray) {
+    evmOp_revertIfStatic();
     if (bytearray_size(calldata) != 36) {
         evmOp_revert_knownPc(190, 0, 0);
     }
@@ -698,6 +595,7 @@
 
 // function removeChainOwner(address ownerToRemove) external;
 impure func arbowner_removeChainOwner(_topFrame: EvmCallFrame, calldata: ByteArray) {
+    evmOp_revertIfStatic();
     if (bytearray_size(calldata) != 36) {
         evmOp_revert_knownPc(200, 0, 0);
     }
@@ -709,7 +607,6 @@
         evmOp_revert_knownPc(201, 0, 0);
     }
 }
->>>>>>> 72ea5d7a
 
 // function isChainOwner(address addr) external view returns(bool);
 impure func arbowner_isChainOwner(_topFrame: EvmCallFrame, calldata: ByteArray) {
@@ -759,6 +656,7 @@
 
 //  function addMappingException(uint from, uint to) external;
 impure func arbowner_addMappingException(_topFrame: EvmCallFrame, calldata: ByteArray) {
+    evmOp_revertIfStatic();
     if (bytearray_size(calldata) != 68) {
         evmOp_revert_knownPc(230, 0, 0);
     }
@@ -774,6 +672,7 @@
 
 //  function removeMappingException(uint from, uint to) external;
 impure func arbowner_removeMappingException(_topFrame: EvmCallFrame, calldata: ByteArray) {
+    evmOp_revertIfStatic();
     if (bytearray_size(calldata) != 68) {
         evmOp_revert_knownPc(240, 0, 0);
     }
