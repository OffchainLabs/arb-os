--- conflicted
+++ resolved
@@ -144,18 +144,6 @@
     }
 }
 
-<<<<<<< HEAD
-impure func arbowner_giveOwnership(_topFrame: EvmCallFrame, calldata: ByteArray) {  // (address)
-    evmOp_revertIfStatic();
-    if (bytearray_size(calldata) != 36) {
-        evmOp_revert_knownCodePc(address(const::Address_ArbOwner), 10, 0, 0);
-    }
-    chainParams_setOwner(address(bytearray_get256(calldata, 4)));
-    evmOp_return(0, 0);
-}
-
-=======
->>>>>>> 27cc942d
 impure func arbowner_addToReserveFunds(topFrame: EvmCallFrame, calldata: ByteArray) { // () payable
     evmOp_revertIfStatic();
     if (bytearray_size(calldata) != 4) {
@@ -170,45 +158,6 @@
     evmOp_return(0, 0);
 }
 
-<<<<<<< HEAD
-impure func arbowner_setFeesEnabled(_topFrame: EvmCallFrame, calldata: ByteArray) { // (bool)
-    evmOp_revertIfStatic();
-    if (bytearray_size(calldata) != 36) {
-        evmOp_revert_knownCodePc(address(const::Address_ArbOwner), 200, 0, 0);
-    }
-    gasAccounting_setFeesEnabled(bytearray_get256(calldata, 4) != 0);
-    evmOp_return(0, 0);
-}
-
-impure func arbowner_getFeeRecipients(_topFrame: EvmCallFrame, calldata: ByteArray) { // () -> (address, address)
-    if (bytearray_size(calldata) != 4) {
-        evmOp_revert_knownCodePc(address(const::Address_ArbOwner), 100, 0, 0);
-    }
-
-    let (r1, r2) = gasAccounting_getFeeRecipients();
-    let mem = bytearray_set256(
-        bytearray_set256(bytearray_new(0), 0, uint(r1)),
-        32,
-        uint(r2)
-    );
-    if (evmCallStack_setTopFrameMemory(mem)) {
-        evmOp_return(0, 64);
-    } else {
-        evmOp_revert_knownCodePc(address(const::Address_ArbOwner), 101, 0, 0);
-    }
-}
-
-impure func arbowner_setFeeRecipients(_topFrame: EvmCallFrame, calldata: ByteArray) { // (address, address)
-    evmOp_revertIfStatic();
-    if (bytearray_size(calldata) != 68) {
-        evmOp_revert_knownCodePc(address(const::Address_ArbOwner), 110, 0, 0);
-    }
-    let recipient1 = address(bytearray_get256(calldata, 4));
-    let recipient2 = address(bytearray_get256(calldata, 36));
-    gasAccounting_setFeeRecipients(recipient1, recipient2);
-    evmOp_return(0, 0);
-}
-
 impure func arbowner_setFairGasPriceSender(_topFrame: EvmCallFrame, calldata: ByteArray) { // (address)
     evmOp_revertIfStatic();
     if (bytearray_size(calldata) != 68) {
@@ -218,20 +167,6 @@
     evmOp_return(0, 0);
 }
 
-impure func arbowner_setSecondsPerSend(_topFrame: EvmCallFrame, calldata: ByteArray) {  // (uint)
-    evmOp_revertIfStatic();
-    if (bytearray_size(calldata) != 36) {
-        evmOp_revert_knownCodePc(address(const::Address_ArbOwner), 120, 0, 0);
-    }
-    if (chainParams_setSecondsPerSend(bytearray_get256(calldata, 4)) == Some(())) {
-        evmOp_return(0, 0);
-    } else {
-        evmOp_revert_knownCodePc(address(const::Address_ArbOwner), 121, 0, 0);
-    }
-}
-
-=======
->>>>>>> 27cc942d
 impure func arbowner_startCodeUpload(_topFrame: EvmCallFrame, calldata: ByteArray) { // ()
     evmOp_revertIfStatic();
     if (bytearray_size(calldata) != 4) {
@@ -342,22 +277,6 @@
     }
 }
 
-<<<<<<< HEAD
-impure func arbowner_setGasAccountingParams(_topFrame: EvmCallFrame, calldata: ByteArray) { // (uint, uint, uint)
-    evmOp_revertIfStatic();
-    if (bytearray_size(calldata) != (4+3*32)) {
-        evmOp_revert_knownCodePc(address(const::Address_ArbOwner), 130, 0, 0);
-    }
-    let speedLimitPerBlock = bytearray_get256(calldata, 4);
-    let speedLimitPerSecond = speedLimitPerBlock * const::SecondsPerBlockDenominator / const::SecondsPerBlockNumerator;
-    if (setGasAccountingParams(
-            speedLimitPerSecond,
-            bytearray_get256(calldata, 4+32),
-            bytearray_get256(calldata, 4+2*32),
-        )
-    ) {
-        evmOp_return(0, 0);
-=======
 impure func arbowner_getChainParameter(_topFrame: EvmCallFrame, calldata: ByteArray) { // (uint) -> uint
     if (bytearray_size(calldata) != 36) {
         evmOp_revert_knownCodePc(address(const::Address_ArbOwner), 70, 0, 0);
@@ -370,7 +289,6 @@
         } else {
             evmOp_revert_knownCodePc(address(const::Address_ArbOwner), 71, 0, 0);
         }
->>>>>>> 27cc942d
     } else {
         evmOp_revert_knownCodePc(address(const::Address_ArbOwner), 72, 0, 0);
     }
