//
// Copyright 2021, Offchain Labs, Inc. All rights reserved.
//

use evmCallStack::EvmCallFrame;
use evmCallStack::evmCallFrame_getCalldata;
use evmCallStack::evmCallStack_callHitError;
use evmCallStack::evmCallStack_setTopFrameMemory;
use evmCallStack::evmCallStack_topFrame;

use evmOps::evmOp_return;
use evmOps::evmOp_revert_knownPc;

use gasAccounting::gasAccounting_getPricesInWei;
use gasAccounting::gasAccounting_getPricesInArbGas;
use gasAccounting::getGasAccountingParams;

use std::bytearray::ByteArray;
use std::bytearray::bytearray_new;
use std::bytearray::bytearray_size;
use std::bytearray::bytearray_get256;
use std::bytearray::bytearray_set256;


public impure func arbgasinfo_txcall() {
    if let Some(topFrame) = evmCallStack_topFrame() {
        let calldata = evmCallFrame_getCalldata(topFrame);
        if (bytearray_size(calldata) < 4) {
            evmOp_revert_knownPc(0, 0, 0);
        }
        let funcCode = asm(224, bytearray_get256(calldata, 0)) uint { shr };
        if (funcCode == const::funcCode_ArbGasInfo_getPricesInWei) {
            arbgasinfo_getPricesInWei(topFrame, calldata);
        } elseif (funcCode == const::funcCode_ArbGasInfo_getPricesInArbGas) {
            arbgasinfo_getPricesInArbGas(topFrame, calldata);
        } elseif (funcCode == const::funcCode_ArbGasInfo_getGasAccountingParams) {
            arbgasinfo_getGasAccountingParams(topFrame, calldata);
        } else {
            // unrecognized function code
            evmOp_revert_knownPc(1, 0, 0);
        }
    } else {
        // this shouldn't happen -- should always be called in an EVM tx
        evmCallStack_callHitError(25);
    }
}

<<<<<<< HEAD
impure func arbgasinfo_getPricesInWei(topFrame: EvmCallFrame, calldata: ByteArray) {  // () -> (uint, ..., uint)
    if (bytearray_size(calldata) != 36) {
=======
impure func arbgasinfo_getPricesInWei(_topFrame: EvmCallFrame, calldata: ByteArray) {  // () -> (uint, ..., uint)
    if (bytearray_size(calldata) != 4) {
>>>>>>> 48bdb999
        evmOp_revert_knownPc(10, 0, 0);
    }
    let aggregatorAddr = address(bytearray_get256(calldata, 4));
    let gasPricesWei = gasAccounting_getPricesInWei(aggregatorAddr);
    let mem = bytearray_new(0);
    mem = bytearray_set256(mem, 0*32, gasPricesWei.0);
    mem = bytearray_set256(mem, 1*32, gasPricesWei.1);
    mem = bytearray_set256(mem, 2*32, gasPricesWei.2);
    mem = bytearray_set256(mem, 3*32, gasPricesWei.3);
    mem = bytearray_set256(mem, 4*32, gasPricesWei.4);
    mem = bytearray_set256(mem, 5*32, gasPricesWei.5);
    if (evmCallStack_setTopFrameMemory(mem)) {
        evmOp_return(0, 6*32);
    } else {
        evmOp_revert_knownPc(11, 0, 0);
    }
}

<<<<<<< HEAD
impure func arbgasinfo_getPricesInArbGas(topFrame: EvmCallFrame, calldata: ByteArray) {  // () -> (uint, uint, uint)
    if (bytearray_size(calldata) != 36) {
=======
impure func arbgasinfo_getPricesInArbGas(_topFrame: EvmCallFrame, calldata: ByteArray) {  // () -> (uint, uint, uint)
    if (bytearray_size(calldata) != 4) {
>>>>>>> 48bdb999
        evmOp_revert_knownPc(20, 0, 0);
    }
    let aggregatorAddr = address(bytearray_get256(calldata, 4));
    let gasPricesWei = gasAccounting_getPricesInArbGas(aggregatorAddr);
    let mem = bytearray_new(0);
    mem = bytearray_set256(mem, 0*32, gasPricesWei.0);
    mem = bytearray_set256(mem, 1*32, gasPricesWei.1);
    mem = bytearray_set256(mem, 2*32, gasPricesWei.2);
    if (evmCallStack_setTopFrameMemory(mem)) {
        evmOp_return(0, 3*32);
    } else {
        evmOp_revert_knownPc(21, 0, 0);
    }
}

impure func arbgasinfo_getGasAccountingParams(_topFrame: EvmCallFrame, calldata: ByteArray) { // () -> (uint, uint, uint)
    if (bytearray_size(calldata) != 4) {
        evmOp_revert_knownPc(30, 0, 0);
    }
    let params = getGasAccountingParams();
    let mem = bytearray_new(0);
    mem = bytearray_set256(mem, 0*32, params.0);
    mem = bytearray_set256(mem, 1*32, params.1);
    mem = bytearray_set256(mem, 2*32, params.2);
    if (evmCallStack_setTopFrameMemory(mem)) {
        evmOp_return(0, 3*32);
    } else {
        evmOp_revert_knownPc(31, 0, 0);
    }
}<|MERGE_RESOLUTION|>--- conflicted
+++ resolved
@@ -45,13 +45,8 @@
     }
 }
 
-<<<<<<< HEAD
-impure func arbgasinfo_getPricesInWei(topFrame: EvmCallFrame, calldata: ByteArray) {  // () -> (uint, ..., uint)
+]impure func arbgasinfo_getPricesInWei(_topFrame: EvmCallFrame, calldata: ByteArray) {  // () -> (uint, ..., uint)
     if (bytearray_size(calldata) != 36) {
-=======
-impure func arbgasinfo_getPricesInWei(_topFrame: EvmCallFrame, calldata: ByteArray) {  // () -> (uint, ..., uint)
-    if (bytearray_size(calldata) != 4) {
->>>>>>> 48bdb999
         evmOp_revert_knownPc(10, 0, 0);
     }
     let aggregatorAddr = address(bytearray_get256(calldata, 4));
@@ -70,13 +65,8 @@
     }
 }
 
-<<<<<<< HEAD
-impure func arbgasinfo_getPricesInArbGas(topFrame: EvmCallFrame, calldata: ByteArray) {  // () -> (uint, uint, uint)
+impure func arbgasinfo_getPricesInArbGas(_topFrame: EvmCallFrame, calldata: ByteArray) {  // () -> (uint, uint, uint)
     if (bytearray_size(calldata) != 36) {
-=======
-impure func arbgasinfo_getPricesInArbGas(_topFrame: EvmCallFrame, calldata: ByteArray) {  // () -> (uint, uint, uint)
-    if (bytearray_size(calldata) != 4) {
->>>>>>> 48bdb999
         evmOp_revert_knownPc(20, 0, 0);
     }
     let aggregatorAddr = address(bytearray_get256(calldata, 4));
