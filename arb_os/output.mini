//
// Copyright 2020, Offchain Labs, Inc. All rights reserved.
//

use std::bytearray::ByteArray;
use std::queue::Queue;
use evmlogs::EvmLogs;

use arbstatistics::arbStatistics_addTxReceipt;

use tracing::evmTracer_emitAndClear;

use std::bytearray::bytearray_new;
use std::bytearray::bytearray_toSizeAndBuffer;
use std::bytearray::bytearray_getByte;

use std::merkletree::MerkleTreeBuilder;
use std::merkletree::merkleTreeBuilder_new;
use std::merkletree::merkleTreeBuilder_add;
use std::merkletree::merkleTreeBuilder_finish;

use std::queue::queue_isEmpty;
use std::queue::queue_new;
use std::queue::queue_put;
use std::queue::queue_get;

use chainParameters::chainParams_getSecondsPerSend;

use evmlogs::evmlogs_empty;
use evmlogs::evmlogs_numLogs;
use evmlogs::evmlogs_forall;

use evmCallStack::evmCallStack_queueMessage;

use inbox::IncomingRequest;
use inbox::inbox_currentTimestamp;

use gasAccounting::GasUsage;
use gasAccounting::TxFeeStats;
use gasAccounting::gasAccounting_summaryToPublish;

use tracing::EvmTracer;
use tracing::evmTracer_new;


// PerBlockReceiptData is different from OutputStatistics for now; might want to unify
type PerBlockReceiptData = struct {
    totalGasUsed: uint,
    numTx: uint,
    numEvmLogs: uint,
};

type OutputStatistics = struct {
    totalGasUsed: uint,
    numTx: uint,
    numEvmLogs: uint,
    numLogs: uint,
    numSends: uint,
};

public write func output_init() {
    logsQueuedForEndOfBlock = queue_new();
    outbox_init();
}

func outputStats_new() -> OutputStatistics {
    return struct {
        totalGasUsed: 0,
        numTx: 0,
        numEvmLogs: 0,
        numLogs: 0,
        numSends: 0
    };
}

func outputStats_add(os1: OutputStatistics, os2: OutputStatistics) -> OutputStatistics {
    return struct {
        totalGasUsed: os1.totalGasUsed + os2.totalGasUsed,
        numTx: os1.numTx + os2.numTx,
        numEvmLogs: os1.numEvmLogs + os2.numEvmLogs,
        numLogs: os1.numLogs + os2.numLogs,
        numSends: os1.numSends + os2.numSends,
    };
}

var globalBlockReceiptData: struct {
    data: PerBlockReceiptData,
    statsThisBlock: OutputStatistics,
    statsAllTime: OutputStatistics,
    lastArbBlockNum: uint,
    nextSendTimestamp: uint,
};

var logsQueuedForEndOfBlock: Queue;

public view write func outputStats_endOfBlock(arbBlockNum: uint, ethBlockNum: uint, timestamp: uint) {
    if ((inbox_currentTimestamp() >= globalBlockReceiptData.nextSendTimestamp) && !outbox_isEmpty() ){
        outbox_send();
        set globalBlockReceiptData.nextSendTimestamp = inbox_currentTimestamp() + chainParams_getSecondsPerSend();
    }

    // add current block (including soon-to-be-issued block summary log) into total stats
    let updatedStats = outputStats_add(
        globalBlockReceiptData.statsThisBlock,
        globalBlockReceiptData.statsAllTime
    );
    set updatedStats.numLogs = updatedStats.numLogs + 1;  // +1 for soon-to-be-issued block summary log

    set globalBlockReceiptData.statsAllTime = updatedStats;

    let q = logsQueuedForEndOfBlock;
    while( ! queue_isEmpty(q) ){
        if let Some(res) = queue_get(q) {
            let (*q, logItem) = res;
            asm(logItem) { log };
        } else {
            // should never happen
            q = queue_new();
        }
    }
    logsQueuedForEndOfBlock = q;

    asm((
        const::LogType_blockSummary,
        arbBlockNum,
        timestamp,
        globalBlockReceiptData.statsThisBlock,
        globalBlockReceiptData.statsAllTime,
        gasAccounting_summaryToPublish(),
        globalBlockReceiptData.lastArbBlockNum,
        ethBlockNum,
    )) { log }; 

    set globalBlockReceiptData.lastArbBlockNum = arbBlockNum;

    // now clear current block stats, because we're advancing to a new current block
    set globalBlockReceiptData.statsThisBlock = outputStats_new();
    set globalBlockReceiptData.data = struct {
        totalGasUsed: 0,
        numTx: 0,
        numEvmLogs: 0
    };
}

view write func outputStats_addTxLog(gasUsed: uint, numEvmLogs: uint) {
    let stats = globalBlockReceiptData.statsThisBlock;

    set stats.numTx = 1 + stats.numTx;
    set stats.numLogs = 1 + stats.numLogs;
    set stats.totalGasUsed = gasUsed + stats.totalGasUsed;
    set stats.numEvmLogs = numEvmLogs + stats.numEvmLogs;

    set globalBlockReceiptData.statsThisBlock = stats;
}

view write func outputStats_addNonTxLog() {
    set globalBlockReceiptData.statsThisBlock.numLogs = 1 + globalBlockReceiptData.statsThisBlock.numLogs;
}

view write func outputStats_addSend() {
    set globalBlockReceiptData.statsThisBlock.numSends = 1 + globalBlockReceiptData.statsThisBlock.numSends;
}

public write func txReceipts_init() {  // will be called at beginning of main()
    globalBlockReceiptData = struct {
        data: struct {
            totalGasUsed: 0,
            numTx: 0,
            numEvmLogs: 0
        },
        statsThisBlock: outputStats_new(),
        statsAllTime: outputStats_new(),
        lastArbBlockNum: ~0,
        nextSendTimestamp: 0,
    };
}

view write func update_txReceiptsForBlock(
    gasUsed: uint,
    numEvmLogs: uint
) -> PerBlockReceiptData {
    // first add in the gas, because returned value is supposed to include it
    set globalBlockReceiptData.data.totalGasUsed = gasUsed + globalBlockReceiptData.data.totalGasUsed;

    // save the value that we will return
    let ret = globalBlockReceiptData.data;

    // now do the updates that we're not supposed to include in the return data
    set globalBlockReceiptData.data.numTx = 1 + globalBlockReceiptData.data.numTx;
    set globalBlockReceiptData.data.numEvmLogs = numEvmLogs + globalBlockReceiptData.data.numEvmLogs;

    return ret;
}

public view write func emitTxReceipt(
    l1message: IncomingRequest,
    resultCode: uint,
    maybeReturnData: option<ByteArray>,
    maybeEvmLogs: option<EvmLogs>,
    gasUsage: option<GasUsage>,
    feeStats: TxFeeStats,
    emitTracingInfo: bool,
    originalSender: address,
) {
    arbStatistics_addTxReceipt();

    let realGasUsage = xif let Some(gu) = gasUsage {
        gu
    } else {
        struct {
            gasUsed: 0,
            gasPriceWei: 0,
        }
    };

    let (evmLogs, numEvmLogs) = xif let Some(el) = maybeEvmLogs {
        (el, evmlogs_numLogs(el))
    } else {
        (evmlogs_empty(), 0)
    };

    outputStats_addTxLog(realGasUsage.gasUsed, numEvmLogs);

    let returnData = xif let Some(rd) = maybeReturnData {
        rd
    } else {
        bytearray_new(0)
    };

    let txResultInfo = struct {
        returnCode: resultCode,
        returnData: bytearray_toSizeAndBuffer(returnData),
        evmLogs: evmLogs,
    };

    if (emitTracingInfo) {
        evmTracer_emitAndClear();
    }

    asm((
        const::LogType_txReceipt,
        l1message with {
            msgData: unsafecast<ByteArray>(bytearray_toSizeAndBuffer(l1message.msgData))  // because the L1 expects this format
        },
        txResultInfo,
        realGasUsage,
        update_txReceiptsForBlock(
            realGasUsage.gasUsed,
            numEvmLogs,
        ),
        feeStats,
<<<<<<< HEAD
    )) { log };
=======
        originalSender,
    ),) { log };
>>>>>>> 72ea5d7a
}

// The globalOutbox queues a sequence of outgoing messages that ArbOS wants to emit as sends.
// For efficiency, we don't do a send for each individual message. Instead, we emit each message as a log, and
//       add the message to the next batch. Periodically do a send that emits a summary of the current batch
//       (including a merkle root of the messages in the batch).
var globalOutbox: struct {
    batch: MerkleTreeBuilder,
    batchNumber: uint,
    numInBatch: uint,
    evmTracer: EvmTracer,
};

write func outbox_init() {
    globalOutbox = struct {
        batch: merkleTreeBuilder_new(),
        batchNumber: 0,
        numInBatch: 0,
        evmTracer: evmTracer_new(),
    };
}

public view func outbox_getEvmTracer() -> EvmTracer {
    return globalOutbox.evmTracer;
}

public view write func outbox_setEvmTracer(tracer: EvmTracer) {
    set globalOutbox.evmTracer = tracer;
}

view func outbox_isEmpty() -> bool {
    return globalOutbox.numInBatch == 0;
}

public view write func outbox_append(item: ByteArray) {
    let batchNumber = globalOutbox.batchNumber;
    let numInBatch = globalOutbox.numInBatch;

    set globalOutbox.numInBatch = 1 + numInBatch;
    set globalOutbox.batch = merkleTreeBuilder_add(globalOutbox.batch, item);

    let (size, buf) = bytearray_toSizeAndBuffer(item);
    logsQueuedForEndOfBlock = queue_put(
        logsQueuedForEndOfBlock,
        (const::LogType_send, batchNumber, numInBatch, size, buf),
    );
    outputStats_addNonTxLog();
}

view write func outbox_send() {  // emit a send to summarize the current batch, then get ready for the next batch
    let (tree, rootHash) = merkleTreeBuilder_finish(globalOutbox.batch);

    // queue a log that includes the whole batch
    logsQueuedForEndOfBlock = queue_put(
        logsQueuedForEndOfBlock,
        (const::LogType_sendMerkleTree, globalOutbox.batchNumber, globalOutbox.numInBatch, tree),
    );
    outputStats_addNonTxLog();

    // send the batch summary, using the prescribed format:
    //        send type (1 byte)
    //        batch number (32 bytes)
    //        num messages in batch (32 bytes)
    //        root merkle hash of messages in batch
    asm(
        97,
        setbuffer256(
            setbuffer256(
                setbuffer256(
                    setbuffer8(newbuffer(), 0, const::AVMSendType_batch),
                    1,
                    globalOutbox.batchNumber
                ),
                33,
                globalOutbox.numInBatch
            ),
            65,
            uint(rootHash)

        )
    ) { send };
    outputStats_addSend();

    // set up the globalOutbox for the next batch
    globalOutbox = struct {
        batch: merkleTreeBuilder_new(),
        batchNumber: globalOutbox.batchNumber + 1,
        numInBatch: 0,
        evmTracer: globalOutbox.evmTracer,
    };
}

public view write func queueMessageForSend(msg: ByteArray) {
    evmCallStack_queueMessage(msg);
}

public view write func sendQueuedMessages(queue: Queue, evmLogs: EvmLogs) -> EvmLogs {
    let sendTxIndexQ = queue_new();
    return xloop {
        if let Some(res) = queue_get(queue) {
            let (*queue, rawMsg) = res;
            let msg = unsafecast<ByteArray>(rawMsg);
            if (bytearray_getByte(unsafecast<ByteArray>(msg), 0) == const::SendType_sendTxToL1) {
                sendTxIndexQ = queue_put(sendTxIndexQ, globalOutbox.numInBatch);
            }
            outbox_append(msg);
        } else {
            return xif (queue_isEmpty(sendTxIndexQ)) {
                evmLogs
            } else {
                evmlogs_forall(evmLogs, updateEvmLogForSendToL1, sendTxIndexQ).0
            };
        }
    };
}

type LogWith4Topics = struct {  // the structure that ArbOS uses to represent (and emit) an EVM log with 4 topics
    sender: address,
    data: struct {
        size: uint,
        buf: buffer
    },
    topic0: uint,
    topic1: uint,
    topic2: uint,
    topic3: uint,
};

view func updateEvmLogForSendToL1(rawLog: any, state: any) -> (any, any) {
    // This is designed to be used by evmlogs_forall. When used by evmlogs_forall in its pass through
    //      the current set of logs, this morphs EVM logs with topic[0] == const::EVMLogTopicPlaceHolderForL2ToL1Send
    //      into proper EVM log items with batch-related fields filled in.

    // Cast the log item to a struct that assumes 4 topics. The topics might not exist,
    //      but that's OK because we won't try to access them until after we have verified that they exist.
    let log = unsafecast<LogWith4Topics>(rawLog);
    return xif ((asm(log) uint { tlen } == 6) && (log.topic0 == const::eventTopic_ArbSys_L2ToL1Transaction)) {
        // Now we know that the log has 4 topics.
        xif let Some(res) = queue_get(unsafecast<Queue>(state)) {
            let (q, item) = res;
            set log.topic3 = globalOutbox.batchNumber;
            set log.data.buf = setbuffer256(log.data.buf, 32, unsafecast<uint>(item));
            (log, q)
        } else {
            // This should never happen, but if it does, get everything right except for the index in batch.
            set log.topic2 = globalOutbox.batchNumber;
            (log, state)
        }
    } else {
        // The log doesn't have 4 topics, so we don't need to do anything to it.
        (rawLog, state)
    };
}<|MERGE_RESOLUTION|>--- conflicted
+++ resolved
@@ -249,12 +249,8 @@
             numEvmLogs,
         ),
         feeStats,
-<<<<<<< HEAD
-    )) { log };
-=======
         originalSender,
     ),) { log };
->>>>>>> 72ea5d7a
 }
 
 // The globalOutbox queues a sequence of outgoing messages that ArbOS wants to emit as sends.
