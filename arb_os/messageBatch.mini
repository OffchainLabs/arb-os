//
// Copyright 2020, Offchain Labs, Inc. All rights reserved.
//

use std::bytearray::MarshalledBytes;
use std::bytearray::ByteArray;
use std::bytestream::ByteStream;

use std::bytearray::bytearray_size;
use std::bytearray::bytearray_getByte;
use std::bytearray::bytearray_get256;
use std::bytearray::bytearray_setByte;
use std::bytearray::bytearray_marshalFull;
use std::bytearray::bytearray_extract;
use std::bytestream::bytestream_new;
use std::bytestream::bytestream_get64;
use std::bytestream::bytestream_getN;
use std::bytestream::bytestream_skipBytes;
use std::bytearray::marshalledBytes_firstByte;
use std::bytearray::marshalledBytes_hash;
use std::bytestream::bytestream_bytesReadSoFar;

use inbox::IncomingRequest;

use std::rlp::rlp_decodeUint;


type MessageBatch = struct {
    template: IncomingRequest,
    stream: ByteStream,
    numSoFar: uint,
}

public func messageBatch_tryNew(msg: IncomingRequest) -> option<MessageBatch> {
    if ( (msg.kind == const::L1MessageType_L2) && (bytearray_getByte(msg.msgData, 0) == const::L2MessageType_batch) ) {
        let stream = bytestream_new(msg.msgData);
<<<<<<< HEAD
        stream = bytestream_skipBytes(stream, 1)?;

        // aggregator credit goes to the original aggregator of the request, if any, otherwise to sender of request
        let aggregator = msg.sender;
        if let Some(aggInfo) = msg.aggregator {
            aggregator = aggInfo.aggregator;
        }

=======
        stream = bytestream_skipBytes(stream, 1)?;   // skip past type byte in message
        return Some(
            struct {
                template: msg with {
                    provenance: struct {
                        l1SeqNum: msg.provenance.l1SeqNum,
                        parentRequestId: msg.requestId,
                        indexInParent: 0,
                    }
                },
                stream: stream,
                numSoFar: 0,
            }
        );
    } elseif ( (msg.kind == const::L1MessageType_L2) && (bytearray_getByte(msg.msgData, 0) == const::L2MessageType_sequencerBatch) ) {  // sequencer batch
        let stream = bytestream_new(msg.msgData);
        stream = bytestream_skipBytes(stream, 6)?;   // skip past type byte, blocknum, and timestamp in message
>>>>>>> 8179d7bc
        return Some(
            struct {
                template: msg with {
                    provenance: struct {
                        l1SeqNum: msg.provenance.l1SeqNum,
                        parentRequestId: msg.requestId,
                        indexInParent: 0,
                    }
                } with {
                    aggregator: Some(struct {
                        aggregator: aggregator,
                        calldataBytes: 0,
                    })
                },
                stream: stream,
                numSoFar: 0,
            }
        );
    } else {
        // it's not a batch
        return None;
    }
}

public func messageBatch_get(batch: MessageBatch) -> option<(IncomingRequest, MessageBatch)> {
    // returns next message in the batch (and updated batch), or None if no more messages in batch
    let (stream, l2MsgLength) = rlp_decodeUint(batch.stream)?;
    let (bs, extractedL2data) = bytestream_getN(stream, l2MsgLength)?;
    stream = bs;

    return Some((
        batch.template with {
            msgData: extractedL2data
        } with {
            requestId: uint(hash(bytes32(batch.template.requestId), bytes32(batch.numSoFar)))
        } with {
            provenance: batch.template.provenance with { indexInParent: batch.numSoFar }
        } with {
            aggregator: Some(struct {
                aggregator: (batch.template.aggregator?).aggregator,
                calldataBytes: bytestream_bytesReadSoFar(bs) - bytestream_bytesReadSoFar(stream),
            })
        },
        batch with {
            stream: stream
        } with {
            numSoFar: batch.numSoFar + 1
        }
    ));
}<|MERGE_RESOLUTION|>--- conflicted
+++ resolved
@@ -34,8 +34,7 @@
 public func messageBatch_tryNew(msg: IncomingRequest) -> option<MessageBatch> {
     if ( (msg.kind == const::L1MessageType_L2) && (bytearray_getByte(msg.msgData, 0) == const::L2MessageType_batch) ) {
         let stream = bytestream_new(msg.msgData);
-<<<<<<< HEAD
-        stream = bytestream_skipBytes(stream, 1)?;
+        stream = bytestream_skipBytes(stream, 1)?;    // skip past type byte in message
 
         // aggregator credit goes to the original aggregator of the request, if any, otherwise to sender of request
         let aggregator = msg.sender;
@@ -43,8 +42,6 @@
             aggregator = aggInfo.aggregator;
         }
 
-=======
-        stream = bytestream_skipBytes(stream, 1)?;   // skip past type byte in message
         return Some(
             struct {
                 template: msg with {
@@ -61,7 +58,13 @@
     } elseif ( (msg.kind == const::L1MessageType_L2) && (bytearray_getByte(msg.msgData, 0) == const::L2MessageType_sequencerBatch) ) {  // sequencer batch
         let stream = bytestream_new(msg.msgData);
         stream = bytestream_skipBytes(stream, 6)?;   // skip past type byte, blocknum, and timestamp in message
->>>>>>> 8179d7bc
+
+        / aggregator credit goes to the original aggregator of the request, if any, otherwise to sender of request
+        let aggregator = msg.sender;
+        if let Some(aggInfo) = msg.aggregator {
+            aggregator = aggInfo.aggregator;
+        }
+        
         return Some(
             struct {
                 template: msg with {
