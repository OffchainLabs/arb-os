//
// Copyright 2020, Offchain Labs, Inc. All rights reserved.
//

use accounts::AccountStore;
use accounts::Account;
use std::bytearray::ByteArray;
use inbox::IncomingRequest;

use accounts::getGlobalAccountStore;
use accounts::setGlobalAccountStore;
use accounts::accountStore_get;
use accounts::accountStore_createERC20;
use accounts::accountStore_createERC721;
use accounts::account_isEmpty;

use std::bytearray::bytearray_new;
use std::bytearray::bytearray_setByte;
use std::bytearray::bytearray_set256;

<<<<<<< HEAD
import impure func initEvmCallStack(
    callKind: uint,
    request: TxRequestData,
    sendOnFailure: option<(uint, address, ByteArray)>,
);
=======
use evmCallStack::initEvmCallStack;
>>>>>>> 13f9654c

// This is duplicated from messages.mini
type TxRequestData = struct {
    maxGas: uint,
    gasPrice: uint,
    seqNum: option<uint>,
    caller: address,
    calleeAddr: address,
    value: uint,
    calldata: ByteArray,
    nonMutating: bool,
    incomingRequest: IncomingRequest,
}

public impure func tokens_erc20deposit(
    tokenAddress: address,
    payee: address,
    amount: uint,
    fullMsg: IncomingRequest
) -> option<()> {
    let globalAS = getGlobalAccountStore();
    if(account_isEmpty(accountStore_get(globalAS, tokenAddress))) {
        globalAS = accountStore_createERC20(
            globalAS,
            tokenAddress
        )?;
        setGlobalAccountStore(globalAS);
    }

    // encode the calldata for call to adminMint
    let calldata = bytearray_new(0);
    calldata = bytearray_setByte(
        bytearray_setByte(
            bytearray_setByte(
                bytearray_setByte(
                    calldata,
                    0,
                    0xe5,
                ),
                1,
                0x83,
            ),
            2,
            0x06,
        ),
        3,
        0xf9
    );
    calldata = bytearray_set256(calldata, 4, uint(payee));
    calldata = bytearray_set256(calldata, 36, amount);

    initEvmCallStack(
        0,               // treat as regular txcall
        struct {
            maxGas: 1000000,  // gas will eventually be charged to the OS
            gasPrice: 0,
            seqNum: None<uint>,
            caller: address(1),     // special caller address, so contract recognizes call as coming from OS
            calleeAddr: tokenAddress,
            value: 0,
            calldata: calldata,
            nonMutating: false,
            incomingRequest: fullMsg,
        },
        Some((
            1,
            tokenAddress,
            bytearray_set256(
                bytearray_set256(
                    bytearray_new(0),
                    0,
                    uint(payee),
                ),
                32,
                amount,
            )
        )),
    );  // should never return

    return None;
}

public impure func tokens_erc721deposit(
    tokenAddress: address,
    payee: address,
    id: uint,
    fullMsg: IncomingRequest
) -> option<()> {
    let globalAS = getGlobalAccountStore();
    if(account_isEmpty(accountStore_get(globalAS, tokenAddress))) {
        globalAS = accountStore_createERC721(
            globalAS,
            tokenAddress
        )?;
        setGlobalAccountStore(globalAS);
    }

    // encode the calldata for call to adminMint
    let calldata = bytearray_new(0);
    calldata = bytearray_setByte(
        bytearray_setByte(
            bytearray_setByte(
                bytearray_setByte(
                    calldata,
                    0,
                    0xe5,
                ),
                1,
                0x83,
            ),
            2,
            0x06,
        ),
        3,
        0xf9
    );
    calldata = bytearray_set256(calldata, 4, uint(payee));
    calldata = bytearray_set256(calldata, 36, id);

    initEvmCallStack(
        0,               // treat as regular txcall
        struct {
            maxGas: 1000000,  // gas will eventually be charged to the OS
            gasPrice: 0,
            seqNum: None<uint>,
            caller: address(1),     // special caller address, so contract recognizes call as coming from OS
            calleeAddr: tokenAddress,
            value: 0,
            calldata: calldata,
            nonMutating: false,
            incomingRequest: fullMsg,
        },
        Some((
            1,
            tokenAddress,
            bytearray_set256(
                bytearray_set256(
                    bytearray_new(0),
                    0,
                    uint(payee),
                ),
                32,
                id
            )
        )),
    );  // should never return

    return None;
}
<|MERGE_RESOLUTION|>--- conflicted
+++ resolved
@@ -18,15 +18,8 @@
 use std::bytearray::bytearray_setByte;
 use std::bytearray::bytearray_set256;
 
-<<<<<<< HEAD
-import impure func initEvmCallStack(
-    callKind: uint,
-    request: TxRequestData,
-    sendOnFailure: option<(uint, address, ByteArray)>,
-);
-=======
 use evmCallStack::initEvmCallStack;
->>>>>>> 13f9654c
+
 
 // This is duplicated from messages.mini
 type TxRequestData = struct {
