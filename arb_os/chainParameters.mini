//
// Copyright 2020, Offchain Labs, Inc. All rights reserved.
//

<<<<<<< HEAD
import type ByteArray;
import type MarshalledBytes;
import type ByteStream;

import func bytearray_unmarshalBytes(mb: MarshalledBytes) -> ByteArray;
import func bytearray_get256(ba: ByteArray, offset: uint) -> uint;

import func bytestream_new(ba: ByteArray) -> ByteStream;
import func bytestream_skipBytes(bs: ByteStream, nbytes: uint) -> option<ByteStream>;
import func bytestream_get64(bs: ByteStream) -> option<(ByteStream, uint)>;

import func evmCallStack_callHitError(reason: uint);
=======
use evmCallStack::evmCallStack_callHitError;

use std::bytearray::ByteArray;
use std::bytearray::MarshalledBytes;
use std::bytearray::bytearray_unmarshalBytes;
use std::bytearray::bytearray_get256;
>>>>>>> 127575f3

type ChainParams = struct {
    chainAddress: address,
    gracePeriodSec: uint,     // time validators are given to respond to an assertion
    arbGasSpeedLimit: uint,   // assumed max speed of nodes tracking this chain's VM
    maxExecutionSteps: uint,  // max number of steps in an assertion
    baseStake: uint,          // base stake of a validator, in wei
    stakingToken: address,    // ERC-20 token used for staking; or zero if using ETH
    owner: address,            // owner of the chain, who has admin privileges (or zero if there is no owner)
    isProChain: bool          // is this an Arbitrum Pro chain?
}

var globalChainParams: option<ChainParams>;

public impure func chainParams_init() {
    globalChainParams = None<ChainParams>;
}

public impure func chainParams_gotParamsMessage(sender: address, data: MarshalledBytes) {
    if (globalChainParams == None<ChainParams>) {
        let ba = bytearray_unmarshalBytes(data);
        globalChainParams = Some(struct{
            chainAddress: sender,
            gracePeriodSec: bytearray_get256(ba, 0) / ticksPerSecond(),
            arbGasSpeedLimit: bytearray_get256(ba, 32) * ticksPerSecond(),
            maxExecutionSteps: bytearray_get256(ba, 2*32),
            baseStake: bytearray_get256(ba, 3*32),
            stakingToken: address(bytearray_get256(ba, 4*32)),
            owner: address(bytearray_get256(ba, 5*32)),
            isProChain: false,
        });

        // now read and process initialization options
        if let Some(stream) = bytestream_skipBytes(bytestream_new(ba), 5*32) {
            loop {
                if let Some(ustr2) = doInitializationOption(stream) {
                    stream = ustr2;
                } else {
                    return;
                }
            }
        }
    }
}

impure func doInitializationOption(stream: ByteStream) -> option<ByteStream> {
    // process one initialization option
    // on success, return Some(updated stream)
    // on end-of-stream, return None

    let (ustr, optionId) = bytestream_get64(stream)?;
    stream = ustr;
    let (ustr, numPayloadBytes) = bytestream_get64(stream)?;
    stream = ustr;
    if (optionId == 0) {   // option: premium chain
        if (numPayloadBytes != 0) {
            return None;
        }
        globalChainParams = Some(globalChainParams? with { isProChain: true });
        return Some(stream);
    } else {
        // unrecognized option, discard it
        return bytestream_skipBytes(stream, numPayloadBytes);
    }
}

func ticksPerSecond() -> uint {
    return 10000/135;   // 1000 ticks = 13.5 seconds
}

public impure func chainParams_chainAddress() -> address {
    if let Some(params) = globalChainParams {
        return params.chainAddress;
    } else {
        // If we get here, the chain never received its initialization message.
        evmCallStack_callHitError(15);
        panic;
    }
}

public impure func chainParams_chainId() -> uint {
    return uint(chainParams_chainAddress()) & 0xffffffffffff;  // chainID == low 48 bits of chainAddress
}

public impure func chainParams_speedLimitPerSecond() -> uint {
    if let Some(params) = globalChainParams {
        return params.arbGasSpeedLimit;
    } else {
        return 100000000;  // reasonable default
    }
}

public impure func chainParams_baseStake() -> (address, uint) {
    if let Some(params) = globalChainParams {
        return (params.stakingToken, params.baseStake);
    } else {
        return (address(0), 0);
    }
}<|MERGE_RESOLUTION|>--- conflicted
+++ resolved
@@ -2,27 +2,14 @@
 // Copyright 2020, Offchain Labs, Inc. All rights reserved.
 //
 
-<<<<<<< HEAD
-import type ByteArray;
-import type MarshalledBytes;
-import type ByteStream;
 
-import func bytearray_unmarshalBytes(mb: MarshalledBytes) -> ByteArray;
-import func bytearray_get256(ba: ByteArray, offset: uint) -> uint;
-
-import func bytestream_new(ba: ByteArray) -> ByteStream;
-import func bytestream_skipBytes(bs: ByteStream, nbytes: uint) -> option<ByteStream>;
-import func bytestream_get64(bs: ByteStream) -> option<(ByteStream, uint)>;
-
-import func evmCallStack_callHitError(reason: uint);
-=======
 use evmCallStack::evmCallStack_callHitError;
 
 use std::bytearray::ByteArray;
 use std::bytearray::MarshalledBytes;
 use std::bytearray::bytearray_unmarshalBytes;
 use std::bytearray::bytearray_get256;
->>>>>>> 127575f3
+
 
 type ChainParams = struct {
     chainAddress: address,
