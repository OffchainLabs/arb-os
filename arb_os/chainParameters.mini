//
// Copyright 2020, Offchain Labs, Inc. All rights reserved.
//

use arbowner::arbowner_init;
use evmCallStack::evmCallStack_callHitError;

use std::bytearray::MarshalledBytes;
use std::bytearray::ByteArray;
use std::bytearray::MarshalledBytes;
use std::bytearray::bytearray_get256;

use std::bytestream::ByteStream;
use std::bytestream::bytestream_new;
use std::bytestream::bytestream_get64;
use std::bytestream::bytestream_get256;
use std::bytestream::bytestream_skipBytes;

use gasAccounting::gasAccounting_setChargingParams;
use gasAccounting::gasAccounting_postInitMessage;


type ChainParams = struct {
    chainAddress: address,
    gracePeriodBlocks: uint,         // time validators are given to respond to an assertion
    arbGasSpeedLimitPerSecond: uint, // assumed max speed of nodes tracking this chain's VM
    maxExecutionSteps: uint,         // max number of steps in an assertion
    baseStake: uint,                 // base stake of a validator, in wei
    stakingToken: address,           // ERC-20 token used for staking; or zero if using ETH
    owner: address,                  // owner of the chain, who has admin privileges (or zero if there is no owner)
    secondsPerSend: option<uint>,    // issue at most one send per this many seconds
}

var globalChainParams: option<ChainParams>;

public impure func chainParams_init() {
    globalChainParams = None<ChainParams>;
}

public impure func haveReceivedChainInitMessage() -> bool {
    return globalChainParams != None<ChainParams>;
}

public impure func chainParams_gotParamsMessage(sender: address, data: ByteArray) {
    if (globalChainParams == None<ChainParams>) {
        arbowner_init();

        let arbGasSpeedLimitPerBlock = bytearray_get256(data, 32);
        globalChainParams = Some(struct{
            chainAddress: sender,
            gracePeriodBlocks: bytearray_get256(data, 0),
<<<<<<< HEAD
            arbGasSpeedLimitPerSecond: bytearray_get256(data, 32),
=======
            arbGasSpeedLimitPerSecond: blocksToSeconds(arbGasSpeedLimitPerBlock),
>>>>>>> 3f9fac99
            maxExecutionSteps: bytearray_get256(data, 2*32),
            baseStake: bytearray_get256(data, 3*32),
            stakingToken: address(bytearray_get256(data, 4*32)),
            owner: address(bytearray_get256(data, 5*32)),
            secondsPerSend: None<uint>,
        });

        // now read and process initialization options
        if let Some(stream) = bytestream_skipBytes(bytestream_new(data), 6*32) {
            loop {
                if let Some(ustr2) = doInitializationOption(stream) {
                    stream = ustr2;
                } else {
                    return;
                }
            }
        }
    }

    gasAccounting_postInitMessage();
}

impure func doInitializationOption(stream: ByteStream) -> option<ByteStream> {
    // process one initialization option
    // on success, return Some(updated stream)
    // on end-of-stream, return None

    let (ustr, optionId) = bytestream_get64(stream)?;
    stream = ustr;
    let (ustr, numPayloadBytes) = bytestream_get64(stream)?;
    stream = ustr;
    return xif (optionId == const::InitOption_setChargingParams) {
        if (numPayloadBytes != 6*32) {
            // unexpected payload size; discard the payload and ignore this option
            return bytestream_skipBytes(stream, numPayloadBytes);
        }
        let (ustr, speedLimitPerSecond) = bytestream_get256(stream)?;
        let (ustr, l1GasPerL2Tx) = bytestream_get256(ustr)?;
        let (ustr, l1GasPerL2Calldata) = bytestream_get256(ustr)?;
        let (ustr, l1GasPerStorage) = bytestream_get256(ustr)?;
        let (ustr, arbGasDivisor) = bytestream_get256(ustr)?;
        let (ustr, netFeeRecipientU) = bytestream_get256(ustr)?;
        let (ustr, congestionFeeRecipientU) = bytestream_get256(ustr)?;

        if let Some(params) = globalChainParams {
            globalChainParams = Some(params with {
                arbGasSpeedLimitPerSecond: speedLimitPerSecond
            });
        }

        gasAccounting_setChargingParams(
            l1GasPerL2Tx,
            l1GasPerL2Calldata,
            l1GasPerStorage,
            arbGasDivisor,
            address(netFeeRecipientU),
            address(congestionFeeRecipientU),
        );
        Some(ustr)
    } else {
        // unrecognized option, discard it
        bytestream_skipBytes(stream, numPayloadBytes)
    };
}

public impure func chainParams_chainAddress() -> address {
    return xif let Some(params) = globalChainParams {
        params.chainAddress
    } else {
        // If we get here, the chain never received its initialization message.
        evmCallStack_callHitError(20);
        panic
    };
}

public impure func chainParams_chainId() -> uint {
    return uint(chainParams_chainAddress()) & 0xffffffffffff;  // chainID == low 48 bits of chainAddress
}

public impure func chainParams_speedLimitPerSecond() -> uint {
    return xif let Some(params) = globalChainParams {
        params.arbGasSpeedLimitPerSecond
    } else {
        const::DefaultSpeedLimitPerSecond
    };
}

public impure func chainParams_baseStake() -> (address, uint) {
    return xif let Some(params) = globalChainParams {
        (params.stakingToken, params.baseStake)
    } else {
        (address(0), 0)
    };
}

public impure func chainParams_getOwner() -> option<address> {
    return xif let Some(params) = globalChainParams {
        Some(params.owner)
    } else {
        None<address>
    };
}

public impure func chainParams_setOwner(newOwner: address) {
    if let Some(params) = globalChainParams {
        globalChainParams = Some(params with { owner: newOwner });
    }
}

public impure func chainParams_getSecondsPerSend() -> uint {
    return xif let Some(params) = globalChainParams {
        xif let Some(bps) = params.secondsPerSend {
            bps
        } else {
            blocksToSeconds(params.gracePeriodBlocks) / 3
        }
    } else {
        const::DefaultSecondsPerSend
    };
}

public impure func chainParams_setSecondsPerSend(bps: uint) -> option<()> {
    let sbps = None<uint>;
    if (bps != 0) {           // interpret interval=0 as a request for the default behavior
        sbps = Some(bps);
    }
    globalChainParams = Some(
        (globalChainParams?) with {
            secondsPerSend: sbps
        }
    );
    return Some(());
}

public func blocksToSeconds(numBlocks: uint) -> uint {
    return numBlocks * const::SecondsPerBlockNumerator / const::SecondsPerBlockDenominator;
}<|MERGE_RESOLUTION|>--- conflicted
+++ resolved
@@ -49,11 +49,7 @@
         globalChainParams = Some(struct{
             chainAddress: sender,
             gracePeriodBlocks: bytearray_get256(data, 0),
-<<<<<<< HEAD
-            arbGasSpeedLimitPerSecond: bytearray_get256(data, 32),
-=======
             arbGasSpeedLimitPerSecond: blocksToSeconds(arbGasSpeedLimitPerBlock),
->>>>>>> 3f9fac99
             maxExecutionSteps: bytearray_get256(data, 2*32),
             baseStake: bytearray_get256(data, 3*32),
             stakingToken: address(bytearray_get256(data, 4*32)),
