//
// Copyright 2020-2021, Offchain Labs, Inc. All rights reserved.
//

use accounts::accounts_notifyParamsChanged;

use core::kvs::Kvs;
use core::kvs::typesafe_kvsForall;

use std::addressSet::SetOfAddresses;
use std::addressSet::setOfAddresses_emptySet;
use std::addressSet::setOfAddresses_add;
use std::addressSet::setOfAddresses_remove;
use std::addressSet::setOfAddresses_contains;
use std::addressSet::setOfAddresses_serialize;

use std::bytearray::ByteArray;
use std::bytearray::bytearray_new;
use std::bytearray::bytearray_size;
use std::bytearray::bytearray_set256;

use std::bytestream::bytestream_new;
use std::bytestream::bytestream_get256;

use gasAccounting::gasAccounting_notifyParamsChanged;

const ChainOwnerKeccak = 0x1567aa7175e04611d194275bb504cc64e920959dd01df9d86ab047367aa4c534;

var globalChainParameters: map<uint, uint>;

public view func chainParams_get(which: uint) -> option<uint> {
    globalChainParameters[which]
}

public throw view func chainParams_getOrDie(which: uint) -> uint {
    if let Some(val) = chainParams_get(which) {
        val
    } else {
        error
    }
}

public view write throw func chainParams_set(which: uint, value: uint) {
    if globalChainParameters[which] == None<uint> {
        error;
    }
    chainParams_create(which, value);
}

public view write throw func chainParams_create(which: uint, value: uint) {
    set globalChainParameters[which] = value;
    notifyParamsChanged();
}

public write func chainParams_init() {
    globalChainParameters = chainParams_getDefaults();
    chainOwners = setOfAddresses_emptySet();   // initially, only address 0 can act as the chain owner
}

public func chainParams_getDefaults() -> map<uint, uint> {
    newmap<uint, uint>
        with { [const::Atom_Param_SecondsPerBlockNumerator] = const::Default_Param_SecondsPerBlockNumerator }
        with { [const::Atom_Param_SecondsPerBlockDenominator] = const::Default_Param_SecondsPerBlockDenominator }
        with { [const::Atom_Param_FeesEnabled] = const::Default_Param_FeesEnabled }
        with { [const::Atom_Param_NetworkFeeRecipient] = const::Default_Param_NetworkFeeRecipient }
        with { [const::Atom_Param_CongestionFeeRecipient] = const::Default_Param_CongestionFeeRecipient }
        with { [const::Atom_Param_DefaultAggregator] = const::Default_Param_DefaultAggregator }
        with { [const::Atom_Param_DefaultBaseTxFeeL1Gas] = const::Default_Param_DefaultBaseTxFeeL1Gas }
        with { [const::Atom_Param_MinBaseTxFeeL1Gas] = const::Default_Param_MinBaseTxFeeL1Gas }
        with { [const::Atom_Param_MaxBaseTxFeeL1Gas] = const::Default_Param_MaxBaseTxFeeL1Gas }
        with { [const::Atom_Param_ChainID] = const::Default_Param_ChainID }
        with { [const::Atom_Param_ChallengePeriodEthBlocks] = const::Default_Param_ChallengePeriodEthBlocks }
        with { [const::Atom_Param_SpeedLimitPerSecond] = const::Default_Param_SpeedLimitPerSecond }
        with { [const::Atom_Param_SecondsPerSend] = const::Default_Param_SecondsPerSend }
        with { [const::Atom_Param_L1GasPerL1CalldataUnit] = const::Default_Param_L1GasPerL1CalldataUnit }
        with { [const::Atom_Param_L1GasPerStorage] = const::Default_Param_L1GasPerStorage }
        with { [const::Atom_Param_AvmGasPerArbGas] = const::Default_Param_AvmGasPerArbGas }
        with { [const::Atom_Param_NetworkFeeShareNumerator] = const::Default_Param_NetworkFeeShareNumerator }
        with { [const::Atom_Param_NetworkFeeShareDenominator] = const::Default_Param_NetworkFeeShareDenominator }
        with { [const::Atom_Param_GasPoolMax] = const::Default_Param_GasPoolMax }
        with { [const::Atom_Param_TxGasLimit] = const::Default_Param_TxGasLimit }
        with { [const::Atom_Param_RetryablePriceBase] = const::Default_Param_RetryablePriceBase }
        with { [const::Atom_Param_RetryablePricePerByteNumerator] = const::Default_Param_RetryablePricePerByteNumerator }
        with { [const::Atom_Param_RetryablePricePerByteDenominator] = const::Default_Param_RetryablePricePerByteDenominator }
        with { [const::Atom_Param_RetryableTxRepriceIntervalSeconds] = const::Default_Param_RetryableTxRepriceIntervalSeconds }
        with { [const::Atom_Param_L1GasPriceEstimateWeightNumerator] = const::Default_Param_L1GasPriceEstimateWeightNumerator }
        with { [const::Atom_Param_L1GasPriceEstimateWeightDenominator] = const::Default_Param_L1GasPriceEstimateWeightDenominator }
        with { [const::Atom_Param_RetryableTxLifetimeSeconds] = const::Default_Param_RetryableTxLifetimeSeconds }
        with { [const::Atom_Param_ArbitrumNonZeroBalanceCallStipend] = const::Default_Param_ArbitrumNonZeroBalanceCallStipend }
        with { [const::Atom_Param_GasPriceOracle] = const::Default_Param_GasPriceOracle }
        with { [const::Atom_Param_EnableL1ContractAddressAliasing] = const::Default_Param_EnableL1ContractAddressAliasing }
        with { [const::Atom_Param_MaxContractSize] = const::Default_Param_MaxContractSize }
        with { [const::Atom_Param_GasUsageTimeConstant] = const::Default_Param_GasUsageTimeConstant }
        with { [const::Atom_Param_GasPoolFullnessTargetPercent] = const::Default_Param_GasPoolFullnessTargetPercent }
        with { [const::Atom_Param_L1GasEstimatorSampleUpdate] = const::Default_Param_L1GasEstimatorSampleUpdate }
        with { [const::Atom_Param_PoolFullnessRatioWeightBasisPoints] = const::Default_Param_PoolFullnessRatioWeightBasisPoints }
}

public view write throw func chainParams_gotParamsMessage(data: ByteArray) {
    let stream = bytestream_new(data);
    loop {
        let paramId = if let Some(res) = bytestream_get256(stream) {
            let (*stream, pid) = res;
            pid
        } else {
            return;
            0
        };
        let value = if let Some(res) = bytestream_get256(stream) {
            let (*stream, val) = res;
            val
        } else {
            error   // should never have an id without a matching value
        };

        if paramId == const::ChainOwnerKeccak {
            // special-case this, for backward compatibility
            // use of this is deprecated, and it will be removed in a future ArbOS upgrade
            addChainOwner(address(value));
        } else {
            chainParams_set(paramId, value);
        }
    };
}

public view write throw func notifyParamsChanged() {
    gasAccounting_notifyParamsChanged();
    accounts_notifyParamsChanged();
}

public view throw func chainParams_chainId() -> uint {
    chainParams_getOrDie(const::Atom_Param_ChainID)
}

public view throw func chainParams_getDefaultAggregator() -> address {
    address(chainParams_getOrDie(const::Atom_Param_DefaultAggregator))
}

public view write throw func chainParams_setDefaultAggregator(newDefault: address) {
    chainParams_set(const::Atom_Param_DefaultAggregator, uint(newDefault));
}

public view throw func chainParams_getSecondsPerSend() -> uint {
    chainParams_getOrDie(const::Atom_Param_SecondsPerSend)
}

<<<<<<< HEAD
public view func chainParams_serializeAllParams() -> ByteArray {
    typesafe_kvsForall::<uint, uint, ByteArray>(globalChainParameters, sapClosure, bytearray_new(0))
=======
public view throw func chainParams_serializeAllParams() -> ByteArray {
    unsafecast<ByteArray>(
        builtin_kvsForall(
            unsafecast<Kvs>(globalChainParameters),
            unsafecast<func(any, any, any) -> any>(sapClosure),
            bytearray_new(0),
        )
    )
>>>>>>> e93b4fd7
}

throw func sapClosure(key: uint, value: uint, ba: ByteArray) -> ByteArray {
    let sz = bytearray_size(ba);
    bytearray_set256(
        bytearray_set256(ba, sz, key),
        sz+32,
        value,
    )
}

var chainOwners: SetOfAddresses;

public view write func addChainOwner(newOwner: address) {
    chainOwners = setOfAddresses_add(chainOwners, newOwner);
}

public view write func removeChainOwner(ownerToRemove: address) {
    chainOwners = setOfAddresses_remove(chainOwners, ownerToRemove);
}

public view throw func serializedListOfChainOwners() -> ByteArray {
    if let Some(ba) = setOfAddresses_serialize(chainOwners) {
        ba
    } else {
        error
    }
}

public view func hasChainOwnerPrivileges(addr: address) -> bool {
    setOfAddresses_contains(chainOwners, addr) || (addr == address(0))
}<|MERGE_RESOLUTION|>--- conflicted
+++ resolved
@@ -144,19 +144,8 @@
     chainParams_getOrDie(const::Atom_Param_SecondsPerSend)
 }
 
-<<<<<<< HEAD
 public view func chainParams_serializeAllParams() -> ByteArray {
     typesafe_kvsForall::<uint, uint, ByteArray>(globalChainParameters, sapClosure, bytearray_new(0))
-=======
-public view throw func chainParams_serializeAllParams() -> ByteArray {
-    unsafecast<ByteArray>(
-        builtin_kvsForall(
-            unsafecast<Kvs>(globalChainParameters),
-            unsafecast<func(any, any, any) -> any>(sapClosure),
-            bytearray_new(0),
-        )
-    )
->>>>>>> e93b4fd7
 }
 
 throw func sapClosure(key: uint, value: uint, ba: ByteArray) -> ByteArray {
