//
// Copyright 2020-2021, Offchain Labs, Inc. All rights reserved.
//

use accounts::accounts_notifyParamsChanged;

use inbox::mapL1SenderAddress;

use core::kvs::Kvs;
use core::kvs::builtin_kvsForall;

use std::addressSet::SetOfAddresses;
use std::addressSet::setOfAddresses_emptySet;
use std::addressSet::setOfAddresses_add;
use std::addressSet::setOfAddresses_remove;
use std::addressSet::setOfAddresses_contains;
use std::addressSet::setOfAddresses_serialize;

use std::bytearray::ByteArray;
use std::bytearray::bytearray_new;
use std::bytearray::bytearray_size;
use std::bytearray::bytearray_set256;

use std::bytestream::bytestream_new;
use std::bytestream::bytestream_get256;

use gasAccounting::gasAccounting_notifyParamsChanged;

const ChainOwnerKeccak = 0x1567aa7175e04611d194275bb504cc64e920959dd01df9d86ab047367aa4c534;
<<<<<<< HEAD
=======

>>>>>>> 1219276d

var globalChainParameters: map<uint, uint>;

public impure func chainParams_get(which: uint) -> option<uint> {
    return globalChainParameters[which];
}

public impure func chainParams_getOrDie(which: uint) -> uint {
    return xif let Some(val) = chainParams_get(which) {
        val
    } else {
        panic
    };
}

public impure func chainParams_set(which: uint, value: uint) {
    if (globalChainParameters[which] == None<uint>) {
        panic;
    }
    chainParams_create(which, value);
}

public impure func chainParams_create(which: uint, value: uint) {
    globalChainParameters = globalChainParameters with { [which] = value };
    notifyParamsChanged();
}

public impure func chainParams_init() {
    globalChainParameters = chainParams_getDefaults();
    chainOwners = setOfAddresses_emptySet();   // initially, only address 0 can act as the chain owner
}

public func chainParams_getDefaults() -> map<uint, uint> {
    return newmap<uint, uint>
        with { [const::Atom_Param_SecondsPerBlockNumerator] = const::Default_Param_SecondsPerBlockNumerator }
        with { [const::Atom_Param_SecondsPerBlockDenominator] = const::Default_Param_SecondsPerBlockDenominator }
        with { [const::Atom_Param_FeesEnabled] = const::Default_Param_FeesEnabled }
        with { [const::Atom_Param_NetworkFeeRecipient] = const::Default_Param_NetworkFeeRecipient }
        with { [const::Atom_Param_CongestionFeeRecipient] = const::Default_Param_CongestionFeeRecipient }
        with { [const::Atom_Param_DefaultAggregator] = const::Default_Param_DefaultAggregator }
        with { [const::Atom_Param_DefaultBaseTxFeeL1Gas] = const::Default_Param_DefaultBaseTxFeeL1Gas }
        with { [const::Atom_Param_MinBaseTxFeeL1Gas] = const::Default_Param_MinBaseTxFeeL1Gas }
        with { [const::Atom_Param_MaxBaseTxFeeL1Gas] = const::Default_Param_MaxBaseTxFeeL1Gas }
        with { [const::Atom_Param_ChainID] = const::Default_Param_ChainID }
        with { [const::Atom_Param_ChallengePeriodEthBlocks] = const::Default_Param_ChallengePeriodEthBlocks }
        with { [const::Atom_Param_SpeedLimitPerSecond] = const::Default_Param_SpeedLimitPerSecond }
        with { [const::Atom_Param_SecondsPerSend] = const::Default_Param_SecondsPerSend }
        with { [const::Atom_Param_L1GasPerL1CalldataUnit] = const::Default_Param_L1GasPerL1CalldataUnit }
        with { [const::Atom_Param_L1GasPerStorage] = const::Default_Param_L1GasPerStorage }
        with { [const::Atom_Param_ArbGasDivisor] = const::Default_Param_ArbGasDivisor }
        with { [const::Atom_Param_NetworkFeeShareNumerator] = const::Default_Param_NetworkFeeShareNumerator }
        with { [const::Atom_Param_NetworkFeeShareDenominator] = const::Default_Param_NetworkFeeShareDenominator }
        with { [const::Atom_Param_GasPoolMax] = const::Default_Param_GasPoolMax }
        with { [const::Atom_Param_TxGasLimit] = const::Default_Param_TxGasLimit }
        with { [const::Atom_Param_RetryablePriceBase] = const::Default_Param_RetryablePriceBase }
        with { [const::Atom_Param_RetryablePricePerByteNumerator] = const::Default_Param_RetryablePricePerByteNumerator }
        with { [const::Atom_Param_RetryablePricePerByteDenominator] = const::Default_Param_RetryablePricePerByteDenominator }
        with { [const::Atom_Param_RetryableTxRepriceIntervalSeconds] = const::Default_Param_RetryableTxRepriceIntervalSeconds }
        with { [const::Atom_Param_L1GasPriceEstimateWeightNumerator] = const::Default_Param_L1GasPriceEstimateWeightNumerator }
        with { [const::Atom_Param_L1GasPriceEstimateWeightDenominator] = const::Default_Param_L1GasPriceEstimateWeightDenominator }
        with { [const::Atom_Param_RetryableTxLifetimeSeconds] = const::Default_Param_RetryableTxLifetimeSeconds }
        with { [const::Atom_Param_ArbitrumNonZeroBalanceCallStipend] = const::Default_Param_ArbitrumNonZeroBalanceCallStipend }
    ;
}

public impure func chainParams_gotParamsMessage(data: ByteArray) {
    let stream = bytestream_new(data);
    loop {
        let paramId = xif let Some(res) = bytestream_get256(stream) {
            let (ustr, pid) = res;
            stream = ustr;
            pid
        } else {
            return;
            0
        };
        let value = xif let Some(res) = bytestream_get256(stream) {
            let (ustr, val) = res;
            stream = ustr;
            val
        } else {
            panic   // should never have an id without a matching value
        };
<<<<<<< HEAD
        
        asm((paramId, value, "param".1),) { debugprint };
        
        if (paramId == const::ChainOwnerKeccak) {
=======
        if (paramId == const::ChainOwnerKeccak) {
            // special-case this, for backward compatibility
            // use of this is deprecated, and it will be removed in a future ArbOS upgrade
>>>>>>> 1219276d
            addChainOwner(address(value));
        } else {
            chainParams_set(paramId, value);
        }
    }
}

public impure func notifyParamsChanged() {
    gasAccounting_notifyParamsChanged();
    accounts_notifyParamsChanged();
}

public impure func chainParams_chainId() -> uint {
    return chainParams_getOrDie(const::Atom_Param_ChainID);
}

public impure func chainParams_getDefaultAggregator() -> address {
    return address(chainParams_getOrDie(const::Atom_Param_DefaultAggregator));
}

public impure func chainParams_setDefaultAggregator(newDefault: address) {
    chainParams_set(const::Atom_Param_DefaultAggregator, uint(newDefault));
}

public impure func chainParams_getSecondsPerSend() -> uint {
    return chainParams_getOrDie(const::Atom_Param_SecondsPerSend);
}

public impure func chainParams_serializeAllParams() -> ByteArray {
    return unsafecast<ByteArray>(
        builtin_kvsForall(
            unsafecast<Kvs>(globalChainParameters),
            unsafecast<func(any, any, any) -> any>(sapClosure),
            bytearray_new(0),
        )
    );
}

func sapClosure(key: uint, value: uint, ba: ByteArray) -> ByteArray {
    let sz = bytearray_size(ba);
    return bytearray_set256(
        bytearray_set256(ba, sz, key),
        sz+32,
        value,
    );
}

var chainOwners: SetOfAddresses;

public impure func addChainOwner(newOwner: address) {
    chainOwners = setOfAddresses_add(chainOwners, newOwner);
}

public impure func removeChainOwner(ownerToRemove: address) {
    chainOwners = setOfAddresses_remove(chainOwners, ownerToRemove);
}

public impure func serializedListOfChainOwners() -> ByteArray {
    return xif let Some(ba) = setOfAddresses_serialize(chainOwners) {
        ba
    } else {
        panic
    };
}

public impure func hasChainOwnerPrivileges(addr: address) -> bool {
    return setOfAddresses_contains(chainOwners, addr)
        || (addr == address(0))
        || (addr == mapL1SenderAddress(address(0), None<address>));
}<|MERGE_RESOLUTION|>--- conflicted
+++ resolved
@@ -27,10 +27,6 @@
 use gasAccounting::gasAccounting_notifyParamsChanged;
 
 const ChainOwnerKeccak = 0x1567aa7175e04611d194275bb504cc64e920959dd01df9d86ab047367aa4c534;
-<<<<<<< HEAD
-=======
-
->>>>>>> 1219276d
 
 var globalChainParameters: map<uint, uint>;
 
@@ -114,16 +110,10 @@
         } else {
             panic   // should never have an id without a matching value
         };
-<<<<<<< HEAD
-        
-        asm((paramId, value, "param".1),) { debugprint };
-        
-        if (paramId == const::ChainOwnerKeccak) {
-=======
+
         if (paramId == const::ChainOwnerKeccak) {
             // special-case this, for backward compatibility
             // use of this is deprecated, and it will be removed in a future ArbOS upgrade
->>>>>>> 1219276d
             addChainOwner(address(value));
         } else {
             chainParams_set(paramId, value);
