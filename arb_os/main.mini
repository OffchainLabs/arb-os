--- conflicted
+++ resolved
@@ -94,12 +94,9 @@
         // now re-do the initializations that set up pointers into the ArbOS code
         errorHandler_init();
         evmOps_init();
-<<<<<<< HEAD
         __fixedLocationGlobal = dispatchForEvmOp;
-=======
         codeSegment_init();
 
->>>>>>> c97a807e
         if (initializePreinstalls(true) == None<()>) {
             panic;   // don't try to run without preinstalls and precompiles
         }
