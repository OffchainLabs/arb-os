//
// Copyright 2020-2021, Offchain Labs, Inc. All rights reserved.
//


use accounts::AccountStore;
use accounts::accountStore_init;
use accounts::safeGetGlobalAccountStore;
use accounts::safeSetGlobalAccountStore;
use accounts::accountStore_createAccountFromEvmCode;
use accounts::accountStore_upgradeContractFromEvmCode;

use arbstatistics::arbStatistics_init;
use arbowner::arbowner_init;

use blockhash::blockhash_init;

use chainParameters::chainParams_init;
use chainParameters::notifyParamsChanged;

use std::codeSegment::codeSegment_init;
use std::codeSegment::translateEvmCodeSegment;

use contractTemplates::getArbInfoCode;
use contractTemplates::getArbInfoAddress;
use contractTemplates::getArbInfoStorage;

use decompression::decompression_init;

use errorHandler::errorHandler_init;
use errorHandler::errorHandler_setUpgradeProtector;

use evmCallStack::evmCallStack_init;

use evmOps::evmOps_init;
use evmOps::dispatchForEvmOp;

use gasAccounting::gasAccounting_init;

use inbox::inbox_init;
use inbox::mainRunLoop;
use inbox::emitGenesisBlockReceipt;

use output::output_init;
use output::txReceipts_init;

use precompiles::precompiles_init;

use std::bytearray::bytearray_unmarshalBytes;
use std::bytestream::bytestream_new;

use bridge_arbos_versions::GlobalsBeforeUpgrade;
use bridge_arbos_versions::remapGlobalsForUpgrade;

// The compiler will always put __fixedLocationGlobal in slot 0 of the AVM Register,
//     so we can rely on it not moving across upgrades.
var __fixedLocationGlobal: view write func(uint);    // points to EVM op dispatch function

view write func main(oldGlobals: GlobalsBeforeUpgrade) {
    if (unsafecast<any>(oldGlobals) != ()) {
        // this is an upgrade; we're inheriting the state of a previous ArbOS instance

        // create an upgrade-only error handler that saves and restores the contents of the register
        errorHandler_setUpgradeProtector(oldGlobals);

        let (newGlobals, _oldArbosVersion) = remapGlobalsForUpgrade(oldGlobals);

        asm(newGlobals) { rset };

        // now re-do the initializations that set up pointers into the ArbOS code
        errorHandler_init();
        evmOps_init();
        __fixedLocationGlobal = dispatchForEvmOp;
        codeSegment_init();

        if (initializePreinstalls(true) == None<()>) {
            error;   // don't try to run without preinstalls and precompiles
        }

        notifyParamsChanged();   // call this in case parameters changed during upgrade
    } else {
        // this is a clean start, not an upgrade
        errorHandler_init();
        chainParams_init();
        arbStatistics_init();

        codeSegment_init();
        output_init();
        decompression_init();
        inbox_init();
        gasAccounting_init();
        evmCallStack_init();
        evmOps_init();
        __fixedLocationGlobal = dispatchForEvmOp;
        blockhash_init();
        accountStore_init();
        arbowner_init();
        txReceipts_init();
        if (initializePreinstalls(false) == None<()>) {
            error;   // don't try to run without preinstalls and precompiles
        }

        // advance the Arbitrum block number, and emit a block receipt
        emitGenesisBlockReceipt();
    }

    mainRunLoop();
}

<<<<<<< HEAD
view write func initializePreinstalls(isUpgrade: bool) -> option<()> {
    let acctStore = safeGetGlobalAccountStore();
=======
public impure func mainRunLoop() {
    loop {
        let (resultCode, request) = getNextRequestFromCongestionAuction();
        if (resultCode == const::TxResultCode_success) {
            if (handleL2Request(request) == None<()>) {
                // reject for message format error
                emitTxReceipt(
                    request.incomingRequest,
                    const::TxResultCode_formatError,
                    None<ByteArray>,
                    None<EvmLogs>,
                    None<GasUsage>,
                    request.feeStats,
                    false,      // don't emit tracing info because the tx was bogus
                    request.originalCaller,
                );
            }
        } else {
            // before emitting a failure receipt, try to increment caller's sequence number
            if ( (resultCode != const::TxResultCode_sequenceNumberTooLow) && (resultCode != const::TxResultCode_sequenceNumberTooHigh) ) {
                if let Some(seqNum) = request.seqNum {
                    let gAcctStore = getGlobalAccountStore();
                    if let Some(acct) = account_checkAndIncrSeqNum(accountStore_get(gAcctStore, request.caller), seqNum) {
                        setGlobalAccountStore(accountStore_set(gAcctStore, request.caller, acct));
                    }
                }
            }

            emitTxReceipt(
                request.incomingRequest,
                resultCode,
                None<ByteArray>,
                None<EvmLogs>,
                None<GasUsage>,
                request.feeStats,
                true,
                request.originalCaller,
            );
        }
    }
}

impure func initializePreinstalls(isUpgrade: bool) -> option<()> {
    let acctStore = getGlobalAccountStore();
>>>>>>> 72ea5d7a

    let code = bytearray_unmarshalBytes(getArbInfoCode())?;
    let (initCodePt, evmJumpTable, _) = translateEvmCodeSegment(
        bytestream_new(code),
        false
    );
    acctStore = xif (isUpgrade) {
        accountStore_upgradeContractFromEvmCode(
            acctStore,
            getArbInfoAddress(),
            code,
            evmJumpTable,
            initCodePt,
        )
    } else {
        accountStore_createAccountFromEvmCode(
            acctStore,
            getArbInfoAddress(),
            code,
            evmJumpTable,
            initCodePt,
            getArbInfoStorage()
        )?
    };

    // set up precompiled contracts
    acctStore = precompiles_init(acctStore, isUpgrade)?;

    safeSetGlobalAccountStore(acctStore);

    return Some(());
}<|MERGE_RESOLUTION|>--- conflicted
+++ resolved
@@ -107,11 +107,7 @@
     mainRunLoop();
 }
 
-<<<<<<< HEAD
-view write func initializePreinstalls(isUpgrade: bool) -> option<()> {
-    let acctStore = safeGetGlobalAccountStore();
-=======
-public impure func mainRunLoop() {
+public impure func mainRunLoop_save() {
     loop {
         let (resultCode, request) = getNextRequestFromCongestionAuction();
         if (resultCode == const::TxResultCode_success) {
@@ -153,9 +149,8 @@
     }
 }
 
-impure func initializePreinstalls(isUpgrade: bool) -> option<()> {
-    let acctStore = getGlobalAccountStore();
->>>>>>> 72ea5d7a
+view write func initializePreinstalls(isUpgrade: bool) -> option<()> {
+    let acctStore = safeGetGlobalAccountStore();
 
     let code = bytearray_unmarshalBytes(getArbInfoCode())?;
     let (initCodePt, evmJumpTable, _) = translateEvmCodeSegment(
