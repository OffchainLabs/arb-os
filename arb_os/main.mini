//
// Copyright 2020, Offchain Labs, Inc. All rights reserved.
//

use accounts::AccountStore;
use accounts::accountStore_init;
use accounts::getGlobalAccountStore;
use accounts::setGlobalAccountStore;
use accounts::accountStore_createAccountFromEvmCode;
use chainParameters::chainParams_init;
use codeSegment::translateEvmCodeSegment;
use contractTemplates::getErc20code;
use contractTemplates::getErc721code;
use contractTemplates::getArbInfoCode;
use contractTemplates::getErc20address;
use contractTemplates::getErc721address;
use contractTemplates::getArbInfoAddress;
use contractTemplates::getErc20storage;
use contractTemplates::getErc721storage;
use contractTemplates::getArbInfoStorage;
use decompression::decompression_init;
use errorHandler::errorHandler_init;
use evmCallStack::evmCallStack_init;
use evmLogs::EvmLogs;
use gasAccounting::GasUsage;
use gasAccounting::gasAccounting_init;
use inbox::inbox_init;
use inbox::inbox_get;
<<<<<<< HEAD
use messages::TxRequestData;
=======
>>>>>>> db253267
use output::txReceipts_init;
use precompiles::precompiles_init;

use std::bytearray::MarshalledBytes;
use std::bytearray::ByteArray;
use std::bytearray::bytearray_new;
use std::bytearray::bytearray_unmarshalBytes;
use std::bytestream::ByteStream;
use std::bytestream::bytestream_new;
use std::storageMap::StorageMap;

<<<<<<< HEAD
=======
use decompression::decompression_init;
>>>>>>> db253267
use gasAccounting::getNextRequestFromCongestionAuction;
use messages::handleL1Request; // return None if message format error; Some(()) if other error; if no error, never return
use messages::handleL2Request; // return None if message format error; Some(()) if other error; if no error, never return
use output::emitLog;
use arbsys::arbsys_txcall;

// This structure defines an incoming request.
// It is declared identically in inbox.mini and elsewhere.
type IncomingRequest = struct {
    kind: uint,               // type of message
    blockNumber: uint,        // block number of the L1 block
    timestamp: uint,          // timestamp of the L1 block
    sender: address,          // address of the sender
    requestId: uint,
    msgData: MarshalledBytes  // kind-specific data, as a marshalled bytearray
}

impure func main() {
    errorHandler_init();
    chainParams_init();
    decompression_init();
    gasAccounting_init();
    evmCallStack_init();
    inbox_init();
    accountStore_init();
    txReceipts_init();
    if (initializeContractTemplates() == None<()>) {
        panic;   // don't try to run without contract templates
    }

    // initialize any customizations here

    mainRunLoop();
}

public impure func mainRunLoop() {
    loop {
        let (approved, maybeL1, maybeL2) = getNextRequestFromCongestionAuction();
        if let Some(msg) = maybeL1 {
            if (approved) {
                if(handleL1Request(msg) == None<()>) {
                    // reject for message format error
                    emitLog(msg, 6, None<ByteArray>, None<EvmLogs>, None<GasUsage>);
                }
            } else {
                // reject for congestion error
                emitLog(msg, 2, None<ByteArray>, None<EvmLogs>, None<GasUsage>);
            }
        } else {
            if let Some(request) = maybeL2 {
                if (approved) {
                    if (handleL2Request(
                        bytestream_new(bytearray_unmarshalBytes(request.incomingRequest.msgData)),
                        request
                    ) == None<()>) {
                        // reject for message format error
                        emitLog(request.incomingRequest, 6, None<ByteArray>, None<EvmLogs>, None<GasUsage>);
                    }
                } else {
                    // reject for congestion error
                    emitLog(request.incomingRequest, 2, None<ByteArray>, None<EvmLogs>, None<GasUsage>);
                }
            } // else request was not identified as either L1 or L2, which should be impossible
        }
        // if we reach here, message has already been handled and log already sent
    }
}

impure func initializeContractTemplates() -> option<()> {
    let acctStore = getGlobalAccountStore();

    let code = bytearray_unmarshalBytes(getErc20code());
    let (initCodePt, evmJumpTable) = translateEvmCodeSegment(
        bytestream_new(code)
    )?;
    acctStore = accountStore_createAccountFromEvmCode(
        acctStore,
        getErc20address(),
        code,
        evmJumpTable,
        initCodePt,
        getErc20storage()
    )?;

    let code = bytearray_unmarshalBytes(getErc721code());
    let (initCodePt, evmJumpTable) = translateEvmCodeSegment(
        bytestream_new(code)
    )?;
    acctStore = accountStore_createAccountFromEvmCode(
        acctStore,
        getErc721address(),
        code,
        evmJumpTable,
        initCodePt,
        getErc721storage()
    )?;

    let code = bytearray_unmarshalBytes(getArbInfoCode());
    let (initCodePt, evmJumpTable) = translateEvmCodeSegment(
        bytestream_new(code)
    )?;
    acctStore = accountStore_createAccountFromEvmCode(
        acctStore,
        getArbInfoAddress(),
        code,
        evmJumpTable,
        initCodePt,
        getArbInfoStorage()
    )?;

    // set up precompiled contracts
    acctStore = precompiles_init(acctStore)?;

    setGlobalAccountStore(acctStore);
    return Some(());
}
<|MERGE_RESOLUTION|>--- conflicted
+++ resolved
@@ -26,10 +26,8 @@
 use gasAccounting::gasAccounting_init;
 use inbox::inbox_init;
 use inbox::inbox_get;
-<<<<<<< HEAD
 use messages::TxRequestData;
-=======
->>>>>>> db253267
+
 use output::txReceipts_init;
 use precompiles::precompiles_init;
 
@@ -41,10 +39,8 @@
 use std::bytestream::bytestream_new;
 use std::storageMap::StorageMap;
 
-<<<<<<< HEAD
-=======
+
 use decompression::decompression_init;
->>>>>>> db253267
 use gasAccounting::getNextRequestFromCongestionAuction;
 use messages::handleL1Request; // return None if message format error; Some(()) if other error; if no error, never return
 use messages::handleL2Request; // return None if message format error; Some(()) if other error; if no error, never return
