//
// Copyright 2020-2021, Offchain Labs, Inc. All rights reserved.
//


use std::bytearray::ByteArray;
use evmlogs::EvmLogs;

use accounts::safeGetGlobalAccountStore;
use accounts::safeSetGlobalAccountStore;
use accounts::accountStore_get;
use accounts::accountStore_set;
use accounts::account_fetchAndIncrSeqNum;
use accounts::account_hasContract;
use accounts::account_getNextSeqNum;

use evmCallStack::initEvmCallStack;
use evmCallStack::initEvmCallStackForConstructor;

use gasAccounting::GasUsage;
use gasAccounting::TxFeeStats;

use output::emitTxReceipt;

use retrybuffer::RetryableTx;

use std::bytearray::bytearray_new;

use std::rlp::keccakOfRlpEncodedUintPair;

use inbox::IncomingRequest;


impure func fetchAndIncrSequenceNum(addr: address) -> uint {
    // Fetch sequence number, and increment it
    let globalAS = safeGetGlobalAccountStore();
    let (ret, updatedAcct) = account_fetchAndIncrSeqNum(
        accountStore_get(globalAS, addr)
    );
    safeSetGlobalAccountStore(
        accountStore_set(
            globalAS,
            addr,
            updatedAcct
        )
    );
    return ret;
}

type TxRequestData = struct {
    maxGas: uint,
    gasPrice: uint,
    seqNum: option<uint>,
    caller: address,
    calleeAddr: address,
    gasPayer: address,
    value: uint,
    calldata: ByteArray,
    nonMutating: bool,
    isConstructor: bool,
    incomingRequest: IncomingRequest,
    feeStats: TxFeeStats,
    fromRetryable: option<RetryableTx>,
}

public impure func processL2Request(
    request: TxRequestData
) -> option<()> {   // return None if message is malformatted; otherwise handle errors and return Some(()); if no error, never return
    if let Some(sequenceNum) = request.seqNum {
<<<<<<< HEAD
        if (account_getNextSeqNum(
                accountStore_get(safeGetGlobalAccountStore(), request.caller)
            ) != sequenceNum) {
=======
        let expectedSeqNum = account_getNextSeqNum(accountStore_get(getGlobalAccountStore(), request.caller));
        if (sequenceNum != expectedSeqNum) {
>>>>>>> d4601c13
            // bad sequence number error
            emitTxReceipt(
                request.incomingRequest,
                xif (sequenceNum < expectedSeqNum) {
                    const::TxResultCode_sequenceNumberTooLow
                } else {
                    const::TxResultCode_sequenceNumberTooHigh
                },
                None<ByteArray>,
                None<EvmLogs>,
                None<GasUsage>,
                request.feeStats,
                true,
            );
            return Some(());
        }
    }

    if (request.calleeAddr == address(0)) {
        // this is a constructor call
        if (request.nonMutating) {
            // revert error (tried to call constructor in a non-mutating call)
            emitTxReceipt(
                request.incomingRequest,
                const::TxResultCode_revert,
                None<ByteArray>,
                None<EvmLogs>,
                None<GasUsage>,
                request.feeStats,
                true,
            );
            return Some(());
        }

        let codeBytes = request.calldata;
        request = request with { calldata: bytearray_new(0) };

        if (request.seqNum == None<uint>) {
            request = request with { seqNum: Some(fetchAndIncrSequenceNum(request.caller)) };
        }

        request = request with {
            calleeAddr: address(keccakOfRlpEncodedUintPair(uint(request.caller), request.seqNum?))
        };

        if (account_hasContract(accountStore_get(safeGetGlobalAccountStore(), request.calleeAddr))) {
            // there's already an account at that address, revert the call
            // should never happen -- this is just defensive code
            emitTxReceipt(
                request.incomingRequest,
                const::TxResultCode_cannotDeployAtAddress,
                None<ByteArray>,
                None<EvmLogs>,
                None<GasUsage>,
                request.feeStats,
                true,
            );
            return Some(());
        } else {
            initEvmCallStackForConstructor(
                codeBytes,
                request,
                None<uint>,
            );  // should never return
        }
    } else {
        // this is a non-constructor call
        let callKind = const::EVMCallType_call;
        if (request.nonMutating) {
            callKind = const::EVMCallType_staticcall;
        }

        initEvmCallStack(callKind, request, None<ByteArray>, None<uint>);  // should never return
    }

    return error;   // this should never be reached
}<|MERGE_RESOLUTION|>--- conflicted
+++ resolved
@@ -67,14 +67,8 @@
     request: TxRequestData
 ) -> option<()> {   // return None if message is malformatted; otherwise handle errors and return Some(()); if no error, never return
     if let Some(sequenceNum) = request.seqNum {
-<<<<<<< HEAD
-        if (account_getNextSeqNum(
-                accountStore_get(safeGetGlobalAccountStore(), request.caller)
-            ) != sequenceNum) {
-=======
-        let expectedSeqNum = account_getNextSeqNum(accountStore_get(getGlobalAccountStore(), request.caller));
+        let expectedSeqNum = account_getNextSeqNum(accountStore_get(safeGetGlobalAccountStore(), request.caller));
         if (sequenceNum != expectedSeqNum) {
->>>>>>> d4601c13
             // bad sequence number error
             emitTxReceipt(
                 request.incomingRequest,
