//
// Copyright 2020, Offchain Labs, Inc. All rights reserved.
//

<<<<<<< HEAD
import type ByteArray;
import type ByteStream;
import type MarshalledBytes;
import type AccountStore;
import type Account;
import type EvmLogs;
import type StorageMap;

import impure func getGlobalAccountStore() -> AccountStore;
import impure func setGlobalAccountStore(acctStore: AccountStore);
import func accountStore_get(acctStore: AccountStore, addr: address) -> Account;
import func accountStore_set(acctStore: AccountStore, addr: address, acct: Account) -> AccountStore;
import func accountStore_transferEthBalance(
    acctStore: AccountStore,
    from: address, 
    to: address, 
    amount: uint
) -> option<AccountStore>;
import func accountStore_createAccountFromEvmCode(
    acctStore: AccountStore,
    newAddr: address,
    evmCode: ByteArray,
    evmJumpTable: map<uint, impure func()>,
    startCodePt: impure func(),
    storageMap: StorageMap
) -> option<AccountStore>;
import func account_checkAndIncrSeqNum(
    account: Account, 
    seqNumRecvd: uint
) -> option<Account>;
import func account_fetchAndIncrSeqNum(account: Account) -> (uint, Account);
import func account_incrSeqNum(account: Account) -> Account;
import func account_getNextSeqNum(account: Account) -> uint;
import func account_addToEthBalance(account: Account, addition: uint) -> Account;
import func account_getStartCodePoint(acct: Account) -> option<impure func()>;

import impure func initEvmCallStack(
    callKind: uint,
    request: TxRequestData,
    sendOnFailure: option<(uint, address, ByteArray)>,
);
import impure func initEvmCallStackForConstructor(
    code: ByteArray,
    evmJumpTable: map<uint, impure func()>,
    startPoint: impure func(),
    request: TxRequestData
);
import func evmCallStack_runningCodeFromAccount() -> option<Account>;
import impure func emitLog(
    l1message: IncomingRequest,
    resultCode: uint,
    maybeReturnData: option<ByteArray>,
    maybeEvmLogs: option<EvmLogs>,
    maybeGasUsage: option<GasUsage>
);

import impure func tokens_erc20deposit(
    tokenAddr: address,
    payee: address,
    amount: uint,
    msg: IncomingRequest
) -> option<()>;
import impure func tokens_erc721deposit(
    tokenAddr: address,
    payee: address,
    id: uint,
    msg: IncomingRequest
) -> option<()>;

import func bytearray_new(capacity: uint) -> ByteArray;
import func bytearray_size(ba: ByteArray) -> uint;
import func bytearray_unmarshalBytes(mb: MarshalledBytes) -> ByteArray;
import func bytearray_marshalFull(ba: ByteArray) -> MarshalledBytes;
import func bytearray_extract(ba: ByteArray, offset: uint, nbytes: uint) -> ByteArray;

import func bytestream_new(ba: ByteArray) -> ByteStream;
import func bytestream_getByte(bs: ByteStream) -> option<(ByteStream, uint)>;
import func bytestream_get256(bs: ByteStream) -> option<(ByteStream, uint)>;
import func bytestream_skipBytes(bs: ByteStream, nbytes: uint) -> option<ByteStream>;
import func bytestream_getRemainingBytes(bs: ByteStream) -> ByteArray;

import func keccakOfRlpEncodedUintPair(ui1: uint, ui2: uint) -> bytes32;

import func translateEvmCodeSegment(bs: ByteStream) -> option<(impure func(), map<uint, impure func()>)>;
=======
use std::bytearray::ByteArray;
use std::bytestream::ByteStream;
use std::bytearray::MarshalledBytes;
use accounts::AccountStore;
use accounts::Account;
use evmlogs::EvmLogs;
use std::storageMap::StorageMap;

use accounts::getGlobalAccountStore;
use accounts::setGlobalAccountStore;
use accounts::accountStore_get;
use accounts::accountStore_set;
use accounts::accountStore_transferEthBalance;
use accounts::accountStore_createAccountFromEvmCode;
use accounts::account_checkAndIncrSeqNum;
use accounts::account_fetchAndIncrSeqNum;
use accounts::account_incrSeqNum;
use accounts::account_getNextSeqNum;
use accounts::account_addToEthBalance;
use accounts::account_getStartCodePoint;

use evmCallStack::initEvmCallStack;
use evmCallStack::initEvmCallStackForConstructor;
use evmCallStack::evmCallStack_runningCodeFromAccount;
use output::emitLog;

use tokens::tokens_erc20deposit;
use tokens::tokens_erc721deposit;

use std::bytearray::bytearray_new;
use std::bytearray::bytearray_size;
use std::bytearray::bytearray_unmarshalBytes;
use std::bytearray::bytearray_marshalFull;
use std::bytearray::bytearray_extract;

use std::bytestream::bytestream_new;
use std::bytestream::bytestream_getByte;
use std::bytestream::bytestream_get256;
use std::bytestream::bytestream_skipBytes;
use std::bytestream::bytestream_getRemainingBytes;

use std::rlp::keccakOfRlpEncodedUintPair;

use codeSegment::translateEvmCodeSegment;
>>>>>>> 13f9654c


// This structure defines an incoming request.
// It is declared identically in inbox.mini and elsewhere.
type IncomingRequest = struct {
    kind: uint,               // type of message
    blockNumber: uint,        // block number of the L1 block
    timestamp: uint,          // timestamp of the L1 block
    sender: address,          // address of the sender
    requestId: uint,
    msgData: MarshalledBytes  // kind-specific data, as a marshalled bytearray
}

// This is declared identically in gasAccounting.mini
type GasUsage = struct {
    gasUsed: uint,
    gasPriceWei: uint,
}

public impure func handleL1Request(
    msg: IncomingRequest
) -> option<()> {   // return None if error; otherwise return Some(()) or do a tx and never return from here
    // Parse an incoming message and do appropriate computations
    let inStream = bytestream_new(bytearray_unmarshalBytes(msg.msgData));

    if (msg.kind == 0) {
        // ethdeposit message
        let (bs, destination) = bytestream_get256(inStream)?;
        inStream = bs;

        let (bs, amount) = bytestream_get256(inStream)?;
        inStream = bs;

        let globalAS = getGlobalAccountStore();
        let destAccount = accountStore_get(globalAS, address(destination));
        destAccount = account_addToEthBalance(destAccount, amount);
        setGlobalAccountStore(
            accountStore_set(
                globalAS,
                address(destination),
                destAccount
            )
        );
        return Some(());
    } elseif (msg.kind == 1) {
        // ERC20 deposit message
        let (bs, tokenAddress) = bytestream_get256(inStream)?;
        inStream = bs;

        let (bs, payeeAddress) = bytestream_get256(inStream)?;
        inStream = bs;

        let (bs, amount) = bytestream_get256(inStream)?;
        inStream = bs;

        tokens_erc20deposit(
            address(tokenAddress),
            address(payeeAddress),
            amount,
            msg
        )?;  // should never return

        return None;
    } elseif (msg.kind == 2) {
         // ERC721 deposit message
         let (bs, tokenAddress) = bytestream_get256(inStream)?;
         inStream = bs;

         let (bs, payeeAddress) = bytestream_get256(inStream)?;
         inStream = bs;

         let (bs, id) = bytestream_get256(inStream)?;
         inStream = bs;

         tokens_erc721deposit(
             address(tokenAddress),
             address(payeeAddress),
             id,
             msg
         )?;  // should never return

         return None;
    } else {
        // not a valid message type
        // (This should not have been called if msg.kind == 3.)
        return None;
    }
}

impure func verifyAndIncrSequenceNum(addr: address, seqNum: uint) -> option<()> {
    // Verify the sequence number on a message.
    // If it matches, increment the next expected seq num, and return Some(()).
    // Else, change nothing and return None.
    let globalAS = getGlobalAccountStore();
    setGlobalAccountStore(
        accountStore_set(
            globalAS,
            addr,
            account_checkAndIncrSeqNum(
                accountStore_get(globalAS, addr),
                seqNum
            )?
        )
    );
    return Some(());
}

impure func fetchAndIncrSequenceNum(addr: address) -> uint {
    // Fetch sequence number, and increment it
    let globalAS = getGlobalAccountStore();
    let (ret, updatedAcct) = account_fetchAndIncrSeqNum(
        accountStore_get(globalAS, addr)
    );
    setGlobalAccountStore(
        accountStore_set(
            globalAS,
            addr,
            updatedAcct
        )
    );
    return ret;
}

type TxRequestData = struct {
    maxGas: uint,
    gasPrice: uint,
    seqNum: option<uint>,
    caller: address,
    calleeAddr: address,
    value: uint,
    calldata: ByteArray,
    nonMutating: bool,
    incomingRequest: IncomingRequest,
}

public impure func handleL2Request(
    inStream: ByteStream,
    request: TxRequestData
) -> option<()> {   // return None if message is malformatted; otherwise handle errors and return Some(()); if no error, never return
    if let Some(sequenceNum) = request.seqNum {
        if (account_getNextSeqNum(
                accountStore_get(getGlobalAccountStore(), request.caller)
            ) != sequenceNum) {
            // bad sequence number error
            emitLog(request.incomingRequest, 5, None<ByteArray>, None<EvmLogs>, None<GasUsage>);
            return Some(());
        }
    }

    if (request.calleeAddr == address(0)) {
        // this is a constructor call
        if (request.incomingRequest.kind == 2) {
            // revert error (tried to call constructor in a non-mutating call)
            emitLog(request.incomingRequest, 1, None<ByteArray>, None<EvmLogs>, None<GasUsage>);
            return Some(());
        }

        // increment the caller's sequence number, unconditionally
        let acctStore = getGlobalAccountStore();
        setGlobalAccountStore(
            accountStore_set(
                acctStore,
                request.caller,
                account_incrSeqNum(
                    accountStore_get(acctStore, request.caller)
                )
            )
        );

        let codeBytes = request.calldata;
        request = request with { calldata: bytearray_new(0) };
        let (codept, evmJumpTable) = translateEvmCodeSegment(bytestream_new(codeBytes))?;

        if (request.seqNum == None<uint>) {
            request = request with { seqNum: Some(fetchAndIncrSequenceNum(request.caller)) };
        }
        if (request.incomingRequest.kind == 5) {
            // it's a buddy contract deployment; hardwire the new contract address
            request = request with { calleeAddr: request.caller };
        } else {
            // ordinary contract deploy; use the standard formula to calculate new contract address
            request = request with {
                calleeAddr: address(keccakOfRlpEncodedUintPair(uint(request.caller), request.seqNum?))
            };
        }

        initEvmCallStackForConstructor(
            codeBytes,
            evmJumpTable,
            codept,
            request
        );  // should never return
    } else {
        // this is a non-constructor call
        let callKind = 0;
        if (request.nonMutating) {
            callKind = 3;  // staticcall
        }

        initEvmCallStack(
            callKind,
            request,
            None<(uint, address, ByteArray)>,
        );  // should never return
    }

    panic;   // this should never be reached
}<|MERGE_RESOLUTION|>--- conflicted
+++ resolved
@@ -2,92 +2,6 @@
 // Copyright 2020, Offchain Labs, Inc. All rights reserved.
 //
 
-<<<<<<< HEAD
-import type ByteArray;
-import type ByteStream;
-import type MarshalledBytes;
-import type AccountStore;
-import type Account;
-import type EvmLogs;
-import type StorageMap;
-
-import impure func getGlobalAccountStore() -> AccountStore;
-import impure func setGlobalAccountStore(acctStore: AccountStore);
-import func accountStore_get(acctStore: AccountStore, addr: address) -> Account;
-import func accountStore_set(acctStore: AccountStore, addr: address, acct: Account) -> AccountStore;
-import func accountStore_transferEthBalance(
-    acctStore: AccountStore,
-    from: address, 
-    to: address, 
-    amount: uint
-) -> option<AccountStore>;
-import func accountStore_createAccountFromEvmCode(
-    acctStore: AccountStore,
-    newAddr: address,
-    evmCode: ByteArray,
-    evmJumpTable: map<uint, impure func()>,
-    startCodePt: impure func(),
-    storageMap: StorageMap
-) -> option<AccountStore>;
-import func account_checkAndIncrSeqNum(
-    account: Account, 
-    seqNumRecvd: uint
-) -> option<Account>;
-import func account_fetchAndIncrSeqNum(account: Account) -> (uint, Account);
-import func account_incrSeqNum(account: Account) -> Account;
-import func account_getNextSeqNum(account: Account) -> uint;
-import func account_addToEthBalance(account: Account, addition: uint) -> Account;
-import func account_getStartCodePoint(acct: Account) -> option<impure func()>;
-
-import impure func initEvmCallStack(
-    callKind: uint,
-    request: TxRequestData,
-    sendOnFailure: option<(uint, address, ByteArray)>,
-);
-import impure func initEvmCallStackForConstructor(
-    code: ByteArray,
-    evmJumpTable: map<uint, impure func()>,
-    startPoint: impure func(),
-    request: TxRequestData
-);
-import func evmCallStack_runningCodeFromAccount() -> option<Account>;
-import impure func emitLog(
-    l1message: IncomingRequest,
-    resultCode: uint,
-    maybeReturnData: option<ByteArray>,
-    maybeEvmLogs: option<EvmLogs>,
-    maybeGasUsage: option<GasUsage>
-);
-
-import impure func tokens_erc20deposit(
-    tokenAddr: address,
-    payee: address,
-    amount: uint,
-    msg: IncomingRequest
-) -> option<()>;
-import impure func tokens_erc721deposit(
-    tokenAddr: address,
-    payee: address,
-    id: uint,
-    msg: IncomingRequest
-) -> option<()>;
-
-import func bytearray_new(capacity: uint) -> ByteArray;
-import func bytearray_size(ba: ByteArray) -> uint;
-import func bytearray_unmarshalBytes(mb: MarshalledBytes) -> ByteArray;
-import func bytearray_marshalFull(ba: ByteArray) -> MarshalledBytes;
-import func bytearray_extract(ba: ByteArray, offset: uint, nbytes: uint) -> ByteArray;
-
-import func bytestream_new(ba: ByteArray) -> ByteStream;
-import func bytestream_getByte(bs: ByteStream) -> option<(ByteStream, uint)>;
-import func bytestream_get256(bs: ByteStream) -> option<(ByteStream, uint)>;
-import func bytestream_skipBytes(bs: ByteStream, nbytes: uint) -> option<ByteStream>;
-import func bytestream_getRemainingBytes(bs: ByteStream) -> ByteArray;
-
-import func keccakOfRlpEncodedUintPair(ui1: uint, ui2: uint) -> bytes32;
-
-import func translateEvmCodeSegment(bs: ByteStream) -> option<(impure func(), map<uint, impure func()>)>;
-=======
 use std::bytearray::ByteArray;
 use std::bytestream::ByteStream;
 use std::bytearray::MarshalledBytes;
@@ -132,7 +46,6 @@
 use std::rlp::keccakOfRlpEncodedUintPair;
 
 use codeSegment::translateEvmCodeSegment;
->>>>>>> 13f9654c
 
 
 // This structure defines an incoming request.
