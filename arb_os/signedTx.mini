--- conflicted
+++ resolved
@@ -46,12 +46,9 @@
 
 import func keccak256(ba: ByteArray, offset: uint, nbytes: uint) -> bytes32;
 
-<<<<<<< HEAD
 
-=======
 // This structure defines an incoming request.
 // It is defined identically in inbox.mini and elsewhere.
->>>>>>> 070f0683
 type IncomingRequest = struct {
     kind: uint,               // type of message
     blockNumber: uint,        // block number of the L1 block
@@ -73,11 +70,6 @@
     incomingRequest: IncomingRequest,
 }
 
-<<<<<<< HEAD
-public impure func translateSignedTx(req: IncomingRequest) -> option<IncomingRequest> {
-    let extractedL2data = bytearray_unmarshalBytes(req.msgData);
-    let l2MsgSize = bytearray_size(extractedL2data);
-=======
 // A copy of this struct is defined in stdlib/rlp.mini.
 // The declaration there must remain consistent with the one here.
 type SignedTx = struct {
@@ -91,7 +83,6 @@
     r: uint,
     s: uint
 }
->>>>>>> 070f0683
 
 public impure func translateSignedTx(req: IncomingRequest) -> option<TxRequestData> {
     // Given an IncomingRequest that contains an L2 signed tx message, translate the
