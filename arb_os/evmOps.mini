//
// Copyright 2020, Offchain Labs, Inc. All rights reserved.
//

use std::avmcodebuilder::AvmCodePoint;
use std::bytearray::ByteArray;
use std::stack::Stack;

use blockhash::blockhash_getForBlock;

use chainParameters::chainParams_chainId;
use chainParameters::chainParams_getOrDie;

use evmCallStack::evmCallStack_stackInfo;
use evmCallStack::evmCallStack_topFrame;
use evmCallStack::evmCallStack_oldestCallFrame;
use evmCallStack::evmCallStack_setAccount;
use evmCallStack::evmCallStack_getAccount;
use evmCallStack::evmCallStack_getTopFrameReturnData;
use evmCallStack::evmCallStack_getTopFrameMemoryOrDie;
use evmCallStack::evmCallStack_setTopFrameMemory;
use evmCallStack::evmCallStack_setTopFrameStorageCell;
use evmCallStack::evmCallStack_addEvmLogToCurrent;
use evmCallStack::evmCallStack_selfDestructCurrentAccount;
use evmCallStack::evmCallStack_doCall;
use evmCallStack::evmCallStack_returnFromCall;
use evmCallStack::evmCallStack_callHitError;
use evmCallStack::evmCallStack_runningCodeFromAccount;
use evmCallStack::snapshotAuxStack;
use evmCallStack::evmCallStack_changeNumAccounts;
use evmCallStack::evmCallStack_getAccountStoreInCurrentContext;
use evmCallStack::evmCallStack_setAccountStoreInCurrentContext;
<<<<<<< HEAD
use evmCallStack::evmCallStack_currentFrameStorageDelta;
=======
use evmCallStack::evmCallStack_inStaticCall;
use evmCallStack::evmCallStack_touchMemoryOffset;
>>>>>>> 72ea5d7a

use evmCallStack::evmCallFrame_runningAsAccount;
use evmCallStack::evmCallFrame_runningCodeFromAccount;
use evmCallStack::evmCallFrame_getAccount;
use evmCallStack::evmCallFrame_getCaller;
use evmCallStack::evmCallFrame_getMemory;
use evmCallStack::evmCallFrame_getCallvalue;
use evmCallStack::evmCallFrame_getCalldata;
use evmCallStack::evmCallFrame_shouldRevertOnStorageWrite;
use evmCallStack::evmCallFrame_constructorIsOnStackForAddress;

use accounts::accountStore_createOrAddCodeRef;
use accounts::account_getAddress;
use accounts::account_getCodeSize;
use accounts::account_getBalance;
use accounts::account_getCode;
use accounts::account_getStorageCell;
use accounts::account_getAllStorage;
use accounts::account_getEvmJumpTable;
use accounts::account_getNextSeqNum;
use accounts::account_fetchAndIncrSeqNum;
use accounts::account_setContractInfo;
use accounts::account_isEmpty;
use accounts::account_hasContract;
use accounts::pristineAccount;

use std::storageMap::storageMap_new;

use inbox::inbox_currentTimestamp;
use inbox::inbox_currentEthBlockNumber;

use gasAccounting::getArbGasPrice;
use gasAccounting::getCurrentBlockGasLimit;
use gasAccounting::gasAccounting_getStoragePriceInArbGas;

use tracing::evmTracer_pushCreate;
use tracing::evmTracer_pushCreate2;

use std::bytearray::bytearray_new;
use std::bytearray::bytearray_size;
use std::bytearray::bytearray_getByte;
use std::bytearray::bytearray_setByte;
use std::bytearray::bytearray_get256;
use std::bytearray::bytearray_set256;
use std::bytearray::bytearray_extract;
use std::bytearray::bytearray_copy;
use std::bytearray::bytearray_toSizeAndBuffer;
use std::bytestream::bytestream_new;

use std::safeMath::safeAdd;

use std::stack::stack_discardDeepestItems;

use std::codeSegment::getDummyAcceptContractCode;
use std::codeSegment::translateEvmCodeSegment;

use std::keccak::keccak256;
use std::rlp::keccakOfRlpEncodedUintPair;


var evmOpJumpTable: [const::NumEvmOps]view write func();

public write func evmOps_init() {
    // set up the jump table that will be used to dispatch EVM ops that are implemented as AVM/Mini function calls
    // lots of unsafecasts here because the jump table ignores the params/return types of the functions
    //    (ignoring is safe because the surrounding translated-EVM-code will push the params and capture the return values)
    evmOpJumpTable = unsafecast<[const::NumEvmOps]view write func()>(newfixedarray(const::NumEvmOps))
        with  { [const::EvmOp_stop] = unsafecast<view write func()>(evmOp_stop) }
        with  { [const::EvmOp_sha3] = unsafecast<view write func()>(evmOp_sha3) }
        with  { [const::EvmOp_address] = unsafecast<view write func()>(evmOp_address) }
        with  { [const::EvmOp_balance] = unsafecast<view write func()>(evmOp_balance) }
        with  { [const::EvmOp_selfbalance] = unsafecast<view write func()>(evmOp_selfbalance) }
        with  { [const::EvmOp_origin] = unsafecast<view write func()>(evmOp_origin) }
        with  { [const::EvmOp_caller] = unsafecast<view write func()>(evmOp_caller) }
        with  { [const::EvmOp_callvalue] = unsafecast<view write func()>(evmOp_callvalue) }
        with  { [const::EvmOp_calldataload] = unsafecast<view write func()>(evmOp_calldataload) }
        with  { [const::EvmOp_calldatasize] = unsafecast<view write func()>(evmOp_calldatasize) }
        with  { [const::EvmOp_calldatacopy] = unsafecast<view write func()>(evmOp_calldatacopy) }
        with  { [const::EvmOp_codesize] = unsafecast<view write func()>(evmOp_codesize) }
        with  { [const::EvmOp_codecopy] = unsafecast<view write func()>(evmOp_codecopy) }
        with  { [const::EvmOp_gasprice] = unsafecast<view write func()>(getArbGasPrice) }
        with  { [const::EvmOp_extcodesize] = unsafecast<view write func()>(evmOp_extcodesize) }
        with  { [const::EvmOp_extcodecopy] = unsafecast<view write func()>(evmOp_extcodecopy) }
        with  { [const::EvmOp_extcodehash] = unsafecast<view write func()>(evmOp_extcodehash) }
        with  { [const::EvmOp_blockhash] = unsafecast<view write func()>(evmOp_blockhash) }
        with  { [const::EvmOp_returndatasize] = unsafecast<view write func()>(evmOp_returndatasize) }
        with  { [const::EvmOp_returndatacopy] = unsafecast<view write func()>(evmOp_returndatacopy) }
        with  { [const::EvmOp_timestamp] = unsafecast<view write func()>(evmOp_timestamp) }
        with  { [const::EvmOp_number] = unsafecast<view write func()>(evmOp_number) }
        with  { [const::EvmOp_gaslimit] = unsafecast<view write func()>(getCurrentBlockGasLimit) }
        with  { [const::EvmOp_msize] = unsafecast<view write func()>(evmOp_msize) }
        with  { [const::EvmOp_mload] = unsafecast<view write func()>(evmOp_mload) }
        with  { [const::EvmOp_mstore] = unsafecast<view write func()>(evmOp_mstore) }
        with  { [const::EvmOp_mstore8] = unsafecast<view write func()>(evmOp_mstore8) }
        with  { [const::EvmOp_sload] = unsafecast<view write func()>(evmOp_sload) }
        with  { [const::EvmOp_sstore] = unsafecast<view write func()>(evmOp_sstore) }
        with  { [const::EvmOp_getjumpaddr] = unsafecast<view write func()>(evmOp_getjumpaddr) }
        with  { [const::EvmOp_msize] = unsafecast<view write func()>(evmOp_msize) }
        with  { [const::EvmOp_log0] = unsafecast<view write func()>(evmOp_log0) }
        with  { [const::EvmOp_log1] = unsafecast<view write func()>(evmOp_log1) }
        with  { [const::EvmOp_log2] = unsafecast<view write func()>(evmOp_log2) }
        with  { [const::EvmOp_log3] = unsafecast<view write func()>(evmOp_log3) }
        with  { [const::EvmOp_log4] = unsafecast<view write func()>(evmOp_log4) }
        with  { [const::EvmOp_call] = unsafecast<view write func()>(evmOp_call) }
        with  { [const::EvmOp_callcode] = unsafecast<view write func()>(evmOp_callcode) }
        with  { [const::EvmOp_delegatecall] = unsafecast<view write func()>(evmOp_delegatecall) }
        with  { [const::EvmOp_staticcall] = unsafecast<view write func()>(evmOp_staticcall) }
        with  { [const::EvmOp_revert] = unsafecast<view write func()>(evmOp_revert) }
        with  { [const::EvmOp_revert_knownPc] = unsafecast<view write func()>(evmOp_revert_knownPc) }
        with  { [const::EvmOp_return] = unsafecast<view write func()>(evmOp_return) }
        with  { [const::EvmOp_selfdestruct] = unsafecast<view write func()>(evmOp_selfdestruct) }
        with  { [const::EvmOp_create] = unsafecast<view write func()>(evmOp_create) }
        with  { [const::EvmOp_create2] = unsafecast<view write func()>(evmOp_create2) }
        with  { [const::EvmOp_chainId] = unsafecast<view write func()>(chainParams_chainId) }
        with  { [const::EvmOp_gas] = unsafecast<view write func()>(evmOp_gas) };

}

#[noinline, ] public view write func dispatchForEvmOp(index: uint) {
    asm(evmOpJumpTable[index]) {
        auxpop pop   // discard this function's call frame
        auxpop
        swap1
        // stack holds: funcPtr returnAddr
        jump
    };
}


// Any function with a name like evmOp_XXX is designed to implement the XXX instruction in EVM.
// Compiled EVM code will call that function to implement the XXX instruction.
// Most of the functions are fairly simple, and access the callframe or similar information.

public view write func evmOp_stop() {
    // return from the current call, with no calldata
    evmOp_return(0, 0);
}

<<<<<<< HEAD
public view write func evmOp_sha3(baseMemAddr: uint, nbytes: uint) -> bytes32 {
=======
public impure func evmOp_sha3(baseMemAddr: uint, nbytes: uint) -> bytes32 {
    if(nbytes > 0) {
        evmCallStack_touchMemoryOffset(safeAdd(baseMemAddr, nbytes));
    }
>>>>>>> 72ea5d7a
    return keccak256(evmCallStack_getTopFrameMemoryOrDie(), baseMemAddr, nbytes);
}

public view write func evmOp_address() -> address {
    return xif let Some(topFrame) = evmCallStack_topFrame() {
        account_getAddress(evmCallFrame_runningAsAccount(topFrame))
    } else {
        evm_runtimePanic(0);
        address(0)
    };
}

public view write func evmOp_balance(addrAsUint: uint) -> uint {
    let addr = address(addrAsUint);  // truncates if necessary
    return xif let Some(topFrame) = evmCallStack_topFrame() {
        account_getBalance(
            evmCallFrame_getAccount(topFrame, addr)
        )
    } else {
        evm_runtimePanic(1);
        0
    };
}

public view write func evmOp_selfbalance() -> uint {
    return xif let Some(topFrame) = evmCallStack_topFrame() {
        account_getBalance(
            evmCallFrame_runningAsAccount(topFrame)
        )
    } else {
        evm_runtimePanic(2);
        0
    };
}
    
public view write func evmOp_origin() -> address {
    return xif let Some(oldie) = evmCallStack_oldestCallFrame() {
        evmCallFrame_getCaller(oldie)
    } else {
        evm_runtimePanic(3);
        address(0)
    };
}
    
public view write func evmOp_caller() -> address {
    return xif let Some(topFrame) = evmCallStack_topFrame() {
        evmCallFrame_getCaller(topFrame)
    } else {
        evm_runtimePanic(4);
        address(0)
    };
}

public view write func evmOp_callvalue() -> uint {
    return xif let Some(topFrame) = evmCallStack_topFrame() {
        evmCallFrame_getCallvalue(topFrame)
    } else {
        evm_runtimePanic(5);
        0
    };
}

public view write func evmOp_calldataload(offset: uint) -> uint {
    return xif let Some(topFrame) = evmCallStack_topFrame() {
        bytearray_get256(evmCallFrame_getCalldata(topFrame), offset)
    } else {
        evm_runtimePanic(6);
        0
    };
}

public view write func evmOp_calldatasize() -> uint {
    return xif let Some(topFrame) = evmCallStack_topFrame() {
        bytearray_size(evmCallFrame_getCalldata(topFrame))
    } else {
        evm_runtimePanic(7);
        0
    };
}

<<<<<<< HEAD
public view write func evmOp_calldatacopy(memAddr: uint, calldataOffset: uint, nbytes: uint) {
=======
public impure func evmOp_calldatacopy(memAddr: uint, calldataOffset: uint, nbytes: uint) {
    if(nbytes > 0) {
        evmCallStack_touchMemoryOffset(safeAdd(memAddr, nbytes));
    }
>>>>>>> 72ea5d7a
    if let Some(topFrame) = evmCallStack_topFrame() {
        let newMemory = bytearray_copy(
            evmCallFrame_getCalldata(topFrame),
            calldataOffset,
            evmCallFrame_getMemory(topFrame),
            memAddr,
            nbytes
        );
        if (evmCallStack_setTopFrameMemory(newMemory)) {
            return;
        }
    }

    evm_runtimePanic(8);
}

public view write func evmOp_codesize() -> uint {
    return xif let Some(topFrame) = evmCallStack_topFrame() {
        account_getCodeSize(
            evmCallFrame_runningCodeFromAccount(topFrame)
        )
    } else {
        evm_runtimePanic(9);
        0
    };
}

<<<<<<< HEAD
public view write func evmOp_codecopy(memAddr: uint, codeOffset: uint, nbytes: uint) {
=======
public impure func evmOp_codecopy(memAddr: uint, codeOffset: uint, nbytes: uint) {
    if(nbytes > 0) {
        evmCallStack_touchMemoryOffset(safeAdd(memAddr, nbytes));
    }
>>>>>>> 72ea5d7a
    if let Some(topFrame) = evmCallStack_topFrame() {
        let memory = evmCallFrame_getMemory(topFrame);
        if let Some(code) = account_getCode(
            evmCallFrame_runningCodeFromAccount(topFrame)
        ) {
            // if this would read beyond end of code,
            //       bytearray_copy will zero-fill the rest of the target memory region,
            //       which is the desired behavior
            let updatedMemory = bytearray_copy(
                code,
                codeOffset,
                memory,
                memAddr,
                nbytes
            );
            if (evmCallStack_setTopFrameMemory(updatedMemory)) {
                return;
            }
        }
    }

    evm_runtimePanic(10);
}

public view write func evmOp_extcodesize(addrAsUint: uint) -> uint {
    let addr = address(addrAsUint);     // truncates if necessary
    if let Some(topFrame) = evmCallStack_topFrame() {
        return xif (evmCallFrame_constructorIsOnStackForAddress(topFrame, addr)) {
            0
        } else {
            account_getCodeSize(evmCallFrame_getAccount(topFrame, addr))
        };
    }

    evm_runtimePanic(11);
    return 0;
}

<<<<<<< HEAD
public view write func evmOp_extcodecopy(addrAsUint: uint, memAddr: uint, codeOffset: uint, nbytes: uint) {
    let addr = address(addrAsUint);     // truncates if necessary
    if let Some(topFrame) = evmCallStack_topFrame() {
        let memory = evmCallFrame_getMemory(topFrame);
        let updatedMemory = xif let Some(code) = account_getCode(
            evmCallFrame_getAccount(topFrame, addr)
        ) {
            // if this would read beyond end of code,
            //       bytearray_copy will zero-fill the rest of the target memory region,
            //       which is the desired behavior
            bytearray_copy(
                code,
                codeOffset,
                memory,
                memAddr,
                nbytes
            )
        } else {
            // code doesn't exist, so zero-fill the target memory region
            bytearray_copy(
                bytearray_new(0),
                0,
                memory,
                memAddr,
                nbytes
            )
        };
        if (evmCallStack_setTopFrameMemory(updatedMemory)) {
=======
public impure func evmOp_extcodecopy(addrAsUint: uint, memAddr: uint, codeOffset: uint, nbytes: uint) {
    if(nbytes > 0) {
        evmCallStack_touchMemoryOffset(safeAdd(memAddr, nbytes));
    }
    let addr = address(addrAsUint);     // truncates if necessary
    if let Some(topFrame) = evmCallStack_topFrame() {
        let memory = evmCallFrame_getMemory(topFrame);
        let codeArr = xif (evmCallFrame_constructorIsOnStackForAddress(topFrame, addr)) {
            bytearray_new(0)
        } else {
            xif let Some(code) = account_getCode(evmCallFrame_getAccount(topFrame, addr)) {
                code
            } else {
                // code doesn't exist
                bytearray_new(0)
            }
        };
        memory = bytearray_copy(codeArr, codeOffset, memory, memAddr, nbytes);  // will zero-fill anything beyond end of codeArr
        if (evmCallStack_setTopFrameMemory(memory)) {
>>>>>>> 72ea5d7a
            return;
        }
    }

    evm_runtimePanic(12);
}

public view write func evmOp_extcodehash(addrAsUint: uint) -> bytes32 {
    let addr = address(addrAsUint);     // truncates if necessary
    if let Some(topFrame) = evmCallStack_topFrame() {
        let acct = evmCallFrame_getAccount(topFrame, addr);
        if (account_isEmpty(acct)) {
            return bytes32(0);
        }
<<<<<<< HEAD
        return xif let Some(code) = account_getCode(acct) {
            keccak256(code, 0, bytearray_size(code))
        } else {
            bytes32(0xc5d2460186f7233c927e7db2dcc703c0e500b653ca82273b7bfad8045d85a470)   // hash of null code
=======
        return xif (evmCallFrame_constructorIsOnStackForAddress(topFrame, addr)) {
            bytes32(const::HashOfEmptyCode)
        } else {
            xif let Some(code) = account_getCode(acct) {
                keccak256(code, 0, bytearray_size(code))
            } else {
                bytes32(const::HashOfEmptyCode)
            }
>>>>>>> 72ea5d7a
        };
    }

    evm_runtimePanic(13);
    return bytes32(0);
}

public view func evmOp_blockhash(blockNum: uint) -> bytes32 {
    return xif let Some(h) = blockhash_getForBlock(blockNum) { h } else { bytes32(0) };
}

public view func evmOp_returndatasize() -> uint {
    return xif let Some(returnData) = evmCallStack_getTopFrameReturnData() {
        bytearray_size(returnData)
    } else {
        0
    };
}

<<<<<<< HEAD
public view write func evmOp_returndatacopy(memAddr: uint, dataOffset: uint, nbytes: uint) {
=======
public impure func evmOp_returndatacopy(memAddr: uint, dataOffset: uint, nbytes: uint) {
    if(nbytes > 0) {
        evmCallStack_touchMemoryOffset(safeAdd(memAddr, nbytes));
    }
>>>>>>> 72ea5d7a
    let memory = evmCallStack_getTopFrameMemoryOrDie();
    let updatedMemory = xif let Some(returnData) = evmCallStack_getTopFrameReturnData() {
        // if the returndata is smaller than nbytes,
        //       this will zero-fill the remainder of the target region,
        //       which is the desired behavior
        bytearray_copy(
            returnData,
            dataOffset,
            memory,
            memAddr,
            nbytes
        )
    } else {
        // there is no returndata, so zero-fill the target region
        bytearray_copy(
            bytearray_new(0),
            0,
            memory,
            memAddr,
            nbytes
        )
    };
    if (evmCallStack_setTopFrameMemory(updatedMemory)) {
       return;
    }

    evm_runtimePanic(15);
}

public view func evmOp_timestamp() -> uint {
    return inbox_currentTimestamp();
}

public view func evmOp_number() -> uint {
    return inbox_currentEthBlockNumber();
}

<<<<<<< HEAD
public view write func evmOp_mload(memAddr: uint) -> uint {
=======
public impure func evmOp_mload(memAddr: uint) -> uint {
    evmCallStack_touchMemoryOffset(safeAdd(memAddr, 31));
>>>>>>> 72ea5d7a
    if let Some(topFrame) = evmCallStack_topFrame() {
        return bytearray_get256(
            evmCallFrame_getMemory(topFrame),
            memAddr
        );
    }

    evm_runtimePanic(16);
    return 0;
}

<<<<<<< HEAD
public view write func evmOp_mstore(memAddr: uint, value: uint) {
=======
public impure func evmOp_mstore(memAddr: uint, value: uint) {
    evmCallStack_touchMemoryOffset(safeAdd(memAddr, 31));
>>>>>>> 72ea5d7a
    if let Some(topFrame) = evmCallStack_topFrame() {
        let memory = bytearray_set256(
            evmCallFrame_getMemory(topFrame),
            memAddr,
            value
        );
        if (evmCallStack_setTopFrameMemory(memory)) {
            return;
        }
    }

    evm_runtimePanic(17);
}

<<<<<<< HEAD
public view write func evmOp_mstore8(memAddr: uint, value:uint) {
    debug((memAddr, value));
=======
public impure func evmOp_mstore8(memAddr: uint, value:uint) {
    evmCallStack_touchMemoryOffset(memAddr);
>>>>>>> 72ea5d7a
    if let Some(topFrame) = evmCallStack_topFrame() {
        let memory = bytearray_setByte(
            evmCallFrame_getMemory(topFrame),
            memAddr,
            value
        );
        if (evmCallStack_setTopFrameMemory(memory)) {
            return;
        }
    }

    evm_runtimePanic(18);
}
    
public view write func evmOp_sload(storageAddr: uint) -> uint {
    if let Some(topFrame) = evmCallStack_topFrame() {
        if let Some(val) = account_getStorageCell(
            evmCallFrame_runningAsAccount(topFrame),
            storageAddr
        ) {
            return val;
        }
    }

    evm_runtimePanic(19);
    return 0;
}

public view write func evmOp_sstore(storageAddr: uint, value: uint) {
    if let Some(topFrame) = evmCallStack_topFrame() {
        if (topFrame.static) {
            evmOp_revert_knownPc(0xfffffffffffffffe, 0, 0);
        }
        if (evmCallFrame_shouldRevertOnStorageWrite(topFrame)) {
            // the currently running code was given a gas amount that wouldn't allow a storage write on EVM
            // for compatibility with EVM code that uses gas limit to prevent writes, we cause out-of-gas error here
            setGas(1);
        } else {
            if let Some(_) = evmCallStack_setTopFrameStorageCell(
                storageAddr,
                value
            ) {
                return;
            }
        }
    }

    evm_runtimePanic(20);
}
    
public view write func evmOp_getjumpaddr(evm_pc: uint) -> view write func() {
    // This one isn't actually an EVM instruction.
    // It's a "pseudo-instruction" that translates an EVM jump destination to an AVM codepoint in the compiled code.
    if let Some(topFrame) = evmCallStack_topFrame() {
        if let Some(jumpTable) = account_getEvmJumpTable(
            evmCallFrame_runningCodeFromAccount(topFrame)
        ) {
            if let Some(codept) = jumpTable[evm_pc] {
                return codept;
            } else {
                evm_error();   // EVM code tried to jump to a forbidden EVM jump destination
                evmCallStack_callHitError(11);
                error;
            }
        }
    }

    evm_runtimePanic(21);
    evmCallStack_callHitError(12);
    return error;
}

public view write func evmOp_msize() -> uint {
    return xif let Some(topFrame) = evmCallStack_topFrame() {
        32*((bytearray_size(evmCallFrame_getMemory(topFrame))+31)/32)
    } else {
        evm_runtimePanic(22);
        0
    };
}

public view write func evmOp_log0(
    memAddr: uint, 
    nbytes: uint
) {
    if(nbytes > 0) {
        evmCallStack_touchMemoryOffset(safeAdd(memAddr, nbytes));
    }
    if let Some(topFrame) = evmCallStack_topFrame() {
        if (topFrame.static) {
            evmOp_revert_knownPc(0xfffffffffffffffe, 0, 0);
        }
        let data = bytearray_extract(
            evmCallFrame_getMemory(topFrame),
            memAddr,
            nbytes
        );
        if (evmCallStack_addEvmLogToCurrent(
            (
                address(0),  // addEvmLogToCurrent will fill this in
                bytearray_toSizeAndBuffer(data),
            )
        ) == Some(()) ) {
            return;
        }
    }

    evm_runtimePanic(23);
    error;
}

public view write func evmOp_log1(
    memAddr: uint, 
    nbytes: uint, 
    topic0: uint
) {
    if(nbytes > 0) {
        evmCallStack_touchMemoryOffset(safeAdd(memAddr, nbytes));
    }
    if let Some(topFrame) = evmCallStack_topFrame() {
        if (topFrame.static) {
            evmOp_revert_knownPc(0xfffffffffffffffe, 0, 0);
        }
        let data = bytearray_extract(
            evmCallFrame_getMemory(topFrame),
            memAddr,
            nbytes
        );
        if (evmCallStack_addEvmLogToCurrent(
            (
                address(0),  // addEvmLogToCurrent will fill this in
                bytearray_toSizeAndBuffer(data),
                topic0,
            )
        ) == Some(()) ) {
            return;
        }
    }

    evm_runtimePanic(24);
    error;
}

public view write func evmOp_log2(
    memAddr: uint, 
    nbytes: uint, 
    topic0: uint,
    topic1: uint,
) {
    if(nbytes > 0) {
        evmCallStack_touchMemoryOffset(safeAdd(memAddr, nbytes));
    }
    if let Some(topFrame) = evmCallStack_topFrame() {
        if (topFrame.static) {
            evmOp_revert_knownPc(0xfffffffffffffffe, 0, 0);
        }
        let data = bytearray_extract(
            evmCallFrame_getMemory(topFrame),
            memAddr,
            nbytes
        );
        if (evmCallStack_addEvmLogToCurrent(
            (
                address(0),  // addEvmLogToCurrent will fill this in
                bytearray_toSizeAndBuffer(data),
                topic0,
                topic1,
            )
        ) == Some(()) ) {
            return;
        }
    }

    evm_runtimePanic(25);
    error;
}

public view write func evmOp_log3(
    memAddr: uint, 
    nbytes: uint, 
    topic0: uint,
    topic1: uint,
    topic2: uint,
) {
    if(nbytes > 0) {
        evmCallStack_touchMemoryOffset(safeAdd(memAddr, nbytes));
    }
    if let Some(topFrame) = evmCallStack_topFrame() {
        if (topFrame.static) {
            evmOp_revert_knownPc(0xfffffffffffffffe, 0, 0);
        }
        let data = bytearray_extract(
            evmCallFrame_getMemory(topFrame),
            memAddr,
            nbytes
        );
        if (evmCallStack_addEvmLogToCurrent(
            (
                address(0),  // addEvmLogToCurrent will fill this in
                bytearray_toSizeAndBuffer(data),
                topic0,
                topic1,
                topic2,
            )
        ) == Some(()) ) {
            return;
        }
    }

    evm_runtimePanic(26);
    error;
}

public view write func evmOp_log4(
    memAddr: uint, 
    nbytes: uint, 
    topic0: uint,
    topic1: uint,
    topic2: uint,
    topic3: uint,
) {
    if(nbytes > 0) {
        evmCallStack_touchMemoryOffset(safeAdd(memAddr, nbytes));
    }
    if let Some(topFrame) = evmCallStack_topFrame() {
        if (topFrame.static) {
            evmOp_revert_knownPc(0xfffffffffffffffe, 0, 0);
        }
        let data = bytearray_extract(
            evmCallFrame_getMemory(topFrame),
            memAddr,
            nbytes
        );
        if (evmCallStack_addEvmLogToCurrent(
            (
                address(0),  // addEvmLogToCurrent will fill this in
                bytearray_toSizeAndBuffer(data),
                topic0,
                topic1,
                topic2,
                topic3,
            )
        ) == Some(()) ) {
            return;
        }
    }

    evm_runtimePanic(27);
    error;
}

public view write func evmOp_gas() -> uint {
    let avmGasPerArbGas = chainParams_getOrDie(const::Atom_Param_AvmGasPerArbGas);
    let gasLeft = (getGas() + (avmGasPerArbGas - 1)) / avmGasPerArbGas;
    let storageDelta = evmCallStack_currentFrameStorageDelta();
    let gasNeededForStorage = xif (storageDelta > int(0)) {
        uint(storageDelta) * gasAccounting_getStoragePriceInArbGas()
    } else {
        0
    };
    return xif (gasLeft > gasNeededForStorage) {
        gasLeft - gasNeededForStorage
    } else {
        // no gas remaining, once we account for storage, so make the tx run out of gas now
        setGas(1);
        evmOp_revert(0, 0);
        //NOTREACHED
        0
    };
}

#[noinline, ] public view write func evmOp_callAndReturn(
    gas: uint,
    callee: address,
    balance: uint,
    argsOffset: uint,
    argsLength: uint,
    retOffset: uint,
    retLength: uint,
    isConstructor: bool,
    callvalueEscrowKey: option<uint>,  // escrow key that supplies the callvalue (otherwise caller supplies it)
    overrideStartPoint: option<AvmCodePoint>,
) -> bool {
    let savedAuxStack = snapshotAuxStack();

    // remove first two items from saved aux stack, so we get our caller's aux stack state
    savedAuxStack = stack_discardDeepestItems(savedAuxStack, 2);

    // Get the return address of our caller.
    // This will be the second-from-top item on the AVM AuxStack.
    // Get a copy of it, without disturbing anything.
    let resumeCodePoint = asm() func() {
        auxpop
        auxpop
        dup0
        swap2
        swap1
        auxpush
        auxpush
    };

    // Now make the call.
    // After the call completes, control will be thrown directly back to resumeCodePoint.
    let res = evmCallStack_doCall(
        0,
        isConstructor,
        gas,
        callee,
        balance,
        argsOffset,
        argsLength,
        retOffset,
        retLength,
        resumeCodePoint,
        Some(savedAuxStack),
        callvalueEscrowKey,
        overrideStartPoint,
    );
    return xif let Some(success) = res {
        success
    } else {
        false  // weird failure, best to return false
    };
}

#[noinline, ] public view write func evmOp_call(
    gas: uint,
    calleeAsUint: uint,
    balance: uint,
    argsOffset: uint,
    argsLength: uint,
    retOffset: uint,
    retLength: uint
) -> bool {
    if(argsLength > 0) {
        evmCallStack_touchMemoryOffset(safeAdd(argsOffset, argsLength));
    }
    if(retLength > 0) {
        evmCallStack_touchMemoryOffset(safeAdd(retOffset, retLength));
    }

    if (balance > 0) {
        if let Some(topFrame) = evmCallStack_topFrame() {
            if (topFrame.static) {
                evmOp_revert_knownPc(0xfffffffffffffffe, 0, 0);
            }
        } else {
            evm_runtimePanic(34);
        }
    }

    let callee = address(calleeAsUint);  // truncates if necessary

    // First, get the return address of our caller.
    // This will be the second-from-top item on the AVM AuxStack.
    // Get a copy of it, without disturbing anything.
    let resumeCodePoint = asm() func() {
        auxpop
        auxpop
        dup0
        swap2
        swap1
        auxpush
        auxpush
    };

    // Now make the call.
    // After the call completes, control will be thrown directly back to resumeCodePoint.
    let res = evmCallStack_doCall(
        const::EVMCallType_call,
        false,
        gas,
        callee,
        balance,
        argsOffset,
        argsLength,
        retOffset,
        retLength,
        resumeCodePoint,
        None<Stack>,
        None<uint>,
        None<view write func()>,
    );
    return xif let Some(success) = res {
        success
    } else {
        false  // weird failure, best to return false
    };
}

#[noinline, ] public view write func evmOp_callcode(
    gas: uint,
    calleeAsUint: uint,
    balance: uint,
    argsOffset: uint,
    argsLength: uint,
    retOffset: uint,
    retLength: uint
) -> bool {
    if(argsLength > 0) {
        evmCallStack_touchMemoryOffset(safeAdd(argsOffset, argsLength));
    }
    if(retLength > 0) {
        evmCallStack_touchMemoryOffset(safeAdd(retOffset, retLength));
    }

    let callee = address(calleeAsUint);     // truncates if necessary

    // This is the same as evmOp_call, except for the callKind.
    let resumeCodePoint = asm() func() {
        auxpop
        auxpop
        dup0
        swap2
        swap1
        auxpush
        auxpush
    };
    let res = evmCallStack_doCall(
        const::EVMCallType_callcode,
        false,
        gas,
        callee,
        balance,
        argsOffset,
        argsLength,
        retOffset,
        retLength,
        resumeCodePoint,
        None<Stack>,
        None<uint>,
        None<view write func()>,
    );
    return xif let Some(success) = res {
        success
    } else {
        false  // weird failure, best to return false
    };
}

#[noinline, ] public view write func evmOp_delegatecall(
    gas: uint,
    calleeAsUint: uint,
    argsOffset: uint,
    argsLength: uint,
    retOffset: uint,
    retLength: uint
) -> bool {
    if(argsLength > 0) {
        evmCallStack_touchMemoryOffset(safeAdd(argsOffset, argsLength));
    }
    if(retLength > 0) {
        evmCallStack_touchMemoryOffset(safeAdd(retOffset, retLength));
    }

    let callee = address(calleeAsUint);     // truncates if necessary

    // This is the same as evmOp_call, except for the callKind.
     let resumeCodePoint = asm() func() {
         auxpop
         auxpop
         dup0
         swap2
         swap1
         auxpush
         auxpush
     };
     let res = evmCallStack_doCall(
         const::EVMCallType_delegatecall,
         false,
         gas,
         callee,
         0,  // balance will be filled in by evmCallStack_doCall
         argsOffset,
         argsLength,
         retOffset,
         retLength,
         resumeCodePoint,
         None<Stack>,
         None<uint>,
         None<view write func()>,
     );
    return xif let Some(success) = res {
        success
    } else {
        false  // weird failure, best to return false
    };
}

#[noinline, ] public view write func evmOp_staticcall(
    gas: uint,
    calleeAsUint: uint,
    argsOffset: uint,
    argsLength: uint,
    retOffset: uint,
    retLength: uint
) -> bool {
    if(argsLength > 0) {
        evmCallStack_touchMemoryOffset(safeAdd(argsOffset, argsLength));
    }
    if(retLength > 0) {
        evmCallStack_touchMemoryOffset(safeAdd(retOffset, retLength));
    }

    let callee = address(calleeAsUint);     // truncates if necessary

    // This is the same as evmOp_call, except for the callKind.
    let resumeCodePoint = asm() func() {
        auxpop
        auxpop
        dup0
        swap2
        swap1
        auxpush
        auxpush
    };
    let res = evmCallStack_doCall(
        const::EVMCallType_staticcall,
        false,
        gas,
        callee,
        0,  // balance is zero for a staticcall
        argsOffset,
        argsLength,
        retOffset,
        retLength,
        resumeCodePoint,
        None<Stack>,
        None<uint>,
        None<view write func()>,
    );
    return xif let Some(success) = res {
        success
    } else {
        false  // weird failure, best to return false
    };
}

<<<<<<< HEAD
public view write func evmOp_revert(memOffset: uint, memNbytes: uint) {
    let _ = evmCallStack_returnFromCall(const::TxResultCode_revert, memOffset, memNbytes, None<view write func()>);
=======
public impure func evmOp_revert(memOffset: uint, memNbytes: uint) {
    if(memNbytes > 0) {
        evmCallStack_touchMemoryOffset(safeAdd(memOffset, memNbytes));
    }
    let _ = evmCallStack_returnFromCall(false, memOffset, memNbytes, None<impure func()>);
>>>>>>> 72ea5d7a

    evm_runtimePanic(28);
}

public view write func evmOp_revert_knownCodePc(codeAddr: address, evmPc: uint, memOffset: uint, memNbytes: uint) {
    let (txid, addrs, parentAddrs) = evmCallStack_stackInfo();
    debug((10000, codeAddr, evmPc, txid, addrs, parentAddrs));
    evmOp_revert(memOffset, memNbytes);
}

public view write func evmOp_revert_knownPc(evmPc: uint, memOffset: uint, memNbytes: uint) {
    let codeAddr = xif let Some(acct) = evmCallStack_runningCodeFromAccount() {
        account_getAddress(acct)
    } else {
        address(0)
    };
    evmOp_revert_knownCodePc(codeAddr, evmPc, memOffset, memNbytes);
}

<<<<<<< HEAD
public view write func evmOp_return(memOffset: uint, memNbytes: uint) {
    let _ = evmCallStack_returnFromCall(const::TxResultCode_success, memOffset, memNbytes, None<view write func()>);
=======
public impure func evmOp_revertIfStatic() {
    if (evmCallStack_inStaticCall()) {
        evmOp_revert_knownPc(0xffffffffb, 0, 0);
    }
}

public impure func evmOp_return(memOffset: uint, memNbytes: uint) {
    if(memNbytes > 0) {
        evmCallStack_touchMemoryOffset(safeAdd(memOffset, memNbytes));
    }
    let _ = evmCallStack_returnFromCall(true, memOffset, memNbytes, None<impure func()>);
>>>>>>> 72ea5d7a

    evm_runtimePanic(29);
}

public view write func evmOp_selfdestruct(ownerAsUint: uint) {
    if let Some(topFrame) = evmCallStack_topFrame() {
        if (topFrame.static) {
            evmOp_revert_knownPc(0xfffffffffffffffe, 0, 0);
        }
        let owner = address(ownerAsUint);     // truncates if necessary

        evmCallStack_selfDestructCurrentAccount(owner);
        evmOp_return(0, 0);
    } else {
        evm_runtimePanic(33);
    }
}

<<<<<<< HEAD
public view write func evmOp_create(value: uint, offset: uint, length: uint) -> address {
=======
public impure func evmOp_create(value: uint, offset: uint, length: uint) -> address {
    if (length > 0) {
        evmCallStack_touchMemoryOffset(safeAdd(offset, length));
    }
>>>>>>> 72ea5d7a
    if let Some(topFrame) = evmCallStack_topFrame() {
        if (topFrame.static) {
            evmOp_revert_knownPc(0xfffffffffffffffe, 0, 0);
        }
        let myAcct = evmCallFrame_runningAsAccount(topFrame);
        let myAddr = account_getAddress(myAcct);
        let (seqNum, updatedAcct) = account_fetchAndIncrSeqNum(myAcct);
        if ( ! evmCallStack_setAccount(myAddr, updatedAcct)) {
            return address(0);
        }
        let newAddress = address(keccakOfRlpEncodedUintPair(uint(myAddr), seqNum));
        let constructorCode = bytearray_extract(
            evmCallStack_getTopFrameMemoryOrDie(),
            offset,
            length
        );
        evmTracer_pushCreate(constructorCode, newAddress);
        return doCreationOpcode(value, constructorCode, newAddress);
    }

    evm_runtimePanic(30);
    return error;
}

<<<<<<< HEAD
public view write func evmOp_create2(value: uint, offset: uint, length: uint, salt: uint) -> address {
=======
public impure func evmOp_create2(value: uint, offset: uint, length: uint, salt: uint) -> address {
    if (length > 0) {
        evmCallStack_touchMemoryOffset(safeAdd(offset, length));
    }
>>>>>>> 72ea5d7a
    if let Some(topFrame) = evmCallStack_topFrame() {
        if (topFrame.static) {
            evmOp_revert_knownPc(0xfffffffffffffffe, 0, 0);
        }
        let myAcct = evmCallFrame_runningAsAccount(topFrame);
        let myAddr = account_getAddress(myAcct);
        let newAddrBuf = bytearray_new(0);
        let constructorCode = bytearray_extract(
            evmCallStack_getTopFrameMemoryOrDie(),
            offset,
            length
        );
        newAddrBuf = bytearray_setByte(newAddrBuf, 0, 0xff);
        newAddrBuf = bytearray_set256(newAddrBuf, 1, uint(myAddr) << (12*8));
        newAddrBuf = bytearray_set256(newAddrBuf, 1+20, salt);
        newAddrBuf = bytearray_set256(
            newAddrBuf,
            1+20+32,
            uint(keccak256(constructorCode, 0, bytearray_size(constructorCode))),
        );
        let newAddress = address(keccak256(newAddrBuf, 0, 85));
        evmTracer_pushCreate2(constructorCode, myAddr, salt, newAddress);
        return doCreationOpcode(value, constructorCode, newAddress);
    }

    evm_runtimePanic(31);
    return error;
}

#[noinline, ] public view write func doCreationOpcode(value: uint, constructorCode: ByteArray, newAddress: address) -> address {
    // make sure there isn't already an account at the given address
<<<<<<< HEAD
    if let Some(acct) = evmCallStack_getAccount(newAddress) {
        if (account_hasContract(acct) || (account_getNextSeqNum(acct) != 0)) {
            // there is already a contract at that address, or its nonce is nonzero; return failure
=======
    let originalAcct = xif let Some(acct) = evmCallStack_getAccount(newAddress) {
        if (account_hasContract(acct)) {
            // there is already a contract at that address; return failure
>>>>>>> 72ea5d7a
            return address(0);
        }
        acct
    } else {
        // somehow there isn't an EVM callframe
        evm_runtimePanic(32);
<<<<<<< HEAD
        error;
    }
=======
        panic
    };
>>>>>>> 72ea5d7a

    // translate the constructor code
    let (startPoint, evmJumpTable, _) = translateEvmCodeSegment(bytestream_new(constructorCode), false);

    // Cceate a new account to run the constructor code
    if (evmCallStack_setAccount(
            newAddress,
            account_setContractInfo(
                originalAcct,
                constructorCode,
                evmJumpTable,
                getDummyAcceptContractCode(),
                storageMap_new(),
                true,
            )
        )
    ) {
        let constructorSucceeded = evmOp_callAndReturn(
            chainParams_getOrDie(const::Atom_Param_TxGasLimit),  // give as much as gas we can
            newAddress,
            value,
            0,           // no calldata passed to constructor
            0,
            0,           // don't copy returndata back into caller's memory
            0,
            true,
            None<uint>,
            Some(startPoint),  // use constructor's startPoint, even though code isn't installed yet
        );

        if (constructorSucceeded) {
            if let Some(contractCode) = evmCallStack_getTopFrameReturnData() {
                if ((bytearray_size(contractCode) == 0) || (bytearray_getByte(contractCode, 0) != 0xef)) { // required by EIP-3541
                    let astore = evmCallStack_getAccountStoreInCurrentContext();
                    if let Some(res) = accountStore_createOrAddCodeRef(astore, contractCode) {
                        let (uastore, startPoint2, evmJumpTable2, _) = res;
                        evmCallStack_setAccountStoreInCurrentContext(uastore);
                        if let Some(oldAcct) = evmCallStack_getAccount(newAddress) {
                            let storage = xif let Some(st) = account_getAllStorage(oldAcct) {
                                st
                            } else {
                                storageMap_new()
                            };
                            if (evmCallStack_setAccount(
                                    newAddress,
                                    account_setContractInfo(
                                        oldAcct,
                                        contractCode,
                                        evmJumpTable2,
                                        startPoint2,
                                        storage,
                                        true,
                                    )
                                )
                            ) {
                                evmCallStack_changeNumAccounts(int(1));
                                return newAddress;
                            }
                        }
                    }
                }
            }
        }
    }

    // clean up the state and return failure
    let _ = evmCallStack_setAccount(newAddress, pristineAccount(newAddress));
    return address(0);
}

view write func evm_error() {
    // This should be called when EVM code has generated an EVM error.
    evmOp_revert_knownPc(0xffffffffffffffff, 0, 0);  // should never return

}

view write func evm_runtimePanic(reasonCode: uint) {
    // This should be called when something that "shouldn't ever happen" has occurred.
    // It should only be called if something has gone wrong in the trusted code.
    // If untrusted code has encountered an error, that will be handled elsewhere.
    evmCallStack_callHitError(1000+reasonCode);
    error;
}<|MERGE_RESOLUTION|>--- conflicted
+++ resolved
@@ -30,12 +30,9 @@
 use evmCallStack::evmCallStack_changeNumAccounts;
 use evmCallStack::evmCallStack_getAccountStoreInCurrentContext;
 use evmCallStack::evmCallStack_setAccountStoreInCurrentContext;
-<<<<<<< HEAD
 use evmCallStack::evmCallStack_currentFrameStorageDelta;
-=======
 use evmCallStack::evmCallStack_inStaticCall;
 use evmCallStack::evmCallStack_touchMemoryOffset;
->>>>>>> 72ea5d7a
 
 use evmCallStack::evmCallFrame_runningAsAccount;
 use evmCallStack::evmCallFrame_runningCodeFromAccount;
@@ -174,14 +171,10 @@
     evmOp_return(0, 0);
 }
 
-<<<<<<< HEAD
 public view write func evmOp_sha3(baseMemAddr: uint, nbytes: uint) -> bytes32 {
-=======
-public impure func evmOp_sha3(baseMemAddr: uint, nbytes: uint) -> bytes32 {
     if(nbytes > 0) {
         evmCallStack_touchMemoryOffset(safeAdd(baseMemAddr, nbytes));
     }
->>>>>>> 72ea5d7a
     return keccak256(evmCallStack_getTopFrameMemoryOrDie(), baseMemAddr, nbytes);
 }
 
@@ -262,14 +255,10 @@
     };
 }
 
-<<<<<<< HEAD
 public view write func evmOp_calldatacopy(memAddr: uint, calldataOffset: uint, nbytes: uint) {
-=======
-public impure func evmOp_calldatacopy(memAddr: uint, calldataOffset: uint, nbytes: uint) {
     if(nbytes > 0) {
         evmCallStack_touchMemoryOffset(safeAdd(memAddr, nbytes));
     }
->>>>>>> 72ea5d7a
     if let Some(topFrame) = evmCallStack_topFrame() {
         let newMemory = bytearray_copy(
             evmCallFrame_getCalldata(topFrame),
@@ -297,14 +286,10 @@
     };
 }
 
-<<<<<<< HEAD
 public view write func evmOp_codecopy(memAddr: uint, codeOffset: uint, nbytes: uint) {
-=======
-public impure func evmOp_codecopy(memAddr: uint, codeOffset: uint, nbytes: uint) {
     if(nbytes > 0) {
         evmCallStack_touchMemoryOffset(safeAdd(memAddr, nbytes));
     }
->>>>>>> 72ea5d7a
     if let Some(topFrame) = evmCallStack_topFrame() {
         let memory = evmCallFrame_getMemory(topFrame);
         if let Some(code) = account_getCode(
@@ -343,8 +328,10 @@
     return 0;
 }
 
-<<<<<<< HEAD
 public view write func evmOp_extcodecopy(addrAsUint: uint, memAddr: uint, codeOffset: uint, nbytes: uint) {
+    if(nbytes > 0) {
+        evmCallStack_touchMemoryOffset(safeAdd(memAddr, nbytes));
+    }    
     let addr = address(addrAsUint);     // truncates if necessary
     if let Some(topFrame) = evmCallStack_topFrame() {
         let memory = evmCallFrame_getMemory(topFrame);
@@ -372,27 +359,6 @@
             )
         };
         if (evmCallStack_setTopFrameMemory(updatedMemory)) {
-=======
-public impure func evmOp_extcodecopy(addrAsUint: uint, memAddr: uint, codeOffset: uint, nbytes: uint) {
-    if(nbytes > 0) {
-        evmCallStack_touchMemoryOffset(safeAdd(memAddr, nbytes));
-    }
-    let addr = address(addrAsUint);     // truncates if necessary
-    if let Some(topFrame) = evmCallStack_topFrame() {
-        let memory = evmCallFrame_getMemory(topFrame);
-        let codeArr = xif (evmCallFrame_constructorIsOnStackForAddress(topFrame, addr)) {
-            bytearray_new(0)
-        } else {
-            xif let Some(code) = account_getCode(evmCallFrame_getAccount(topFrame, addr)) {
-                code
-            } else {
-                // code doesn't exist
-                bytearray_new(0)
-            }
-        };
-        memory = bytearray_copy(codeArr, codeOffset, memory, memAddr, nbytes);  // will zero-fill anything beyond end of codeArr
-        if (evmCallStack_setTopFrameMemory(memory)) {
->>>>>>> 72ea5d7a
             return;
         }
     }
@@ -407,12 +373,6 @@
         if (account_isEmpty(acct)) {
             return bytes32(0);
         }
-<<<<<<< HEAD
-        return xif let Some(code) = account_getCode(acct) {
-            keccak256(code, 0, bytearray_size(code))
-        } else {
-            bytes32(0xc5d2460186f7233c927e7db2dcc703c0e500b653ca82273b7bfad8045d85a470)   // hash of null code
-=======
         return xif (evmCallFrame_constructorIsOnStackForAddress(topFrame, addr)) {
             bytes32(const::HashOfEmptyCode)
         } else {
@@ -421,7 +381,6 @@
             } else {
                 bytes32(const::HashOfEmptyCode)
             }
->>>>>>> 72ea5d7a
         };
     }
 
@@ -441,14 +400,10 @@
     };
 }
 
-<<<<<<< HEAD
 public view write func evmOp_returndatacopy(memAddr: uint, dataOffset: uint, nbytes: uint) {
-=======
-public impure func evmOp_returndatacopy(memAddr: uint, dataOffset: uint, nbytes: uint) {
     if(nbytes > 0) {
         evmCallStack_touchMemoryOffset(safeAdd(memAddr, nbytes));
     }
->>>>>>> 72ea5d7a
     let memory = evmCallStack_getTopFrameMemoryOrDie();
     let updatedMemory = xif let Some(returnData) = evmCallStack_getTopFrameReturnData() {
         // if the returndata is smaller than nbytes,
@@ -486,12 +441,8 @@
     return inbox_currentEthBlockNumber();
 }
 
-<<<<<<< HEAD
 public view write func evmOp_mload(memAddr: uint) -> uint {
-=======
-public impure func evmOp_mload(memAddr: uint) -> uint {
     evmCallStack_touchMemoryOffset(safeAdd(memAddr, 31));
->>>>>>> 72ea5d7a
     if let Some(topFrame) = evmCallStack_topFrame() {
         return bytearray_get256(
             evmCallFrame_getMemory(topFrame),
@@ -503,12 +454,8 @@
     return 0;
 }
 
-<<<<<<< HEAD
 public view write func evmOp_mstore(memAddr: uint, value: uint) {
-=======
-public impure func evmOp_mstore(memAddr: uint, value: uint) {
     evmCallStack_touchMemoryOffset(safeAdd(memAddr, 31));
->>>>>>> 72ea5d7a
     if let Some(topFrame) = evmCallStack_topFrame() {
         let memory = bytearray_set256(
             evmCallFrame_getMemory(topFrame),
@@ -523,13 +470,8 @@
     evm_runtimePanic(17);
 }
 
-<<<<<<< HEAD
 public view write func evmOp_mstore8(memAddr: uint, value:uint) {
-    debug((memAddr, value));
-=======
-public impure func evmOp_mstore8(memAddr: uint, value:uint) {
     evmCallStack_touchMemoryOffset(memAddr);
->>>>>>> 72ea5d7a
     if let Some(topFrame) = evmCallStack_topFrame() {
         let memory = bytearray_setByte(
             evmCallFrame_getMemory(topFrame),
@@ -1068,16 +1010,11 @@
     };
 }
 
-<<<<<<< HEAD
 public view write func evmOp_revert(memOffset: uint, memNbytes: uint) {
-    let _ = evmCallStack_returnFromCall(const::TxResultCode_revert, memOffset, memNbytes, None<view write func()>);
-=======
-public impure func evmOp_revert(memOffset: uint, memNbytes: uint) {
     if(memNbytes > 0) {
         evmCallStack_touchMemoryOffset(safeAdd(memOffset, memNbytes));
     }
-    let _ = evmCallStack_returnFromCall(false, memOffset, memNbytes, None<impure func()>);
->>>>>>> 72ea5d7a
+    let _ = evmCallStack_returnFromCall(const::TxResultCode_revert, memOffset, memNbytes, None<view write func()>);
 
     evm_runtimePanic(28);
 }
@@ -1097,22 +1034,16 @@
     evmOp_revert_knownCodePc(codeAddr, evmPc, memOffset, memNbytes);
 }
 
-<<<<<<< HEAD
-public view write func evmOp_return(memOffset: uint, memNbytes: uint) {
-    let _ = evmCallStack_returnFromCall(const::TxResultCode_success, memOffset, memNbytes, None<view write func()>);
-=======
 public impure func evmOp_revertIfStatic() {
     if (evmCallStack_inStaticCall()) {
         evmOp_revert_knownPc(0xffffffffb, 0, 0);
     }
 }
 
-public impure func evmOp_return(memOffset: uint, memNbytes: uint) {
+public view write func evmOp_return(memOffset: uint, memNbytes: uint) {
     if(memNbytes > 0) {
         evmCallStack_touchMemoryOffset(safeAdd(memOffset, memNbytes));
-    }
-    let _ = evmCallStack_returnFromCall(true, memOffset, memNbytes, None<impure func()>);
->>>>>>> 72ea5d7a
+    }    let _ = evmCallStack_returnFromCall(const::TxResultCode_success, memOffset, memNbytes, None<view write func()>);
 
     evm_runtimePanic(29);
 }
@@ -1131,14 +1062,10 @@
     }
 }
 
-<<<<<<< HEAD
 public view write func evmOp_create(value: uint, offset: uint, length: uint) -> address {
-=======
-public impure func evmOp_create(value: uint, offset: uint, length: uint) -> address {
     if (length > 0) {
         evmCallStack_touchMemoryOffset(safeAdd(offset, length));
     }
->>>>>>> 72ea5d7a
     if let Some(topFrame) = evmCallStack_topFrame() {
         if (topFrame.static) {
             evmOp_revert_knownPc(0xfffffffffffffffe, 0, 0);
@@ -1163,14 +1090,10 @@
     return error;
 }
 
-<<<<<<< HEAD
 public view write func evmOp_create2(value: uint, offset: uint, length: uint, salt: uint) -> address {
-=======
-public impure func evmOp_create2(value: uint, offset: uint, length: uint, salt: uint) -> address {
     if (length > 0) {
         evmCallStack_touchMemoryOffset(safeAdd(offset, length));
     }
->>>>>>> 72ea5d7a
     if let Some(topFrame) = evmCallStack_topFrame() {
         if (topFrame.static) {
             evmOp_revert_knownPc(0xfffffffffffffffe, 0, 0);
@@ -1202,28 +1125,17 @@
 
 #[noinline, ] public view write func doCreationOpcode(value: uint, constructorCode: ByteArray, newAddress: address) -> address {
     // make sure there isn't already an account at the given address
-<<<<<<< HEAD
-    if let Some(acct) = evmCallStack_getAccount(newAddress) {
+    let originalAcct = xif let Some(acct) = evmCallStack_getAccount(newAddress) {
         if (account_hasContract(acct) || (account_getNextSeqNum(acct) != 0)) {
-            // there is already a contract at that address, or its nonce is nonzero; return failure
-=======
-    let originalAcct = xif let Some(acct) = evmCallStack_getAccount(newAddress) {
-        if (account_hasContract(acct)) {
             // there is already a contract at that address; return failure
->>>>>>> 72ea5d7a
             return address(0);
         }
         acct
     } else {
         // somehow there isn't an EVM callframe
         evm_runtimePanic(32);
-<<<<<<< HEAD
-        error;
-    }
-=======
-        panic
-    };
->>>>>>> 72ea5d7a
+        error
+    };
 
     // translate the constructor code
     let (startPoint, evmJumpTable, _) = translateEvmCodeSegment(bytestream_new(constructorCode), false);
