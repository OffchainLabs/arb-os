//
// Copyright 2021, Offchain Labs, Inc. All rights reserved.
//

use bridge_arbos_versions::GlobalsBeforeUpgrade;
use bridge_arbos_versions::before__accounts_Account;

use core::kvs::Kvs;
use core::kvs::builtin_kvsForall;

use accounts::AccountStore;
use accounts::Account;
use accounts::AccountContractInfo;

use evmCallStack::EvmCallFrame;

use gasAccounting::GasAccountingInfo;
use gasAccounting::TxGasState;

public func set_globalChainParameters_onUpgrade(oldGlobals: GlobalsBeforeUpgrade) -> map<uint, uint> {
    return oldGlobals.globalChainParameters;
}

public func set_returnFromCallNestingDepth_onUpgrade(_oldGlobals: GlobalsBeforeUpgrade) -> uint {
    return 0;
}


public func set_wasm_prog_onUpgrade(input_globals: GlobalsBeforeUpgrade) -> any {
    // return null;
    let buf = #include "rlp-nohash.wasm";
    let ln = 17804;
    let compiled = asm(ln, buf,) any { compilewasm };
    return compiled;
}

public func set_globalCallStack_onUpgrade(_oldGlobals: GlobalsBeforeUpgrade) -> option<EvmCallFrame> {
    return None<EvmCallFrame>;
}

public func set_gasAccountingInfo_onUpgrade(oldGlobals: GlobalsBeforeUpgrade) -> GasAccountingInfo {
    let old = oldGlobals.gasAccountingInfo;
    return struct {
        txState: None<TxGasState>,
        feeConfig: old.feeConfig,
        currentPrices: old.currentPrices,
        gasRemainingThisBlock: old.gasRemainingThisBlock,
        congestionState: old.congestionState,
        speedLimitPerSecond: old.speedLimitPerSecond,
        pricingParams: old.pricingParams,
        gasAllocatedToThisBlock: old.gasAllocatedToThisBlock,
        retryablePrices: old.retryablePrices,
        allowedSenders: old.allowedSenders,
    };
}

public func set_globalAccountStore_onUpgrade(oldGlobals: GlobalsBeforeUpgrade) -> AccountStore {
    let old = oldGlobals.globalAccountStore;
    return struct {
<<<<<<< HEAD
        data: old.data,
        statsThisBlock: old.statsThisBlock,
        statsAllTime: old.statsAllTime,
        lastArbBlockNum: old.lastArbBlockNum,
        nextSendTimestamp: old.nextSendTimestamp,
=======
        accounts: {
            let oldKvs = unsafecast<Kvs>(old.accounts);
            unsafecast<map<address, Account> >(
                builtin_kvsForall(
                    oldKvs,
                    closure(rawKey: any, rawValue: any, rawState: any) -> any {
                        let key = unsafecast<address>(rawKey);
                        let value = unsafecast<before__accounts_Account>(rawValue);
                        let state = unsafecast<map<address, Account> >(rawState);
                        set state[key] = struct {
                            addr: value.addr,
                            blsKey: value.blsKey,
                            nextSeqNum: value.nextSeqNum,
                            ethBalance: value.ethBalance,
                            contractInfo: xif let Some(oldContractInfo) = value.contractInfo {
                                Some(struct {
                                    contractStateVersion: const::ContractStateVersion_original,
                                    code: oldContractInfo.code,
                                    evmJumpTable: oldContractInfo.evmJumpTable,
                                    startCodePoint: oldContractInfo.startCodePoint,
                                    storage: oldContractInfo.storage,
                                })
                            } else {
                                None<AccountContractInfo>
                            },
                            aggregatorInfo: value.aggregatorInfo,
                            aggregatorToPay: value.aggregatorToPay,
                        };
                        return state;
                    },
                    newmap<address, Account>,
                )
            )
        },
        retryBuffer: old.retryBuffer,
        numContracts: old.numContracts,
        codeRefTable: old.codeRefTable,
        escrowStore: old.escrowStore,
>>>>>>> e5e299cb
    };
}<|MERGE_RESOLUTION|>--- conflicted
+++ resolved
@@ -57,13 +57,6 @@
 public func set_globalAccountStore_onUpgrade(oldGlobals: GlobalsBeforeUpgrade) -> AccountStore {
     let old = oldGlobals.globalAccountStore;
     return struct {
-<<<<<<< HEAD
-        data: old.data,
-        statsThisBlock: old.statsThisBlock,
-        statsAllTime: old.statsAllTime,
-        lastArbBlockNum: old.lastArbBlockNum,
-        nextSendTimestamp: old.nextSendTimestamp,
-=======
         accounts: {
             let oldKvs = unsafecast<Kvs>(old.accounts);
             unsafecast<map<address, Account> >(
@@ -102,6 +95,5 @@
         numContracts: old.numContracts,
         codeRefTable: old.codeRefTable,
         escrowStore: old.escrowStore,
->>>>>>> e5e299cb
     };
 }