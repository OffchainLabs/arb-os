//
// Copyright 2021, Offchain Labs, Inc. All rights reserved.
//

use bridge_arbos_versions::GlobalsBeforeUpgrade;

use core::kvs::Kvs;
use core::kvs::builtin_kvsForall;

use accounts::AccountStore;

use evmCallStack::EvmCallFrame;

public func set_globalChainParameters_onUpgrade(oldGlobals: GlobalsBeforeUpgrade) -> map<uint, uint> {
    return oldGlobals.globalChainParameters;
}

<<<<<<< HEAD
public func set_wasm_prog_onUpgrade(_oldGlobals: GlobalsBeforeUpgrade) -> any {
    let (ln, buf) = #include "rlp-nohash.wasm";
    let compiled = asm(ln, buf,) any { compilewasm };
    return compiled;
}
=======
public func set_globalCallStack_onUpgrade(_oldGlobals: GlobalsBeforeUpgrade) -> option<EvmCallFrame> {
    return None;
}
>>>>>>> 6e51e1cd
<|MERGE_RESOLUTION|>--- conflicted
+++ resolved
@@ -15,14 +15,12 @@
     return oldGlobals.globalChainParameters;
 }
 
-<<<<<<< HEAD
 public func set_wasm_prog_onUpgrade(_oldGlobals: GlobalsBeforeUpgrade) -> any {
     let (ln, buf) = #include "rlp-nohash.wasm";
     let compiled = asm(ln, buf,) any { compilewasm };
     return compiled;
 }
-=======
+
 public func set_globalCallStack_onUpgrade(_oldGlobals: GlobalsBeforeUpgrade) -> option<EvmCallFrame> {
     return None;
-}
->>>>>>> 6e51e1cd
+}