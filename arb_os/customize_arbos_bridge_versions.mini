--- conflicted
+++ resolved
@@ -5,7 +5,6 @@
 use bridge_arbos_versions::GlobalsBeforeUpgrade;
 use accounts::AccountStore;
 
-<<<<<<< HEAD
 use gasAccounting::TxGasState;
 use gasAccounting::FeeConfig;
 use gasAccounting::GasPrices;
@@ -15,17 +14,15 @@
 
 use std::addressSet::SetOfAddresses;
 use std::addressSet::setOfAddresses_all;
-=======
+
 use evmCallStack::EvmCallFrame;
 use messages::TxRequestData;
->>>>>>> 6ad37ad2
 
 
 public func set_globalAccountStore_onUpgrade(input_globals: GlobalsBeforeUpgrade) -> AccountStore {
     return unsafecast<AccountStore>(input_globals.globalAccountStore);
 }
 
-<<<<<<< HEAD
 public func set_gasAccountingInfo_onUpgrade(
     input_globals: GlobalsBeforeUpgrade
 ) -> struct {
@@ -52,12 +49,12 @@
         retryablePrices: input_globals.gasAccountingInfo.retryablePrices,
         allowedSenders: setOfAddresses_all(),
     };
-=======
+}
+
 public func set_globalCallStack_onUpgrade(input_globals: GlobalsBeforeUpgrade) -> option<EvmCallFrame> {
     return None<EvmCallFrame>;
 }
 
 public func set_globalCurrentTxRequest_onUpgrade(input_globals: GlobalsBeforeUpgrade) -> TxRequestData {
     return unsafecast<TxRequestData>(input_globals.globalCurrentTxRequest);
->>>>>>> 6ad37ad2
 }