--- conflicted
+++ resolved
@@ -4,81 +4,6 @@
 
 use bridge_arbos_versions::GlobalsBeforeUpgrade;
 
-<<<<<<< HEAD
-use accounts::AccountStore;
-use accounts::Account;
-use accounts::AccountContractInfo;
-use accounts::AggregatorInfo;
-use accounts::CodeRef;
-use decompression::AggregatorDecompressionState;
-use retrybuffer::RetryBuffer;
-use std::bls::BLSKey;
-
-use core::kvs::Kvs;
-use core::kvs::builtin_kvsForall;
-
-
-type OldAccountStore = struct {
-    accounts: map<address, OldAccount>,
-    retryBuffer: RetryBuffer,
-    numContracts: uint,
-}
-
-type OldAccount = struct {
-    addr: address,
-    blsKey: option<BLSKey>,
-    nextSeqNum: uint,
-    ethBalance: uint,
-    contractInfo: option<AccountContractInfo>,
-    aggregatorInfo: option<OldAggregatorInfo>,
-    aggregatorToPay: option<address>,
-}
-
-type OldAggregatorInfo = struct {
-    decompressionState: option<AggregatorDecompressionState>,
-}
-
-
 public func set_globalAccountStore_onUpgrade(input_globals: GlobalsBeforeUpgrade) -> AccountStore {
-    let oldAcctStore = unsafecast<OldAccountStore>(input_globals.globalAccountStore);
-
-    let acctStore = unsafecast<AccountStore>(());  // force compiler to typecheck the following assignment
-    acctStore = struct {
-        accounts: unsafecast<map<address, Account>>(
-            builtin_kvsForall(
-                unsafecast<Kvs>(oldAcctStore.accounts),
-                unsafecast<func(any, any, any) -> any>(acctClosure),
-                newmap<address, Account>,
-            )
-        ),
-        retryBuffer: oldAcctStore.retryBuffer,
-        numContracts: oldAcctStore.numContracts,
-        codeRefTable: newmap<bytes32, CodeRef>,
-    };
-    return acctStore;
-}
-
-public func acctClosure(addr: address, acct: OldAccount, state: map<address, Account>) -> map<address, Account> {
-    let updatedAcct = unsafecast<Account>(());   // force compiler to typecheck the following assignment
-    updatedAcct = struct {
-        addr: acct.addr,
-        blsKey: acct.blsKey,
-        nextSeqNum: acct.nextSeqNum,
-        ethBalance: acct.ethBalance,
-        contractInfo: acct.contractInfo,
-        aggregatorInfo: xif let Some(oai) = acct.aggregatorInfo {
-            Some(struct{
-                decompressionState: oai.decompressionState,
-                feeCollector: acct.addr,
-            })
-        } else {
-            None<AggregatorInfo>
-        },
-        aggregatorToPay: acct.aggregatorToPay,
-    };
-    return state with { [acct.addr] = updatedAcct };
-=======
-public func set_globalAccountStore_onUpgrade(input_globals: GlobalsBeforeUpgrade) -> any {
     return input_globals.globalAccountStore;
->>>>>>> ea5897a0
 }