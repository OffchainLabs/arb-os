--- conflicted
+++ resolved
@@ -4,10 +4,20 @@
 
 use bridge_arbos_versions::GlobalsBeforeUpgrade;
 
-<<<<<<< HEAD
 use inbox::IncomingRequestQueue;
 use inbox::IncomingRequest;
 use inbox::Inbox;
+
+use accounts::AccountStore;
+use accounts::Account;
+use accounts::AccountContractInfo;
+use accounts::AggregatorInfo;
+use decompression::AggregatorDecompressionState;
+use retrybuffer::RetryBuffer;
+use std::bls::BLSKey;
+
+use core::kvs::Kvs;
+use core::kvs::builtin_kvsForall;
 
 
 public func set_globalAccountStore_onUpgrade(input_globals: GlobalsBeforeUpgrade) -> any {
@@ -38,17 +48,7 @@
     };
     return ret;
 }
-=======
-use accounts::AccountStore;
-use accounts::Account;
-use accounts::AccountContractInfo;
-use accounts::AggregatorInfo;
-use decompression::AggregatorDecompressionState;
-use retrybuffer::RetryBuffer;
-use std::bls::BLSKey;
 
-use core::kvs::Kvs;
-use core::kvs::builtin_kvsForall;
 
 
 type OldAccountStore = struct {
@@ -109,5 +109,4 @@
         aggregatorToPay: acct.aggregatorToPay,
     };
     return state with { [acct.addr] = updatedAcct };
-}
->>>>>>> 0af21f22
+}