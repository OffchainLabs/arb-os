//
// Copyright 2021, Offchain Labs, Inc. All rights reserved.
//

use bridge_arbos_versions::GlobalsBeforeUpgrade;

use bridge_arbos_versions::before__accounts_Account;

use accounts::Account;
use accounts::AccountStore;
use accounts::AggregatorInfo;

use evmCallStack::EvmCallFrame;

use gasAccounting::GasAccountingInfo;

use std::fixedpoint::fixedPoint_new;

use std::addressSet::setOfAddresses_all;

use core::kvs::Kvs;
use core::kvs::builtin_kvsForall;

<<<<<<< HEAD
=======

public func set_globalCallStack_onUpgrade(_oldGlobals: GlobalsBeforeUpgrade) -> option<EvmCallFrame> {
    return None<EvmCallFrame>;
}

public func set_gasAccountingInfo_onUpgrade(oldGlobals: GlobalsBeforeUpgrade) -> GasAccountingInfo {
    let oldInfo = oldGlobals.gasAccountingInfo;
    let oldPP = oldInfo.pricingParams;
    return struct {
        txState: oldInfo.txState,
        feeConfig: struct {
            baseFeeMultiplier: oldInfo.feeConfig.baseFeeMultiplier,
            shareForNetFee: oldInfo.feeConfig.shareForNetFee,
        },
        currentPrices: struct {
            perL1CalldataUnit: oldInfo.currentPrices.perL1CalldataUnit,
            perStorageCell: oldInfo.currentPrices.perStorageCell,
            perArbGasBase: oldInfo.currentPrices.perArbGasBase,
            perArbGasCongestion: oldInfo.currentPrices.perArbGasCongestion,
            perArbGasTotal: oldInfo.currentPrices.perArbGasTotal,
        },
        gasRemainingThisBlock: oldInfo.gasRemainingThisBlock,
        congestionState: oldInfo.congestionState,
        speedLimitPerSecond: oldInfo.speedLimitPerSecond,
        pricingParams: struct {
            l1GasPerL1CalldataUnit: oldPP.l1GasPerL1CalldataUnit,
            l1GasPerStorage: oldPP.l1GasPerStorage,
            arbGasDivisor: oldPP.arbGasDivisor,
        },
        gasAllocatedToThisBlock: oldInfo.gasAllocatedToThisBlock,
        retryablePrices: oldInfo.retryablePrices,
        allowedSenders: oldInfo.allowedSenders,
    };
}

public func set_globalChainParameters_onUpgrade(oldGlobals: GlobalsBeforeUpgrade) -> map<uint, uint> {
    let oldChainParams = xif let Some(cp) = oldGlobals.globalChainParams {
        cp
    } else {
        struct {
            chainId: const::Default_Param_ChainID,
            gracePeriodBlocks: const::Default_Param_ChallengePeriodEthBlocks,
            arbGasSpeedLimitPerSecond: const::Default_Param_SpeedLimitPerSecond,
            maxExecutionSteps: 1000000000000,  // never used
            baseStake: 5000000000,             // never used
            stakingToken: address(0),          // ETH
            owner: address(0),
            secondsPerSend: None<uint>,
            defaultAggregator: address(const::Default_Param_DefaultAggregator),
        }
    };

    return newmap<uint, uint>
        with { [const::Atom_Param_SecondsPerBlockNumerator] = const::Default_Param_SecondsPerBlockNumerator }
        with { [const::Atom_Param_SecondsPerBlockDenominator] = const::Default_Param_SecondsPerBlockDenominator }
        with { [const::Atom_Param_FeesEnabled] = xif (oldGlobals.gasAccountingInfo.feeConfig.enabled) { 1 } else { 0 } }
        with { [const::Atom_Param_NetworkFeeRecipient] = uint(oldGlobals.gasAccountingInfo.feeConfig.forNetwork) }
        with { [const::Atom_Param_CongestionFeeRecipient] = uint(oldGlobals.gasAccountingInfo.feeConfig.forCongestion) }
        with { [const::Atom_Param_DefaultAggregator] = uint(oldChainParams.defaultAggregator) }
        with { [const::Atom_Param_DefaultBaseTxFeeL1Gas] = const::Default_Param_DefaultBaseTxFeeL1Gas }
        with { [const::Atom_Param_MinBaseTxFeeL1Gas] = const::Default_Param_MinBaseTxFeeL1Gas }
        with { [const::Atom_Param_MaxBaseTxFeeL1Gas] = const::Default_Param_MaxBaseTxFeeL1Gas }
        with { [const::Atom_Param_ChainID] = oldChainParams.chainId }
        with { [const::Atom_Param_ChallengePeriodEthBlocks] = oldChainParams.gracePeriodBlocks }
        with { [const::Atom_Param_SpeedLimitPerSecond] = oldGlobals.gasAccountingParams.SpeedLimitPerSecond }
        with {
            [const::Atom_Param_SecondsPerSend] = xif let Some(sps) = oldChainParams.secondsPerSend {
                sps
            } else {
                const::Default_Param_SecondsPerSend
            }
        }
        with { [const::Atom_Param_ChainOwner] = uint(oldChainParams.owner) }
        with { [const::Atom_Param_L1GasPerL1CalldataUnit] = oldGlobals.gasAccountingInfo.pricingParams.l1GasPerL1CalldataUnit }
        with { [const::Atom_Param_L1GasPerStorage] = oldGlobals.gasAccountingInfo.pricingParams.l1GasPerStorage }
        with { [const::Atom_Param_ArbGasDivisor] = oldGlobals.gasAccountingInfo.pricingParams.arbGasDivisor }
        with {
            [const::Atom_Param_NetworkFeeShareNumerator] = {
                let bfm = oldGlobals.gasAccountingInfo.feeConfig.baseFeeMultiplier;
                bfm.val - bfm.shiftFactor
            }
        }
        with { [const::Atom_Param_NetworkFeeShareDenominator] = oldGlobals.gasAccountingInfo.feeConfig.baseFeeMultiplier.shiftFactor }
        with { [const::Atom_Param_GasPoolMax] = oldGlobals.gasAccountingParams.GasPoolMax }
        with { [const::Atom_Param_TxGasLimit] = oldGlobals.gasAccountingParams.TxGasLimit }
        with { [const::Atom_Param_RetryablePriceBase] = const::Default_Param_RetryablePriceBase }
        with { [const::Atom_Param_RetryablePricePerByteNumerator] = const::Default_Param_RetryablePricePerByteNumerator }
        with { [const::Atom_Param_RetryablePricePerByteDenominator] = const::Default_Param_RetryablePricePerByteDenominator }
        with { [const::Atom_Param_RetryableTxRepriceIntervalSeconds] = const::Default_Param_RetryableTxRepriceIntervalSeconds }
        with { [const::Atom_Param_L1GasPriceEstimateWeightNumerator] = const::Default_Param_L1GasPriceEstimateWeightNumerator }
        with { [const::Atom_Param_L1GasPriceEstimateWeightDenominator] = const::Default_Param_L1GasPriceEstimateWeightDenominator }
        with { [const::Atom_Param_RetryableTxLifetimeSeconds] = const::Default_Param_RetryableTxLifetimeSeconds }
        with { [const::Atom_Param_ArbitrumNonZeroBalanceCallStipend] = const::Default_Param_ArbitrumNonZeroBalanceCallStipend }
    ;
}
>>>>>>> 27cc942d

public func set_globalAccountStore_onUpgrade(oldGlobals: GlobalsBeforeUpgrade) -> AccountStore {
    let oldGAS = oldGlobals.globalAccountStore;
    let acctsRemapResult = builtin_kvsForall(
        unsafecast<Kvs>(oldGAS.accounts),
        unsafecast<func(any, any, any) -> any>(acctRemapClosure),
        newmap<address, Account>,
    );
    return struct {
        accounts: unsafecast<map<address, Account>>(acctsRemapResult),
        retryBuffer: oldGAS.retryBuffer,
        numContracts: oldGAS.numContracts,
        codeRefTable: oldGAS.codeRefTable,
        escrowStore: oldGAS.escrowStore,
    };
}

func acctRemapClosure(_addr: address, oldAcct: before__accounts_Account, state: map<address, Account>) -> map<address, Account> {
    let acct = struct {
        addr: oldAcct.addr,
        blsKey: oldAcct.blsKey,
        nextSeqNum: oldAcct.nextSeqNum,
        ethBalance: oldAcct.ethBalance,
        contractInfo: oldAcct.contractInfo,
        aggregatorInfo: xif let Some(aggInfo) = oldAcct.aggregatorInfo {
            Some(
                struct {
                    decompressionState: aggInfo.decompressionState,
                    feeCollector: aggInfo.feeCollector,
                    baseTxFeeL1Gas: const::Default_Param_DefaultBaseTxFeeL1Gas,
                }
            )
        } else {
            None<AggregatorInfo>
        },
        aggregatorToPay: oldAcct.aggregatorToPay,
    };
    return state with {
        [acct.addr] = acct
    };
}

public func set_gasAccountingInfo_onUpgrade(input_globals: GlobalsBeforeUpgrade) -> GasAccountingInfo {
    let old = input_globals.gasAccountingInfo;
    return struct {
        txState: old.txState,
        feeConfig: struct {
            baseFeeMultiplier: old.feeConfig.baseFeeMultiplier,
            shareForNetFee: fixedPoint_new(
                old.feeConfig.baseFeeMultiplier.val,
                old.feeConfig.baseFeeMultiplier.shiftFactor - old.feeConfig.baseFeeMultiplier.val
            ),
        },
        currentPrices: struct {
            perL1CalldataUnit: old.currentPrices.perL1CalldataUnit,
            perStorageCell: old.currentPrices.perStorageCell,
            perArbGasBase: old.currentPrices.perArbGasBase,
            perArbGasCongestion: old.currentPrices.perArbGasCongestion,
            perArbGasTotal: old.currentPrices.perArbGasTotal,
        },
        gasRemainingThisBlock: old.gasRemainingThisBlock,
        congestionState: old.congestionState,
        speedLimitPerSecond: old.speedLimitPerSecond,
        pricingParams: struct {
            l1GasPerL1CalldataUnit: old.pricingParams.l1GasPerL1CalldataUnit,
            l1GasPerStorage: old.pricingParams.l1GasPerStorage,
            arbGasDivisor: old.pricingParams.arbGasDivisor,
        },
        gasAllocatedToThisBlock: old.gasAllocatedToThisBlock,
        retryablePrices: old.retryablePrices,
        allowedSenders: setOfAddresses_all(),
    };
}

public func set_globalCallStack_onUpgrade(_oldGlobals: GlobalsBeforeUpgrade) -> option<EvmCallFrame> {
    return None<EvmCallFrame>;
}<|MERGE_RESOLUTION|>--- conflicted
+++ resolved
@@ -20,9 +20,6 @@
 
 use core::kvs::Kvs;
 use core::kvs::builtin_kvsForall;
-
-<<<<<<< HEAD
-=======
 
 public func set_globalCallStack_onUpgrade(_oldGlobals: GlobalsBeforeUpgrade) -> option<EvmCallFrame> {
     return None<EvmCallFrame>;
@@ -118,7 +115,6 @@
         with { [const::Atom_Param_ArbitrumNonZeroBalanceCallStipend] = const::Default_Param_ArbitrumNonZeroBalanceCallStipend }
     ;
 }
->>>>>>> 27cc942d
 
 public func set_globalAccountStore_onUpgrade(oldGlobals: GlobalsBeforeUpgrade) -> AccountStore {
     let oldGAS = oldGlobals.globalAccountStore;
