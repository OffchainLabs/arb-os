--- conflicted
+++ resolved
@@ -195,8 +195,4 @@
     } else {
         evmOp_revert(0, 0);
     }
-<<<<<<< HEAD
 }
-=======
-}
->>>>>>> 9432a89b
