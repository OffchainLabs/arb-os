//
// Copyright 2020, Offchain Labs, Inc. All rights reserved.
//

import type EvmCallFrame;
import type AccountStore;
import type Account;
import type ByteArray;
import type ByteStream;
import type MarshalledBytes;
<<<<<<< HEAD
import type BLSKey;
import type AggregatorDecompressionState;
=======
>>>>>>> a16b1841

import impure func evmCallStack_topFrame() -> option<EvmCallFrame>;
import impure func evmCallStack_setAccount(addr: address, acct: Account) -> bool;
import impure func evmCallStack_getTopFrameMemoryOrDie() -> ByteArray;
import impure func evmCallStack_setTopFrameMemory(mem: ByteArray) -> bool;
import impure func evmCallStack_cloneContract(addr: address) -> option<address>;
import func evmCallStack_callHitError(reason: uint);

import func evmCallFrame_getCalldata(frame: EvmCallFrame) -> ByteArray;
import func evmCallFrame_getCallvalue(frame: EvmCallFrame) -> uint;
import func evmCallFrame_getAccount(frame: EvmCallFrame, addr: address) -> Account;
import func evmCallFrame_runningAsAddress(frame: EvmCallFrame) -> address;
import func evmCallFrame_runningAsAccount(frame: EvmCallFrame) -> Account;
import func evmCallFrame_getParent(frame: EvmCallFrame) -> option<EvmCallFrame>;
import func evmCallFrame_getCaller(frame: EvmCallFrame) -> address;

import impure func evmOp_return(memOffset: uint, memNbytes: uint);
import impure func evmOp_revert(memOffset: uint, memNbytes: uint);

import impure func getGlobalAccountStore() -> AccountStore;
import impure func setGlobalAccountStore(acctStore: AccountStore);
import func accountStore_get(acctStore: AccountStore, addr: address) -> Account;
import func accountStore_set(acctStore: AccountStore, addr: address, acct: Account) -> AccountStore;
import func account_getAddress(acct: Account) -> address;
import func account_getNextSeqNum(account: Account) -> uint;
import func account_getStorageCell(account: Account, cell: uint) -> option<uint>;
import func account_deductFromEthBalance(acct: Account, amount: uint) -> option<Account>;
<<<<<<< HEAD
import func account_setBlsKey(account: Account, maybeKey: option<BLSKey>) -> Account;
import func account_getBlsKey(account: Account) -> option<BLSKey>;
import func account_getAggregatorDecompressionState(account: Account) -> option<AggregatorDecompressionState>;
import func account_setAggregatorDecompressionState(
    account: Account,
    maybeState: option<AggregatorDecompressionState>,
) -> Account;
=======
>>>>>>> a16b1841

import func bytearray_new(unused: uint) -> ByteArray;
import func bytearray_size(ba: ByteArray) -> uint;
import func bytearray_getByte(ba: ByteArray, offset: uint) -> uint;
import func bytearray_get256(ba: ByteArray, offset: uint) -> uint;
import func bytearray_set256(ba: ByteArray, offset: uint, value: uint) -> ByteArray;
import func bytearray_extract(ba: ByteArray, offset: uint, nbytes: uint) -> ByteArray;
import func bytearray_marshalFull(ba: ByteArray) -> MarshalledBytes;

import func bytestream_new(ba: ByteArray) -> ByteStream;

import impure func inbox_currentBlockNumber() -> uint;
import impure func inbox_currentTimestamp() -> uint;

import impure func queueMessageForSend(msgType: uint, sender: address, data: ByteArray);

import type IndexedAddressTable;
import impure func getGlobalAddressTable() -> IndexedAddressTable;
import impure func setGlobalAddressTable(gat: IndexedAddressTable);
import func addressTable_getByAddressAlloc(iat: IndexedAddressTable, addr: address) -> (IndexedAddressTable, uint);
import func addressTable_getByAddress(iat: IndexedAddressTable, addr: address) -> option<uint>;
import func addressTable_getByIndex(iat: IndexedAddressTable, index: uint) -> address;  // returns zero if not in table
import impure func decompressAddress(stream: ByteStream) -> option<(ByteStream, address)>;

import func rlp_encodeUint(val: uint, ba: ByteArray, offset: uint) -> (ByteArray, uint);
import func rlp_encodeAddress(addr: address, ba: ByteArray, offset: uint) -> (ByteArray, uint);

<<<<<<< HEAD
import func bls_makeKey(x0: uint, x1: uint, y0: uint, y1: uint) -> option<BLSKey>;
import func bls_marshalPublicKey(key: BLSKey, ba: ByteArray, offset: uint) -> ByteArray;

import func parseAggregatorFunctionTable(
    oldState: option<AggregatorDecompressionState>,
    data: ByteArray,
) -> option<AggregatorDecompressionState>;
=======
>>>>>>> a16b1841

public impure func arbsys_txcall() {
    if let Some(topFrame) = evmCallStack_topFrame() {
        let calldata = evmCallFrame_getCalldata(topFrame);
        if (bytearray_size(calldata) < 4) {
            evmOp_revert(0, 0);
        }
        let funcCode = getFuncCode(calldata);
        if (funcCode == 0xa1db9782) {
            arbsys_withdrawErc20(topFrame, calldata);
        } elseif(funcCode == 0xf3e414f8) {
            arbsys_withdrawErc721(topFrame, calldata);
        } elseif(funcCode == 0x25e16063) {
            arbsys_withdrawEth(topFrame, calldata);
        } elseif(funcCode == 0x23ca0cd2) {
            arbsys_getTransactionCount(topFrame, calldata);
        } elseif(funcCode == 0xa169625f) {
            arbsys_getStorageAt(topFrame, calldata);
        } elseif(funcCode == 0x3b199c19) {
            arbsys_addressTable_lookupAddress(topFrame, calldata);
        } elseif(funcCode == 0x4c352200) {
            arbsys_addressTable_lookupIndex(topFrame, calldata);
        } elseif(funcCode == 0x9bebbd33) {
            arbsys_addressTable_decompress(topFrame, calldata);
        } elseif(funcCode == 0x2a890b98) {
            arbsys_addressTable_compress(topFrame, calldata);
<<<<<<< HEAD
        } elseif(funcCode == 0x1ff548ca) {
            arbsys_registerBlsKey(topFrame, calldata);
        } elseif(funcCode == 0x647e0e98) {
            arbsys_getBlsPublicKey(topFrame, calldata);
        } elseif(funcCode == 0xb7cf9527) {
            arbsys_uploadFunctionTable(topFrame, calldata);
=======
>>>>>>> a16b1841
        } else {
            // unrecognized function code
            evmOp_revert(0, 0);
        }
    } else {
        // this shouldn't happen -- should always be called in an EVM tx
        evmCallStack_callHitError(14);
    }
}

func getFuncCode(ba: ByteArray) -> uint {
    return asm(224, bytearray_get256(ba, 0)) uint { shr };
}

impure func arbsys_withdrawErc20(topFrame: EvmCallFrame, calldata: ByteArray) {
    if (bytearray_size(calldata) != 68) {
        evmOp_revert(0, 0);
    }
    let senderAcct = evmCallFrame_runningAsAccount(topFrame);
    let senderAddr = account_getAddress(senderAcct);
    let destAddr = address(bytearray_get256(calldata, 4));
    let amount = bytearray_get256(calldata, 36);

    let messageData = bytearray_extract(calldata, 4, 64);
    queueMessageForSend(1, senderAddr, messageData);
    evmOp_return(0, 0);
}

impure func arbsys_withdrawErc721(topFrame: EvmCallFrame, calldata: ByteArray) {
    if (bytearray_size(calldata) != 68) {
        evmOp_revert(0, 0);
    }
    let senderAcct = evmCallFrame_runningAsAccount(topFrame);
    let senderAddr = account_getAddress(senderAcct);
    let destAddr = address(bytearray_get256(calldata, 4));
    let id = bytearray_get256(calldata, 36);

    let messageData = bytearray_extract(calldata, 4, 64);
    queueMessageForSend(2, senderAddr, messageData);
    evmOp_return(0, 0);
}

impure func arbsys_withdrawEth(topFrame: EvmCallFrame, calldata: ByteArray) {
    if (bytearray_size(calldata) != 36) {
        evmOp_revert(0, 0);
    }
    let senderAddr = evmCallFrame_getCaller(topFrame);
    let senderAcct = evmCallFrame_getAccount(topFrame, senderAddr);
    let destAddr = address(bytearray_get256(calldata, 4));
    let amount = evmCallFrame_getCallvalue(topFrame);

    let arbSysAddr = evmCallFrame_runningAsAddress(topFrame);
    let arbSysAccount = evmCallFrame_getAccount(topFrame, arbSysAddr);
    if let Some(updatedAcct) = account_deductFromEthBalance(arbSysAccount, amount) {
        if ( ! evmCallStack_setAccount(arbSysAddr, updatedAcct)) {
            evmOp_revert(0, 0);
        }
        let messageData = bytearray_extract(calldata, 4, 32);
        messageData = bytearray_set256(messageData, 32, amount);
        queueMessageForSend(0, senderAddr, messageData);
        evmOp_return(0, 0);
    }

    evmOp_revert(0, 0);
}

impure func arbsys_getTransactionCount(topFrame: EvmCallFrame, calldata: ByteArray) {
    if (bytearray_size(calldata) != 36) {
        evmOp_revert(0, 0);
    }
    let addr = address(bytearray_get256(calldata, 4));
    let seqNum = account_getNextSeqNum(evmCallFrame_getAccount(topFrame, addr));
    let updatedMem = bytearray_set256(
         evmCallStack_getTopFrameMemoryOrDie(),
         0,
         seqNum
     );
    let success = evmCallStack_setTopFrameMemory(updatedMem);
    if (success) {
        evmOp_return(0, 32);
    } else {
        evmOp_revert(0, 0);
    }
}

impure func arbsys_getStorageAt(topFrame: EvmCallFrame, calldata: ByteArray) {
    let senderAddr = evmCallFrame_getCaller(topFrame);
    if (senderAddr != address(0)) {
        evmOp_revert(0, 0);
    }

    let addr = address(bytearray_get256(calldata, 4));
    let offset = bytearray_get256(calldata, 4+32);
    let acct = evmCallFrame_getAccount(topFrame, addr);

    let ret = 0;
    if let Some(val) = account_getStorageCell(acct, offset) {
        ret = val;
    }

    let updatedMem = bytearray_set256(evmCallStack_getTopFrameMemoryOrDie(), 0, ret);
    let success = evmCallStack_setTopFrameMemory(updatedMem);

    if (success) {
        evmOp_return(0, 32);
    } else {
        evmOp_revert(0, 0);
    }
}

impure func arbsys_addressTable_lookupAddress(topFrame: EvmCallFrame, calldata: ByteArray) {  //(address, bool) -> uint
// if bool is true, and address not already in table, this allocates space in the table
// if bool is false, and address not already in table, this just returns MAXUINT
    if (bytearray_size(calldata) != 68) {
        evmOp_revert(0, 0);
    }
    let addr = address(bytearray_get256(calldata, 4));
    let flag = (bytearray_get256(calldata, 4+32) != 0);
    let addrTable = getGlobalAddressTable();
    let index = 0;
    if (flag) {
        let (atab, idx) = addressTable_getByAddressAlloc(addrTable, addr);
        setGlobalAddressTable(atab);
        index = idx;
    } else {
        if let Some(idx) = addressTable_getByAddress(addrTable, addr) {
            index = idx;
        } else {
            index = ~0;
        }
    }

    let success = evmCallStack_setTopFrameMemory(bytearray_set256(evmCallStack_getTopFrameMemoryOrDie(), 0, index));
    if (success) {
        evmOp_return(0, 32);
    } else {
        evmOp_revert(0, 0);
    }
}

impure func arbsys_addressTable_lookupIndex(topFrame: EvmCallFrame, calldata: ByteArray) {  // (uint) -> address
    if (bytearray_size(calldata) != 36) {
        evmOp_revert(0, 0);
    }
    let index = bytearray_get256(calldata, 4);
    let addrTable = getGlobalAddressTable();
    let addr = addressTable_getByIndex(addrTable, index);

    let success = evmCallStack_setTopFrameMemory(bytearray_set256(evmCallStack_getTopFrameMemoryOrDie(), 0, uint(addr)));
    if (success) {
        evmOp_return(0, 32);
    } else {
        evmOp_revert(0, 0);
    }
}

impure func arbsys_addressTable_decompress(topFrame: EvmCallFrame, calldata: ByteArray) {  // (bytes) -> (address, bool)
    if (bytearray_size(calldata) < 68) {
        evmOp_revert(0, 0);
    }
    let bytesLen = bytearray_get256(calldata, 36);
    if let Some(res) = decompressAddress(bytestream_new(bytearray_extract(calldata, 68, bytesLen))) {
        let (_, addr) = res;
        let success = evmCallStack_setTopFrameMemory(bytearray_set256(evmCallStack_getTopFrameMemoryOrDie(), 0, uint(addr)));
        if (success) {
            evmOp_return(0, 32);
        } else {
            evmOp_revert(0, 0);
        }
    } else {
        // input was too short
        evmOp_revert(0, 0);
    }
}

impure func arbsys_addressTable_compress(topFrame: EvmCallFrame, calldata: ByteArray) { // (address) -> bytes
    if (bytearray_size(calldata) != 36) {
        evmOp_revert(0, 0);
    }
    let addr = address(bytearray_get256(calldata, 4));
    let compressedData = bytearray_new(0);
    let compressedDataLen = 0;
    if let Some(index) = addressTable_getByAddress(getGlobalAddressTable(), addr) {
        let (ba, sz) = rlp_encodeUint(index, compressedData, 0);
        compressedData = ba;
        compressedDataLen = sz;
    } else {
        let (ba, sz) = rlp_encodeAddress(addr, compressedData, 0);
        compressedData = ba;
        compressedDataLen = sz;
    }
    let mem = bytearray_set256(
        bytearray_set256(
            bytearray_set256(
                evmCallStack_getTopFrameMemoryOrDie(),
                0,
                64
            ),
            32,
            compressedDataLen
        ),
        64,
        bytearray_get256(compressedData, 0)
    );

    if (evmCallStack_setTopFrameMemory(mem)) {
        evmOp_return(0, 96);
    } else {
        evmOp_revert(0, 0);
    }
<<<<<<< HEAD
}

impure func arbsys_registerBlsKey(topFrame: EvmCallFrame, calldata: ByteArray) {
    if (bytearray_size(calldata) != 4+32*4) {
        evmOp_revert(0, 0);
    }

    let x0 = bytearray_get256(calldata, 4);
    let x1 = bytearray_get256(calldata, 4+32);
    let y0 = bytearray_get256(calldata, 4+32*2);
    let y1 = bytearray_get256(calldata, 4+32*3);
    let maybeBlsKey = bls_makeKey(x0, x1, y0, y1);

    let caller = evmCallFrame_getCaller(topFrame);
    let acct = evmCallFrame_getAccount(topFrame, caller);
    if (evmCallStack_setAccount(caller, account_setBlsKey(acct, maybeBlsKey))) {
        evmOp_return(0, 0);
    } else {
        evmOp_revert(0, 0);
    }
}

impure func arbsys_getBlsPublicKey(topFrame: EvmCallFrame, calldata: ByteArray) { // (address) -> (uint, uint, uint, uint)
    if (bytearray_size(calldata) != 36) {
        evmOp_revert(0, 0);
    }
    let addr = address(bytearray_get256(calldata, 4));
    let maybeBlsKey = account_getBlsKey(evmCallFrame_getAccount(topFrame, addr));

    let mem = evmCallStack_getTopFrameMemoryOrDie();
    if let Some(blsKey) = maybeBlsKey {
        mem = bls_marshalPublicKey(blsKey, mem, 0);
    } else {
        mem = bytearray_set256(
            bytearray_set256(
                bytearray_set256(
                    bytearray_set256(mem, 0, ~0),
                    32,
                    ~0
                ),
                2*32,
                ~0
            ),
            3*32,
            ~0
        );
    }

    if (evmCallStack_setTopFrameMemory(mem)) {
        evmOp_return(0, 4*32);
    } else {
        evmOp_revert(0, 0);
    }
}

impure func arbsys_uploadFunctionTable(topFrame: EvmCallFrame, calldata: ByteArray) { // (bytes)
    if (bytearray_size(calldata) < (4+2*32)) {
        evmOp_revert(0, 0);
    }

    let callerAddr = evmCallFrame_getCaller(topFrame);
    let nbytes = bytearray_get256(calldata, 4+32);
    let tableData = bytearray_extract(calldata, 4+2*32, nbytes);

    let account = evmCallFrame_getAccount(topFrame, callerAddr);
    account = account_setAggregatorDecompressionState(
        account,
        parseAggregatorFunctionTable(
            account_getAggregatorDecompressionState(account),
            tableData,
        ),
    );
    if (evmCallStack_setAccount(callerAddr, account)) {
        evmOp_return(0, 0);
    } else {
        evmOp_revert(0, 0);
    }
=======
>>>>>>> a16b1841
}<|MERGE_RESOLUTION|>--- conflicted
+++ resolved
@@ -8,11 +8,8 @@
 import type ByteArray;
 import type ByteStream;
 import type MarshalledBytes;
-<<<<<<< HEAD
 import type BLSKey;
 import type AggregatorDecompressionState;
-=======
->>>>>>> a16b1841
 
 import impure func evmCallStack_topFrame() -> option<EvmCallFrame>;
 import impure func evmCallStack_setAccount(addr: address, acct: Account) -> bool;
@@ -40,7 +37,6 @@
 import func account_getNextSeqNum(account: Account) -> uint;
 import func account_getStorageCell(account: Account, cell: uint) -> option<uint>;
 import func account_deductFromEthBalance(acct: Account, amount: uint) -> option<Account>;
-<<<<<<< HEAD
 import func account_setBlsKey(account: Account, maybeKey: option<BLSKey>) -> Account;
 import func account_getBlsKey(account: Account) -> option<BLSKey>;
 import func account_getAggregatorDecompressionState(account: Account) -> option<AggregatorDecompressionState>;
@@ -48,8 +44,6 @@
     account: Account,
     maybeState: option<AggregatorDecompressionState>,
 ) -> Account;
-=======
->>>>>>> a16b1841
 
 import func bytearray_new(unused: uint) -> ByteArray;
 import func bytearray_size(ba: ByteArray) -> uint;
@@ -77,7 +71,6 @@
 import func rlp_encodeUint(val: uint, ba: ByteArray, offset: uint) -> (ByteArray, uint);
 import func rlp_encodeAddress(addr: address, ba: ByteArray, offset: uint) -> (ByteArray, uint);
 
-<<<<<<< HEAD
 import func bls_makeKey(x0: uint, x1: uint, y0: uint, y1: uint) -> option<BLSKey>;
 import func bls_marshalPublicKey(key: BLSKey, ba: ByteArray, offset: uint) -> ByteArray;
 
@@ -85,8 +78,7 @@
     oldState: option<AggregatorDecompressionState>,
     data: ByteArray,
 ) -> option<AggregatorDecompressionState>;
-=======
->>>>>>> a16b1841
+
 
 public impure func arbsys_txcall() {
     if let Some(topFrame) = evmCallStack_topFrame() {
@@ -113,15 +105,12 @@
             arbsys_addressTable_decompress(topFrame, calldata);
         } elseif(funcCode == 0x2a890b98) {
             arbsys_addressTable_compress(topFrame, calldata);
-<<<<<<< HEAD
         } elseif(funcCode == 0x1ff548ca) {
             arbsys_registerBlsKey(topFrame, calldata);
         } elseif(funcCode == 0x647e0e98) {
             arbsys_getBlsPublicKey(topFrame, calldata);
         } elseif(funcCode == 0xb7cf9527) {
             arbsys_uploadFunctionTable(topFrame, calldata);
-=======
->>>>>>> a16b1841
         } else {
             // unrecognized function code
             evmOp_revert(0, 0);
@@ -332,7 +321,6 @@
     } else {
         evmOp_revert(0, 0);
     }
-<<<<<<< HEAD
 }
 
 impure func arbsys_registerBlsKey(topFrame: EvmCallFrame, calldata: ByteArray) {
@@ -410,6 +398,4 @@
     } else {
         evmOp_revert(0, 0);
     }
-=======
->>>>>>> a16b1841
-}+}
