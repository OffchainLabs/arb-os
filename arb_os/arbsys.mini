--- conflicted
+++ resolved
@@ -196,23 +196,3 @@
         evmOp_revert(0, 0);
     }
 }
-
-<<<<<<< HEAD
-impure func getCallerAddress() -> option<address> {
-    let topFrame = evmCallStack_topFrame()?;
-    return Some(
-        evmCallFrame_runningAsAddress(
-            evmCallFrame_getParent(topFrame)?
-        )
-    );
-=======
-impure func sendMessage(msgType: uint, sender: address, data: ByteArray) {
-    asm(
-        (
-            msgType,
-            uint(sender),
-            bytearray_marshalFull(data),
-        ),
-    ) { send };
->>>>>>> c00835c8
-}