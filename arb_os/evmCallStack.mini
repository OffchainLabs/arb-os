//
// Copyright 2020-2021, Offchain Labs, Inc. All rights reserved.
//

use accounts::AccountStore;
use accounts::Account;
use evmlogs::EvmLogs;
use std::queue::Queue;
use std::bytearray::ByteArray;
use std::stack::Stack;
use messages::TxRequestData;

use errorHandler::errorHandler;

use accounts::safeGetGlobalAccountStore;
use accounts::safeSetGlobalAccountStore;
use accounts::getGlobalAccountStore;
use accounts::setGlobalAccountStore;
use accounts::accountStore_changeNumContracts;
use accounts::accountStore_get;
use accounts::accountStore_set;
use accounts::accountStore_getRetryBuffer;
use accounts::accountStore_setRetryBuffer;
use accounts::accountStore_transferEthBalance;
use accounts::accountStore_destroyAccount;
use accounts::accountStore_createOrAddCodeRef;
use accounts::accountStore_payFromEscrow;
use accounts::account_setStorageCell;
use accounts::account_getBalance;
use accounts::account_getAllStorage;
use accounts::account_getStartCodePoint;
use accounts::account_setContractInfo;
use accounts::account_incrSeqNum;
use accounts::account_getStorageSize;

use chainParameters::chainParams_getOrDie;
use codeSegment::getDummyAcceptContractCode;

use evmOps::evmOp_callAndReturn;

use evmlogs::evmlogs_empty;
use evmlogs::evmlogs_appendAny;

use std::avmcodebuilder::AvmCodePoint;

use std::bytearray::bytearray_new;
use std::bytearray::bytearray_size;
use std::bytearray::bytearray_extract;
use std::bytearray::bytearray_copy;
use std::bytearray::bytearray_set256;
use std::bytestream::bytestream_new;

use std::storageMap::storageMap_new;

use std::queue::queue_new;
use std::queue::queue_isEmpty;
use std::queue::queue_get;
use std::queue::queue_put;

use std::stack::stack_new;
use std::stack::stack_isEmpty;
use std::stack::stack_push;
use std::stack::stack_pop;
use std::stack::stack_discardDeepestItems;

use gasAccounting::GasUsage;
use gasAccounting::gasAccounting_startTxCharges;
use gasAccounting::gasAccounting_endTxCharges;
use gasAccounting::gasAccounting_pauseTxCharges;
use gasAccounting::gasAccounting_resumeTxCharges;
use gasAccounting::txFeeStats_zero;
use gasAccounting::getAddressForReserveFundsDeposit;
use gasAccounting::deferredPayments_apply;

use codeSegment::translateEvmCodeSegment;

use output::emitTxReceipt;
use output::queueMessageForSend;

use output::outbox_append;
use output::sendQueuedMessages;

use inbox::IncomingRequest;
use inbox::inbox_currentArbBlockNumber;
use inbox::inbox_currentEthBlockNumber;
use inbox::inbox_currentTimestamp;
use inbox::mainRunLoop;

use retrybuffer::RetryBuffer;
use retrybuffer::RetryableTx;

use tracing::evmTracer_clear;
use tracing::evmTracer_pushCall;
use tracing::evmTracer_pushReturnRevert;
use tracing::evmTracer_pushCallAndResultNoExecution;


// This callframe is used to represent the state of an EVM call in progress.
// If the call succeeds, we'll copy the call's state back into the caller as the new
//        state, but if the call fails we'll discard the state from the callframe.
// (For staticcalls, we will discard state even if the call succeeds, as the EVM spec requires.)
type EvmCallFrame = struct {
    runningAs: address,                 // call is running in the execution/security context of this address
    runningCodeFrom: address,           // call is running code associated with this address
    accountStore: AccountStore,         // accountStore to use while executing this call
    runningAsAccount: Account,          // cache of accountStore[runningAs]
    caller: address,                    // who called this
    static: bool,                       // static flag, per EIP-214
    calldata: ByteArray,                // calldata passed in by our caller
    callvalue: uint,                    // Eth value given to this call by its caller
    returnInfo: option<ReturnInfo>,     // result of last subcall made by this call (if any)
    memory: ByteArray,                  // EVM memory of this call
    storageDelta: int,                  // change in total EVM storage usage so far in current top-level tx
    revertOnStorageWrite: bool,         // if true, revert if the EVM code tries to write to storage
    evmLogs: EvmLogs,                   // EVM logs emitted so far in current top-level tx
    selfDestructQueue: Queue,           // set of self-destruct directives, so far in current top-level tx
    resumeInfo: option<ResumeInfo>,     // state will be saved here if this call makes a sub-call
    sendQueue: Queue,                   // outgoing messages created so far in current top-level tx
    sendOnFailure: option<ByteArray>,   // message to send if this call fails
    parent: option<EvmCallFrame>,       // call-frame that created this one, or None if this is a top-level call
}

type ReturnInfo = struct {  // information about a call that previously completed
    data: ByteArray,
    status: bool,     // true iff call succeeded
}

type ResumeInfo = struct {            // information used to resume a call after a subcall returns
    codePoint: func(),                // where to resume execution
    stackContents: Stack,             // saved contents of stack
    auxStackContents: option<Stack>,  // saved contents of aux stack; None means to clear the auxstack on resume
    returnDataOffset: uint,           // where in memory the returndata from subcall should be put
    returnDataNbytes: uint,           // max amount of returndata to copy into caller's memory
    callType: uint,                   // call type of the subcall
    savedGas: uint,                   // how much of the caller's gas was not lent to the subcall
    givenGas: uint,                   // how much of the call's gas was lent to the subcall
}

var globalCallStack: option<EvmCallFrame>;   // call frame of currently running call, if any
var globalCurrentTxRequest: TxRequestData;  // request that launched the top-level call

type IncomingRequestAndLogs = struct {
    req: IncomingRequest,
    evmLogs: EvmLogs,
}

var globalCurrentRetryableRequest: option<IncomingRequestAndLogs>;  // describes the retryable request we're currently doing, if any


public impure func evmCallStack_init() {
    globalCallStack = None<EvmCallFrame>;
    globalCurrentRetryableRequest = None<IncomingRequestAndLogs>;
}

public impure func getRetryBufferInCurrentContext() -> RetryBuffer {
    let astore = xif let Some(frame) = globalCallStack {
        frame.accountStore
    } else {
        safeGetGlobalAccountStore()
    };
    return accountStore_getRetryBuffer(astore);
}

public impure func setRetryBufferInCurrentContext(rbuf: RetryBuffer) {
    if let Some(topFrame) = globalCallStack {
        set topFrame.accountStore = accountStore_setRetryBuffer(topFrame.accountStore, rbuf);
        globalCallStack = Some(topFrame);
    } else {
        safeSetGlobalAccountStore(
            accountStore_setRetryBuffer(safeGetGlobalAccountStore(), rbuf)
        );
    }
}

public impure func evmCallStack_isEmpty() -> bool {                                                 
    return globalCallStack == None<EvmCallFrame>;                                                   
}

public impure func evmCallStack_currentTxRequestGasBid() -> uint {
    return globalCurrentTxRequest.gasPrice;
}

public impure func evmCallStack_addStorageCharge(units: uint) {
    if let Some(topFrame) = globalCallStack {
        set topFrame.storageDelta = topFrame.storageDelta + int(units);
        globalCallStack = Some(topFrame);
    }
}

public impure func evmCallStack_stackDepth() -> uint {
    let depth = 0;
    let maybeFrame = globalCallStack;
    return xloop {
        if let Some(frame) = maybeFrame {
            depth = depth + 1;
            maybeFrame = frame.parent;
        } else {
            return depth;
        }
    };
}

public impure func evmCallStack_inRetryable() -> bool {
    return (globalCallStack != None<EvmCallFrame>) && (globalCurrentRetryableRequest != None<IncomingRequestAndLogs>);
}

public impure func evmCallStack_stackInfo() -> (uint, (address, address), (address, address)) {
    return xif let Some(topFrame) = globalCallStack {
        let sndRunningAs = address(0);
        let sndRunningCodeFrom = address(0);
        if let Some(sndFrame) = unsafecast<option<EvmCallFrame> >(topFrame.parent) {
            sndRunningAs = sndFrame.runningAs;
            sndRunningCodeFrom = sndFrame.runningCodeFrom;
        }
        (
            globalCurrentTxRequest.incomingRequest.requestId,
            (topFrame.runningAs, topFrame.runningCodeFrom),
            (sndRunningAs, sndRunningCodeFrom),
        )
    } else {
        (0, (address(0), address(0)), (address(0), address(0)))
    };
}

public impure func initEvmCallStack(
    callKind: uint,
    request: TxRequestData,
    sendOnFailure: option<ByteArray>,
    callvalueEscrowKey: option<uint>,
) {
    evmTracer_clear();
    evmTracer_pushCall(
        callKind,
        request.calldata,
        request.value,
        request.caller,
        request.calleeAddr,
        request.maxGas,
        request.gasPrice,
    );

    if let Some(entryPoint) = account_getStartCodePoint(
        accountStore_get(
            safeGetGlobalAccountStore(),
            request.calleeAddr
        )
    ) {
        // call is to a contract

        globalCurrentTxRequest = request;
        globalCurrentRetryableRequest = None<IncomingRequestAndLogs>;

        let (startTxResult, acctStore) = xif(request.maxGas < const::Charging_MinArbGasForContractTx) {
            (const::TxResultCode_belowMinimumTxGas, safeGetGlobalAccountStore())
        } else {
            let (result, astore) = gasAccounting_startTxCharges(
            	request.maxGas, 
            	request.gasPrice, 
            	request.gasPayer, 
            	safeGetGlobalAccountStore(),
            );
            safeSetGlobalAccountStore(astore);
            (result, astore)
        };

        if (startTxResult == const::TxResultCode_success) {
            if (request.seqNum != None<uint>) {
                // call carried a sequence number, which has already been checked
                // now increment the caller's sequence number
                acctStore = accountStore_set(
                    acctStore,
                    request.caller,
                    account_incrSeqNum(
                        accountStore_get(acctStore, request.caller)
                    )
                );
            }
            safeSetGlobalAccountStore(acctStore);

            globalCurrentTxRequest = request;
            globalCurrentRetryableRequest = None<IncomingRequestAndLogs>;

            // pay callvalue from caller to the called contract
            // payment will only be recorded inside the new callframe, so it will be nullified if the call reverts
            if let Some(globalAS) = ethTransferOrGrant(
                safeGetGlobalAccountStore(),
                request.caller,
                request.calleeAddr,
                request.value,
                callvalueEscrowKey,
            ) {
                // now create an EvmCallFrame for the new call, and jump to the callee's code
                globalCallStack = Some(struct {
                    runningAs: request.calleeAddr,
                    runningCodeFrom: request.calleeAddr,
                    accountStore: globalAS,
                    runningAsAccount: accountStore_get(globalAS, request.calleeAddr),
                    caller: request.caller,
                    static: false,
                    calldata: request.calldata,
                    callvalue: request.value,
                    returnInfo: None<ReturnInfo>,
                    memory: bytearray_new(0),
                    storageDelta: int(0),
                    revertOnStorageWrite: false,
                    evmLogs: evmlogs_empty(),
                    selfDestructQueue: queue_new(),
                    resumeInfo: None<ResumeInfo>,
                    sendQueue: queue_new(),
                    sendOnFailure: sendOnFailure,
                    parent: None<EvmCallFrame>
                });

                emptyAvmStack();
<<<<<<< HEAD
                asm(entryPoint) { jump };
                // entryPoint();  // start executing the call; should never return
=======
                asm(entryPoint,) { jump };
                //NOTREACHED
>>>>>>> fe5d32de
            } else {
                // caller didn't have enough funds
                if let Some(res) = gasAccounting_endTxCharges(int(0), request.feeStats) {
                    // insufficient balance error
                    let (_, gasUsage, feeStats, payments) = res;
                    if let Some(uas) = deferredPayments_apply(safeGetGlobalAccountStore(), payments) {
                        safeSetGlobalAccountStore(uas);
                    }
                    evmTracer_pushReturnRevert(const::TxResultCode_insufficientBalance, bytearray_new(0), 0);
                    emitTxReceipt(
                        request.incomingRequest,
                        const::TxResultCode_insufficientBalance,
                        None<ByteArray>,
                        None<EvmLogs>,
                        Some(gasUsage),
                        feeStats,
                        true,
                    );
                } else {
                    // something strange happened, so return unknown error type
                    evmTracer_pushReturnRevert(const::TxResultCode_unknownFailure, bytearray_new(0), 0);
                    emitTxReceipt(
                        request.incomingRequest,
                        const::TxResultCode_unknownFailure,
                        None<ByteArray>,
                        None<EvmLogs>,
                        None<GasUsage>,
                        request.feeStats,
                        true,
                    );
                }
                evmCallStack_callHitError(1);
            }
        } else {
            // can't pay for gas error
            evmTracer_pushReturnRevert(startTxResult, bytearray_new(0), 0);
            emitTxReceipt(
                request.incomingRequest,
                startTxResult,
                None<ByteArray>,
                None<EvmLogs>,
                None<GasUsage>,
                request.feeStats,
                true,
            );
            evmCallStack_callHitError(2);
        }
    } else {
        // call is to an EOA, so treat it as a simple eth transfer

        if (request.seqNum != None<uint>) {
            // this call carries a sequence number, which has already been checked
            // now increment the caller's sequence number
            let acctStore = safeGetGlobalAccountStore();
            acctStore = accountStore_set(
                acctStore,
                request.caller,
                account_incrSeqNum(
                    accountStore_get(acctStore, request.caller)
                )
            );
            safeSetGlobalAccountStore(acctStore);
        }

        if (request.value > 0) {
            // transfer value to destination address
            if let Some(globalAS) = ethTransferOrGrant(
                safeGetGlobalAccountStore(),
                request.caller,
                request.calleeAddr,
                request.value,
                callvalueEscrowKey,
            ) {
                if (callKind != const::EVMCallType_staticcall) {  // commit the transfer, unless it's a static call
                    safeSetGlobalAccountStore(globalAS);
                }

                // report success
                evmTracer_pushReturnRevert(const::TxResultCode_success, bytearray_new(0), 0);
                emitTxReceipt(
                    request.incomingRequest,
                    const::TxResultCode_success,
                    None<ByteArray>,
                    None<EvmLogs>,
                    None<GasUsage>,
                    request.feeStats,
                    true,
                );
                emptyAvmStack();
                cleanAvmAuxStackAndCall(mainRunLoop, true);
                //NOTREACHED
            } else {
                // insufficient balance error
                evmTracer_pushReturnRevert(const::TxResultCode_insufficientBalance, bytearray_new(0), 0);
                emitTxReceipt(
                    request.incomingRequest,
                    const::TxResultCode_insufficientBalance,
                    None<ByteArray>,
                    None<EvmLogs>,
                    None<GasUsage>,
                    request.feeStats,
                    true,
                );
                evmCallStack_callHitError(3);
            }
        } else {
            // tx is transfer of 0 Eth, so just report success
            evmTracer_pushReturnRevert(const::TxResultCode_success, bytearray_new(0), 0);
            emitTxReceipt(
                request.incomingRequest,
                const::TxResultCode_success,
                None<ByteArray>,
                None<EvmLogs>,
                None<GasUsage>,
                request.feeStats,
                true,
            );
            emptyAvmStack();
            cleanAvmAuxStackAndCall(mainRunLoop, true);
            //NOTREACHED
        }
    }
}

public impure func initEvmCallStackForConstructor(
    code: ByteArray,
    request: TxRequestData,
    callvalueEscrowKey: option<uint>,
) {
    // Set up the call frame for a top-level constructor call, and launch the call's execution.
    // This is called in the context of a new account.
    // The constructor will run, and (if it succeeds) it will return code, which will become the new
    //      code for this new account.

    evmTracer_clear();
    evmTracer_pushCall(
        const::EVMCallType_call,
        request.calldata,
        request.value,
        request.caller,
        request.calleeAddr,
        request.maxGas,
        request.gasPrice,
    );

    globalCurrentTxRequest = request with { isConstructor: true };
    globalCurrentRetryableRequest = None<IncomingRequestAndLogs>;

    // Create an accountStore with the caller's sequence number incremented, and commit it
    let acctStore = safeGetGlobalAccountStore();
    acctStore = accountStore_set(
        acctStore,
        request.caller,
        account_incrSeqNum(
            accountStore_get(acctStore, request.caller)
        )
    );
    safeSetGlobalAccountStore(acctStore);

    if let Some(uas) = ethTransferOrGrant(
        acctStore,
        request.caller,
        request.calleeAddr,
        request.value,
        callvalueEscrowKey,
    ) {
        acctStore = uas;

        let (startTxResult, *acctStore) = xif(request.maxGas < const::Charging_MinArbGasForContractTx) {
            (const::TxResultCode_belowMinimumTxGas, acctStore)
        } else {
            gasAccounting_startTxCharges(
                request.maxGas, 
                request.gasPrice, 
                request.gasPayer, 
                acctStore,
            )
        };

        if (startTxResult == const::TxResultCode_success) {
            safeSetGlobalAccountStore(acctStore);   // commit the updated account store

            // set up a fake stack frame, so that errors in EVM->AVM translation will cause proper failure receipts
            globalCallStack = Some(struct {
                runningAs: request.calleeAddr,
                runningCodeFrom: request.calleeAddr,
                accountStore: acctStore,
                runningAsAccount: accountStore_get(acctStore, request.calleeAddr),
                caller: request.caller,
                static: false,
                calldata: request.calldata,
                callvalue: request.value,
                returnInfo: None<ReturnInfo>,
                memory: bytearray_new(0),
                storageDelta: int(0),
                revertOnStorageWrite: false,
                evmLogs: evmlogs_empty(),
                selfDestructQueue: queue_new(),
                resumeInfo: None<ResumeInfo>,
                sendQueue: queue_new(),
                sendOnFailure: None<ByteArray>,
                parent: None<EvmCallFrame>
            });

            // translate the constructor's EVM code into AVM code
            let (startPoint, evmJumpTable, _) = translateEvmCodeSegment(bytestream_new(code), false);

            // Create a new account to run the constructor code.
            acctStore = accountStore_set(
                acctStore,
                request.calleeAddr,
                account_setContractInfo(
                    accountStore_get(acctStore, request.calleeAddr),
                    code,
                    evmJumpTable,
                    getDummyAcceptContractCode(),
                    storageMap_new(),
                    true,
                )
            );

            // set up EvmCallFrame for running the constructor
            globalCallStack = Some(struct {
                runningAs: request.calleeAddr,
                runningCodeFrom: request.calleeAddr,
                accountStore: acctStore,
                runningAsAccount: accountStore_get(acctStore, request.calleeAddr),
                caller: request.caller,
                static: false,
                calldata: request.calldata,
                callvalue: request.value,
                returnInfo: None<ReturnInfo>,
                memory: bytearray_new(0),
                storageDelta: int(0),
                revertOnStorageWrite: false,
                evmLogs: evmlogs_empty(),
                selfDestructQueue: queue_new(),
                resumeInfo: None<ResumeInfo>,
                sendQueue: queue_new(),
                sendOnFailure: None<ByteArray>,
                parent: None<EvmCallFrame>
            });

            startPoint();  // start executing the constructor
            //NOTREACHED
            error;
        } else {
            // can't pay for gas error
            evmTracer_pushReturnRevert(startTxResult, bytearray_new(0), 0);
            emitTxReceipt(
                request.incomingRequest,
                startTxResult,
                None<ByteArray>,
                None<EvmLogs>,
                None<GasUsage>,
                request.feeStats,
                true,
            );
            evmCallStack_callHitError(15);
        }
    } else {
        // caller doesn't have the funds to provide callvalue
        evmTracer_pushReturnRevert(const::TxResultCode_insufficientBalance, bytearray_new(0), 0);
        emitTxReceipt(
            request.incomingRequest,
            const::TxResultCode_insufficientBalance,
            None<ByteArray>,
            None<EvmLogs>,
            None<GasUsage>,
            request.feeStats,
            true,
        );
        evmCallStack_callHitError(4);  // should never return
        error;
    }
}

// Make a tx call from within another tx
public impure func evmCallStack_doCall(
    kind: uint,  // call types are: 0 (call), 1 (callcode), 2 (delegatecall), 3 (staticcall)
    gas: uint,
    calleeAddr: address,
    balance: uint,
    argsOffset: uint,
    argsLength: uint,
    retOffset: uint,
    retLength: uint,
    resumeCodePoint: func(),          // jump to this to resume the caller
    resumeAuxStack: option<Stack>,    // aux stack contents to restore on resume, if any
    callvalueEscrowKey: option<uint>, // escrow key that supplies the callvalue (otherwise caller supplies it)
    overrideStartPoint: option<AvmCodePoint>,
) -> option<bool> {   // returns Some(success) if succeed/fail, or None on error
    let topFrame = globalCallStack?;
    let callee = accountStore_get(topFrame.accountStore, calleeAddr);
    let maybeStartPoint = xif let Some(osp) = overrideStartPoint {
        overrideStartPoint
    } else {
        account_getStartCodePoint(callee)
    };

    if let Some(startCodePoint) = maybeStartPoint {
        // Create a new callframe for a subcall, and transfer execution to it.
        let availableGas = gasAccounting_pauseTxCharges();
        if (balance > 0) {
            // Add a stipend, charged to the caller, if non-zero value is transferred.
            // This is needed because Ethereum provides a stipend, and some application code depends on that.
            // The size of our stipend was chosen experimentally, to make sure a call that will run on Ethereum will run here.
            gas = gas + chainParams_getOrDie(const::Atom_Param_ArbitrumNonZeroBalanceCallStipend);
        }
        if (gas > 63*availableGas/64) {
            gas = 63*availableGas/64;  // per EVM spec, don't give the callee more than 63/64 of the caller's gas
        }

        let callerAddr = topFrame.runningAs;
        let caller = topFrame.runningAsAccount;

        // prepare the caller's frame
        //    this means (1) saving the runningAsAccount into the accountStore, and
        //               (2) saving the resumeInfo so we can resume later
        let stackContents = saveAvmStack();  // must be done as a top level statement
        set topFrame.accountStore = accountStore_set(topFrame.accountStore, callerAddr, caller);
        set topFrame.resumeInfo = Some(struct {
            codePoint: resumeCodePoint,
            stackContents: stackContents,
            auxStackContents: resumeAuxStack,
            returnDataOffset: retOffset,
            returnDataNbytes: retLength,
            callType: kind,
            savedGas: availableGas-gas,
            givenGas: gas,
        });

        // now create a new callframe for the callee
        //     it incorporates the balance transfer from caller to callee
        //          (which is put into the callee frame so it isn't committed unless the call succeeds)
        let runningAsAddr = calleeAddr;
        let newCallerAddr = topFrame.runningAs;
        if ( (kind == const::EVMCallType_callcode) || (kind == const::EVMCallType_delegatecall) ) {
            runningAsAddr = callerAddr;  // callcode and delegatecall run as the caller, with callee's code
            if (kind == const::EVMCallType_delegatecall) {
                newCallerAddr = topFrame.caller;  // delegatecall inherits the caller of its parent
            }
        }
        let updatedAcctStore = topFrame.accountStore;
        if (balance > 0) {
            if let Some(uas) = ethTransferOrGrant(
                updatedAcctStore,
                callerAddr,
                calleeAddr,
                balance,
                callvalueEscrowKey,
            ) {
                updatedAcctStore = uas;
            } else {
                restoreAvmStack(stackContents);
                return Some(false);
            }
        } elseif (kind == const::EVMCallType_delegatecall) {
            // delegatecall inherits the callvalue of its parent
            // but we don't need to do a transfer because it's running as the same account
            balance = topFrame.callvalue;
        }
        let newTopFrame = struct {
            runningAs: runningAsAddr,
            runningCodeFrom: calleeAddr,
            accountStore: updatedAcctStore,
            runningAsAccount: accountStore_get(updatedAcctStore, runningAsAddr),
            caller: newCallerAddr,
            static: topFrame.static || (kind == const::EVMCallType_staticcall),
            calldata: bytearray_extract(topFrame.memory, argsOffset, argsLength),
            callvalue: balance,
            returnInfo: None<ReturnInfo>,
            memory: bytearray_new(0),
            storageDelta: topFrame.storageDelta,
            revertOnStorageWrite: // disallow storage write if gas provided < EVM gas cost of storage write
                                  //       if balance == 0, disallow if gas < EVM gas cost of storage write
                                  //       if balance > 0, disallow if gas (before 20000 stipend) + EVM stipend
                                  //                           would have been less than EVM gas cost of storage write
                                  topFrame.revertOnStorageWrite
                                  || ((balance == 0) && (gas < const::EVMWriteL1GasCost))
                                  || ((balance > 0) && (gas <= (const::EVMWriteL1GasCost
                                                                + chainParams_getOrDie(const::Atom_Param_ArbitrumNonZeroBalanceCallStipend)
                                                                - const::EVMNonZeroBalanceCallStipend))),
            evmLogs: topFrame.evmLogs,
            selfDestructQueue: topFrame.selfDestructQueue,
            resumeInfo: None<ResumeInfo>,
            sendQueue: topFrame.sendQueue,
            sendOnFailure: None<ByteArray>,
            parent: Some(topFrame)
        };

        // there were no errors in the setup, so write the result to the global stack
        globalCallStack = Some(newTopFrame);

        // write trace info
        evmTracer_pushCall(
            kind,
            newTopFrame.calldata,
            newTopFrame.callvalue,
            newTopFrame.caller,
            newTopFrame.runningCodeFrom,
            gas,
            globalCurrentTxRequest.gasPrice,
        );

        // jump to the called code's startCodePoint -- this should never return
        let _ = gasAccounting_resumeTxCharges(gas);
<<<<<<< HEAD
        asm(startCodePoint) { jump };
=======
        asm(startCodePoint,) { jump };
        //NOTREACHED
>>>>>>> fe5d32de
    } else {
        // no code at destination address, so just do an eth transfer
        let success = (balance == 0) ||
            xif let Some(escrowKey) = callvalueEscrowKey {
                evmCallStack_transferEthFromEscrow(escrowKey, calleeAddr, balance) == Some(())
            } else {
                evmCallStack_transferEthFromCurrent(calleeAddr, balance) == Some(())
            }
        ;

        // save returndata and status
        globalCallStack = Some(globalCallStack? with {
            returnInfo: Some(struct {
                data: bytearray_new(0),
                status: success,
            })
        });

        evmTracer_pushCallAndResultNoExecution(
            kind,
            bytearray_extract(topFrame.memory, argsOffset, argsLength),
            balance,
            topFrame.runningAs,
            calleeAddr,
            gas,
            globalCurrentTxRequest.gasPrice,
            xif (success) { const::TxResultCode_success } else { const::TxResultCode_revert },
        );
        return Some(success);
    }

    evmCallStack_callHitError(7);
    return error;
}

public impure func evmCallStack_returnFromCall(
    success: bool,
    returnOffset: uint,
    returnLength: uint,
    jumpTargetIfTxEnd: option<impure func()>,
) -> option<()> {
    // A call just completed. Commit its effects as appropriate, and return control to its caller.

    let leftoverGas = gasAccounting_pauseTxCharges();  // amount of gas lent to call that wasn't used

    let topFrame = globalCallStack?;
    let memory = topFrame.memory;
    let returnData = bytearray_extract(memory, returnOffset, returnLength);

    return xif let Some(newTopFrame) = topFrame.parent {
        // Returning from a non-top-level call

        topFrame = topFrame with {   // copy cached account back into callframe's main accountStore
            accountStore: accountStore_set(
                topFrame.accountStore,
                topFrame.runningAs,
                topFrame.runningAsAccount
            )
        };

        if (success && !topFrame.static) {
            // copy relevant data back to parent frame
            set newTopFrame.accountStore = topFrame.accountStore;
            set newTopFrame.runningAsAccount = accountStore_get(topFrame.accountStore, newTopFrame.runningAs);
            set newTopFrame.storageDelta = topFrame.storageDelta;
            set newTopFrame.evmLogs = topFrame.evmLogs;
            set newTopFrame.sendQueue = topFrame.sendQueue;
        }
        set newTopFrame.returnInfo = Some(struct{ data: returnData, status: success });

        // copy returndata into caller's memory
        let resumeInfo = newTopFrame.resumeInfo?;
        if (returnLength > resumeInfo.returnDataNbytes) {
             returnLength = resumeInfo.returnDataNbytes;
        }
        set newTopFrame.memory = bytearray_copy(
            returnData,
            0,
            newTopFrame.memory,
            resumeInfo.returnDataOffset,
            returnLength,
        );

        evmTracer_pushReturnRevert(
            xif (success) { const::TxResultCode_success } else { const::TxResultCode_revert },
            returnData,
            resumeInfo.givenGas + resumeInfo.savedGas - leftoverGas,
        );

        // ready to return to caller
        // save updated EVM callstack state; send sendOnFailure message if applicable; restore caller's stack; jump to resume address
        globalCallStack = Some(newTopFrame);
        if ( ! success) {
            if let Some(msg) = topFrame.sendOnFailure {
                // promote the send-on-failure message to the next level of the callstack
                // note that it will still be discarded if the parent (or grandparent etc) reverts
                queueMessageForSend(msg);
            }
        }
        emptyAvmStack();                             // throw away anything that callee left on the stack
        restoreAvmStack(resumeInfo.stackContents,);  // restore the caller's stack
        asm(success) { };                           // push return code onto the stack, where caller expects it to be
        let _ = gasAccounting_resumeTxCharges(leftoverGas + resumeInfo.savedGas);
        restoreAuxStackAndCall(resumeInfo.codePoint, resumeInfo.auxStackContents, false);

        evmCallStack_callHitError(8);
        //NOTREACHED
        error
    } else {
        // top-level call completed; will need to return to external caller
        // we call get/setGlobalAccountStore (without the safety checks) in here,
        //       because we want to write to the global store but we haven't yet cleared the last frame from the call stack

        if (success) {
            let (entryPoint, evmJumpTable) = xif (globalCurrentTxRequest.isConstructor) {
                // the call was a constructor, so we need to install the resulting EVM code as the new contract's deploy code
                let _ = gasAccounting_resumeTxCharges(leftoverGas);
                let (uAcctStore, ep, ejt, created) = accountStore_createOrAddCodeRef(topFrame.accountStore, returnData)?;
                globalCallStack = Some(topFrame with { accountStore: uAcctStore });
                if (created) {
                    evmCallStack_addStorageCharge( (bytearray_size(returnData) + 31) / 32 );
                }
                topFrame = globalCallStack?;
                (ep, ejt)
            } else {
                (errorHandler, newmap<uint, func()>)   // these won't be used
            };
            let (completed, gasUsage, feeStats, deferredPayments) = gasAccounting_endTxCharges(
                topFrame.storageDelta - int(storageReclaimedForSDQ(topFrame)),  // won't underflow because signed subtraction
                globalCurrentTxRequest.feeStats
            )?;

            if (completed) {
                if (globalCurrentTxRequest.isConstructor) {
                    // Constructor call was successful, so finish setting up the account.

                    // Use the storage left over by the constructor.
                    let storageMap = xif let Some(sm) = account_getAllStorage(topFrame.runningAsAccount) {
                        sm
                    } else {
                        // Somehow the constructor didn't have storage; report error and recover.
                        evmTracer_pushReturnRevert(const::TxResultCode_formatError, bytearray_new(0), gasUsage.gasUsed);
                        emitTxReceipt(
                            globalCurrentTxRequest.incomingRequest,
                            const::TxResultCode_formatError,
                            None<ByteArray>,
                            None<EvmLogs>,
                            Some(gasUsage),
                            feeStats,
                            true,
                        );
                        evmCallStack_callHitError(5);
                        //NOTREACHED
                        error
                    };

                    // Update the global account store
                    let acctStore = accountStore_set(
                        topFrame.accountStore,
                        topFrame.runningAs,
                        account_setContractInfo(
                            topFrame.runningAsAccount,
                            returnData,
                            evmJumpTable,
                            entryPoint,
                            storageMap,
                            true,
                        )
                    );
                    if let Some(uas) = deferredPayments_apply(acctStore, deferredPayments) {
                        acctStore = uas;
                    }
                    setGlobalAccountStore(acctStore);

                    returnData = bytearray_set256(
                        bytearray_new(0),
                        0,
                        uint(topFrame.runningAs)
                    );

                    evmTracer_pushReturnRevert(
                        const::TxResultCode_success,
                        returnData,
                        gasUsage.gasUsed,
                    );

                    // emit queued sends
                    let updatedEvmLogs = sendQueuedMessages(topFrame.sendQueue, topFrame.evmLogs);

                    // Emit log item reporting success
                    emitTxReceipt(
                        globalCurrentTxRequest.incomingRequest,
                        const::TxResultCode_success,
                        Some(returnData),
                        Some(updatedEvmLogs),
                        Some(gasUsage),
                        feeStats,
                        true,
                    );

                    // increment global contract count
                    setGlobalAccountStore(accountStore_changeNumContracts(getGlobalAccountStore(), int(1)));
                } else {
                    let updatedEvmLogs = xif (! globalCurrentTxRequest.nonMutating) {
                        // It was a successful non-constructor tx (not a non-mutating call).
                        // We'll commit the results of the tx

                        if let Some(reqAndLogs) = globalCurrentRetryableRequest {
                            // This is an "outer" tx that redeemed an "inner" retryable

                            // emit receipt for the inner tx
                            emitTxReceipt(
                                reqAndLogs.req,
                                const::TxResultCode_success,
                                Some(returnData),
                                Some(reqAndLogs.evmLogs),
                                None<GasUsage>,
                                txFeeStats_zero(),
                                false,
                            );
                            returnData = bytearray_new(0);   // outer tx should have no returndata
                            globalCurrentRetryableRequest = None<IncomingRequestAndLogs>;
                        }

                        // Save cached account back to main accountStore
                        let acctStore = accountStore_set(
                            topFrame.accountStore,
                            topFrame.runningAs,
                            topFrame.runningAsAccount
                        );

                        // Finish the self-destruct events that were requested during the call.
                        let sdq = topFrame.selfDestructQueue;
                        while( ! queue_isEmpty(sdq) ) {
                            let (q, item) = queue_get(sdq)?;
                            sdq = q;
                            let victim = unsafecast<address>(item);
                            acctStore = accountStore_changeNumContracts(
                                accountStore_destroyAccount(acctStore, victim),
                                -1s,
                            );
                        }

                        // emit queued sends
                        let updEvmLogs = sendQueuedMessages(topFrame.sendQueue, topFrame.evmLogs);

                        // Save results back to the main globalAccountStore
                        if let Some(uas) = deferredPayments_apply(acctStore, deferredPayments) {
                            acctStore = uas;
                        }
                        setGlobalAccountStore(acctStore);

                        updEvmLogs
                    } else {
                        // call was non-mutating, so don't commit any state
                        topFrame.evmLogs
                    };

                    evmTracer_pushReturnRevert(
                        const::TxResultCode_success,
                        returnData,
                        gasUsage.gasUsed,
                    );

                    // Emit a log item reporting success
                    emitTxReceipt(
                        globalCurrentTxRequest.incomingRequest,
                        const::TxResultCode_success,
                        Some(returnData),
                        Some(updatedEvmLogs),
                        Some(gasUsage),
                        feeStats,
                        true,
                    );
                }
            } else {
                evmTracer_pushReturnRevert(
                    const::TxResultCode_revert,
                    returnData,
                    gasUsage.gasUsed,
                );
                // Emit a log item reporting failure
                emitTxReceipt(
                    globalCurrentTxRequest.incomingRequest,
                    const::TxResultCode_revert,
                    None<ByteArray>,
                    None<EvmLogs>,
                    Some(gasUsage),
                    feeStats,
                    true,
                );
                if let Some(uas) = deferredPayments_apply(getGlobalAccountStore(), deferredPayments) {
                    setGlobalAccountStore(uas);
                }
            }
        } else {
            // Request failed
            let (_, gasUsage, feeStats, payments) = gasAccounting_endTxCharges(int(0), globalCurrentTxRequest.feeStats)?;
            if let Some(uas) = deferredPayments_apply(getGlobalAccountStore(), payments) {
                setGlobalAccountStore(uas);
            }
            if let Some(msg) = topFrame.sendOnFailure {
                outbox_append(msg);
            }
            evmTracer_pushReturnRevert(
                const::TxResultCode_revert,
                xif (globalCurrentTxRequest.isConstructor) { bytearray_new(0) } else { returnData },
                gasUsage.gasUsed,
            );
            emitTxReceipt(
                globalCurrentTxRequest.incomingRequest,
                const::TxResultCode_revert,
                xif (globalCurrentTxRequest.isConstructor) { None<ByteArray> } else { Some(returnData) },
                None<EvmLogs>,
                Some(gasUsage),
                feeStats,
                true,
            );
        }

        // Now discard any EVM and AVM stack contents and jump back to the main run loop.
        globalCallStack = None<EvmCallFrame>;
        emptyAvmStack();
        restoreAuxStackAndCall(
            xif let Some(target) = jumpTargetIfTxEnd { target } else { mainRunLoop },
            None<Stack>,
            true
        );  // should never return
        evmCallStack_callHitError(9);
        //NOTREACHED
        error
    };
}

public impure func evmCallStack_callRetryableTxAndReturn(rtx: RetryableTx) -> (bool, ByteArray) {
    return xif let Some(topFrame) = globalCallStack {
        // The retryable call should see itself as having been called by the original caller.
        // So we save parts of the callframe, then overwrite them before making the call,
        //     in order to impersonate the original caller.
        let savedRunningAs = topFrame.runningAs;
        let savedMemory = topFrame.memory;
        let savedEvmLogs = topFrame.evmLogs;

        let theFrame = evmCallFrame_setRunningAsAddress(topFrame, rtx.sender);
        set theFrame.memory = rtx.calldata;
        set theFrame.evmLogs = evmlogs_empty();
        globalCallStack = Some(theFrame);

        globalCurrentRetryableRequest = Some(struct {
            req: rtx.l1Message with {
                arbBlockNumber: inbox_currentArbBlockNumber()
            } with {
                ethBlockNumber: inbox_currentEthBlockNumber()
            } with {
                timestamp: inbox_currentTimestamp()
            },
            evmLogs: evmlogs_empty(),
        });

        let retCode = evmOp_callAndReturn(
            chainParams_getOrDie(const::Atom_Param_TxGasLimit),    // give all of our gas to the callee
            rtx.destination,
            rtx.callvalue,
            0,
            bytearray_size(rtx.calldata),
            0,
            0,
            Some(rtx.callvalueEscrowKey),
            None<AvmCodePoint>,
        );
        // now we have returned from the call

        xif let Some(newTopFrame) = globalCallStack {
            // save evm logs to emit in the inner tx's receipt
            if let Some(retryableReq) = globalCurrentRetryableRequest {
                set retryableReq.evmLogs = newTopFrame.evmLogs;
                globalCurrentRetryableRequest = Some(retryableReq);
            }

            // restore saved callframe info
            set newTopFrame.memory = savedMemory;
            set newTopFrame.evmLogs = savedEvmLogs;
            newTopFrame = evmCallFrame_setRunningAsAddress(newTopFrame, savedRunningAs);
            globalCallStack = Some(newTopFrame);
            (retCode, xif let Some(retInfo) = newTopFrame.returnInfo { retInfo.data } else { bytearray_new(0) })
        } else {
            // this shouldn't happen
            (false, bytearray_new(0))
        }
    } else {
        // this shouldn't happen
        (false, bytearray_new(0))
    };
}

func ethTransferOrGrant(
    acctStore: AccountStore,
    payer: address,
    recipient: address,
    amount: uint,
    callvalueEscrowKey: option<uint>,
) -> option<AccountStore> {
    return xif let Some(escrowKey) = callvalueEscrowKey {
        accountStore_payFromEscrow(acctStore, escrowKey, recipient, amount)
    } else {
        accountStore_transferEthBalance(acctStore, payer, recipient, amount)
    };
}

func storageReclaimedForSDQ(topFrame: EvmCallFrame) -> uint {
    // compute the amount of storage that will be reclaimed by destroying a set of accounts
    let q = topFrame.selfDestructQueue;
    let ret = 0;
    return xloop {
        if let Some(res) = queue_get(q) {
            let (*q, rawItem) = res;
            let victim = unsafecast<address>(rawItem);
            if let Some(sz) = account_getStorageSize(accountStore_get(topFrame.accountStore, victim)) {
                ret = ret + sz;
            }
        } else {
            return ret;
        }
    };
}

func saveAvmStack() -> Stack {
    // pop all items from the AVM stack, push them into a Stack
    let ret = stack_new();
    while( ! asm() bool { stackempty } ) {
        let stackTop = asm() any { };  // pop a value from the AVM stack
        ret = stack_push(ret, stackTop);
    }
    return ret;
}

public func emptyAvmStack() {
    // discard everything on the AVM stack
    while( ! asm() bool { stackempty } ) {
        let _ = asm() any { };  // pop a value from AVM stack and discard it
    }
}

func restoreAvmStack(savedStack: Stack) {
    // restore AVM stack state, from a Stack that was created earlier by saveAvmStack
    while( ! stack_isEmpty(savedStack) ) {
        if let Some(res) = stack_pop(savedStack) {
<<<<<<< HEAD
            let (newStack, top) = res;
            savedStack = newStack;
            asm (top) { };  // push top onto AVM stack
=======
            let (*savedStack, top) = res;
            asm (top,) { };  // push top onto the AVM stack
>>>>>>> fe5d32de
        }
    }
}

public impure func snapshotAuxStack() -> Stack {
    // Save a copy of everything from the auxstack, except the current callframe and return address (which are on top).
    // Keep the current callframe on top of the auxstack (except during asm blocks)
    //       because the compiler probably wants to use the callframe
    let ret = stack_new();
    while ( ! asm() bool { auxpop auxstackempty swap1 auxpush }) {  // check if there is more than one item on the auxstck
        ret = stack_push(
            ret,
            asm() any {    // discard the second item from the auxstack, leaving the top item unmodified
                auxpop
                auxpop
                swap1
                auxpush
            }
        );
    }

    // Now restore everything that we popped from the aux stack, so the aux stack ends up exactly as it started.
    let savedAuxStack = ret;
    while( ! stack_isEmpty(savedAuxStack)) {
        if let Some(res) = stack_pop(savedAuxStack) {
<<<<<<< HEAD
            let (ustack, val) = res;
            savedAuxStack = ustack;
            asm(val) {
=======
            let (*savedAuxStack, val) = res;
            asm(val,) {
>>>>>>> fe5d32de
                auxpop
                swap1
                auxpush
                auxpush
            };
        } else {
            // can't happen, because we just verified that stack isn't empty
            evmCallStack_callHitError(19);  // shouldn't ever return
        }
    }

    // discard the first item saved to the saved aux stack, because it is this function's return address
    return stack_discardDeepestItems(ret, 1);
}

public impure func cleanAvmAuxStackAndCall(funcToCall: impure func(), pushFakeReturnAddress: bool) {
    restoreAuxStackAndCall(funcToCall, None<Stack>, pushFakeReturnAddress);
}

public impure func restoreAuxStackAndCall(
    funcToCall: impure func(),
    maybeSavedAuxStack: option<Stack>,
    pushFakeReturnAddress: bool
) {
    // This restores a saved version of the AvmAuxStack, then calls funcToCall.
    // funcToCall must never try to return.

    // Discard everything from the auxstack, except the current callframe (which is on top).
    // Keep the callframe on top of the auxstack (except during asm blocks)
    //       because the compiler probably wants to use the callframe
    while ( ! asm() bool { auxpop auxstackempty swap1 auxpush }) {   // check if there is more than one item on the auxstack
        asm() {     // discard the second item on the auxstack, leaving the top item unmodified
            auxpop
            auxpop
            pop
            auxpush
        };
    }

    if let Some(savedAuxStack) = maybeSavedAuxStack {
        // Restore the saved AuxStack, leaving only the current callframe on top.
        // Keep the callframe on top of the auxstack (except during asm blocks)
        while( ! stack_isEmpty(savedAuxStack)) {
            if let Some(res) = stack_pop(savedAuxStack) {
<<<<<<< HEAD
                let (ustack, val) = res;
                savedAuxStack = ustack;
                asm(val) {
=======
                let (*savedAuxStack, val) = res;
                asm(val,) {
>>>>>>> fe5d32de
                    auxpop
                    swap1
                    auxpush
                    auxpush
                };
            } else {
                // can't happen, because we just verified that stack isn't empty
                evmCallStack_callHitError(19);  // shouldn't ever return
            }
        }
    }

    // Discard our callframe, push a fake return address, and jump to funcToCall
    // funcToCall will think somebody called it normally, with the restored auxstack
    if (pushFakeReturnAddress) {
        asm(funcToCall) {
            auxpop
            pop
            [0] swap1  // bogus return address, which funcToCall will save in its callframe but will never use
            jump
        };
    } else {
        asm(funcToCall) {
            auxpop
            pop
            jump
        };
    }
}

public impure func evmCallStack_topFrame() -> option<EvmCallFrame> {
    return globalCallStack;
}

public impure func evmCallStack_oldestCallFrame() -> option<EvmCallFrame> {
    let frame = globalCallStack?;
    return xloop {
        if let Some(parent) = frame.parent {
            frame = parent;
        } else {
            return Some(frame);
        }
    };
}

public impure func evmCallStack_runningCodeFromAccount() -> option<Account> {
    return Some(evmCallFrame_runningCodeFromAccount(globalCallStack?));
}

public impure func evmCallStack_getTopFrameReturnData() -> option<ByteArray> {
    return Some(((globalCallStack?).returnInfo?).data);
}

public impure func evmCallStack_getAccount(addr: address) -> option<Account> {
    let topFrame = globalCallStack?;
    return Some(xif (topFrame.runningAs == addr) {
        topFrame.runningAsAccount
    } else {
        accountStore_get(topFrame.accountStore, addr)
    });
}

public impure func evmCallStack_setAccount(addr: address, acct: Account) -> bool {
    return xif let Some(topFrame) = globalCallStack {
        if (topFrame.runningAs == addr) {
            set topFrame.runningAsAccount = acct;
        } else {
            set topFrame.accountStore = accountStore_set(topFrame.accountStore, addr, acct);
        }
        globalCallStack = Some(topFrame);
        true
    } else {
        false
    };
}

public impure func evmCallStack_getAccountInCurrentContext(addr: address) -> Account {
    return accountStore_get(evmCallStack_getAccountStoreInCurrentContext(), addr);
}

public impure func evmCallStack_setAccountInCurrentContext(addr: address, acct: Account) {
    if ( ! evmCallStack_setAccount(addr, acct)) {
        safeSetGlobalAccountStore(
            accountStore_set(
                safeGetGlobalAccountStore(),
                addr,
                acct,
            )
        );
    }
}

public impure func evmCallStack_getAccountStoreInCurrentContext() -> AccountStore {
    return xif let Some(topFrame) = globalCallStack {
        accountStore_set(topFrame.accountStore, topFrame.runningAs, topFrame.runningAsAccount)
    } else {
        safeGetGlobalAccountStore()
    };
}

public impure func evmCallStack_setAccountStoreInCurrentContext(acctStore: AccountStore) {
    if let Some(topFrame) = globalCallStack {
        set topFrame.accountStore = acctStore;
        set topFrame.runningAsAccount = accountStore_get(acctStore, topFrame.runningAs);
        globalCallStack = Some(topFrame);
    } else {
        safeSetGlobalAccountStore(acctStore);
    }
}

public impure func _evmCallStack_transferEthInCurrentContext(from: address, to: address, amount: uint) -> option<()> {
    if let Some(topFrame) = globalCallStack {
        globalCallStack = Some(evmCallFrame_transferEth(topFrame, from, to, amount)?);
    } else {
        safeSetGlobalAccountStore(accountStore_transferEthBalance(safeGetGlobalAccountStore(), from, to, amount)?);
    }
    return Some(());
}

public impure func evmCallStack_changeNumAccounts(delta: int) {
    if let Some(topFrame) = globalCallStack {
        set topFrame.accountStore = accountStore_changeNumContracts(topFrame.accountStore, delta);
        globalCallStack = Some(topFrame);
    }
    // if not in a stack frame (which shouldn't happen), ignore the problem, the only consequence is inaccurate stats
}

public impure func evmCallStack_getTopFrameMemoryOrDie() -> ByteArray {
    return xif let Some(topFrame) = globalCallStack {
        topFrame.memory
    } else {
        evmCallStack_callHitError(10);
        error
    };
}

public impure func evmCallStack_setTopFrameMemory(mem: ByteArray) -> bool {
    return xif let Some(topFrame) = globalCallStack {
        set topFrame.memory = mem;
        globalCallStack = Some(topFrame);
        true
    } else {
        false
    };
}

public impure func evmCallStack_queueMessage(msg: any) {
    if let Some(topFrame) = globalCallStack {
        set topFrame.sendQueue = queue_put(topFrame.sendQueue, msg);
        globalCallStack = Some(topFrame);
        return;
    }

    evmCallStack_callHitError(14);
}

public impure func evmCallStack_transferEthFromCurrent(
    dest: address,
    amount: uint,
) -> option<()> {
    let topFrame = globalCallStack?;
    globalCallStack = Some(evmCallFrame_transferEth(topFrame, topFrame.runningAs, dest, amount)?);
    return Some(());
}

public impure func evmCallStack_transferEthFromEscrow(escrowKey: uint, to: address, amount: uint) -> option<()> {
    let topFrame = globalCallStack?;
    if (to == topFrame.runningAs) {
        let acctStore = accountStore_set(topFrame.accountStore, topFrame.runningAs, topFrame.runningAsAccount);
        acctStore = accountStore_payFromEscrow(acctStore, escrowKey, to, amount)?;
        set topFrame.accountStore = acctStore;
        set topFrame.runningAsAccount = accountStore_get(acctStore, topFrame.runningAs);
    } else {
        set topFrame.accountStore = accountStore_payFromEscrow(topFrame.accountStore, escrowKey, to, amount)?;
    }
    globalCallStack = Some(topFrame);
    return Some(());
}


public impure func evmCallStack_setTopFrameStorageCell(offset: uint, value: uint) -> option<()> {
    let topFrame = globalCallStack?;
    let storageSizeBefore = account_getStorageSize(topFrame.runningAsAccount)?;
    let runningAsAccount = account_setStorageCell(
        topFrame.runningAsAccount,
        offset,
        value
    )?;
    set topFrame.runningAsAccount = runningAsAccount;
    set topFrame.storageDelta = topFrame.storageDelta + int(account_getStorageSize(runningAsAccount)?) - int(storageSizeBefore);
    globalCallStack = Some(topFrame);
    return Some(());
}

public impure func evmCallStack_addEvmLogToCurrent(item: any) -> option<()> {
    let topFrame = globalCallStack?;
    item = asm(0, item, topFrame.runningAs) any { tset };
    set topFrame.evmLogs = evmlogs_appendAny(topFrame.evmLogs, item);
    globalCallStack = Some(topFrame);
    return Some(());
}

public impure func evmCallStack_selfDestructCurrentAccount(recipient: address) {
    if let Some(topFrame) = globalCallStack {
        let destructee = topFrame.runningAs;
        let amount = account_getBalance(topFrame.runningAsAccount);
        if (amount > 0) {
            // give amount to the correct party, according to the yellow paper's rules
            if (recipient == destructee) {
                // yellow paper says to burn the funds; we'll give them to the chain's reserve fund
                recipient = getAddressForReserveFundsDeposit();
            }
            topFrame = xif let Some(tf) = evmCallFrame_transferEth(topFrame, destructee, recipient, amount) {
                tf
            } else {
                evmCallStack_callHitError(30);
                //NOTREACHED
                topFrame
            };
        }

        set topFrame.selfDestructQueue = queue_put(topFrame.selfDestructQueue, destructee);
        globalCallStack = Some(topFrame);
    }
}

public func evmCallFrame_runningAsAddress(frame: EvmCallFrame) -> address {
    return frame.runningAs;
}

public func evmCallFrame_setRunningAsAddress(frame: EvmCallFrame, addr: address) -> EvmCallFrame {
    let acctStore = accountStore_set(frame.accountStore, frame.runningAs, frame.runningAsAccount);
    set frame.runningAs = addr;
    set frame.runningAsAccount = accountStore_get(acctStore, addr);
    set frame.accountStore = acctStore;
    return frame;
}

public func evmCallFrame_runningAsAccount(frame: EvmCallFrame) -> Account {
    return frame.runningAsAccount;
}

public func evmCallFrame_runningCodeFromAccount(frame: EvmCallFrame) -> Account {
    return evmCallFrame_getAccount(frame, frame.runningCodeFrom);
}

public func evmCallFrame_getCaller(frame: EvmCallFrame) -> address {
    return frame.caller;
}

public func evmCallFrame_getAccount(frame: EvmCallFrame, addr: address) -> Account {
    return xif (addr == frame.runningAs) {
        frame.runningAsAccount
    } else {
        accountStore_get(frame.accountStore, addr)
    };
}

public func evmCallFrame_transferEth(frame: EvmCallFrame, from: address, to: address, amount: uint) -> option<EvmCallFrame> {
    if ((from == frame.runningAs) || (to == frame.runningAs)) {
        // runningAs account is involved, so we need to save and restore the cached copy of it
        let acctStore = accountStore_set(frame.accountStore, frame.runningAs, frame.runningAsAccount);
        acctStore = accountStore_transferEthBalance(acctStore, from, to, amount)?;
        set frame.accountStore = acctStore;
        set frame.runningAsAccount = accountStore_get(acctStore, frame.runningAs);
    } else {
        set frame.accountStore = accountStore_transferEthBalance(frame.accountStore, from, to, amount)?;
    }
    return Some(frame);
}

public func evmCallFrame_getMemory(frame: EvmCallFrame) -> ByteArray {
    return frame.memory;
}

public func evmCallFrame_getCallvalue(frame: EvmCallFrame) -> uint {
    return frame.callvalue;
}

public func evmCallFrame_getCalldata(frame: EvmCallFrame) -> ByteArray {
    return frame.calldata;
}

public func evmCallFrame_shouldRevertOnStorageWrite(frame: EvmCallFrame) -> bool {
    return frame.revertOnStorageWrite;
}

public func _evmCallFrame_getEvmLogs(frame: EvmCallFrame) -> EvmLogs {
    return frame.evmLogs;
}

public func _evmCallFrame_getResumeCodePoint(frame: EvmCallFrame) -> option<func()> {
    return Some((frame.resumeInfo?).codePoint);
}

public func _evmCallFrame_getSelfDestructQueue(frame: EvmCallFrame) -> Queue {
    return frame.selfDestructQueue;
}

public func _evmCallFrame_getParent(frame: EvmCallFrame) -> option<EvmCallFrame> {
    return frame.parent;
}

public impure func evmCallStack_callHitError(errInfo: any) {
<<<<<<< HEAD
    asm((664, errInfo)) { debugprint };
=======
    debug((664, errInfo));
>>>>>>> fe5d32de
    if (evmCallStack_returnFromCall(false, 0, 0, None<impure func()>) == None<()>) {
        // something has gone seriously wrong with the evmCallStack
        // recover by clearing the evmCallStack, refunding unused gas, and jumping to the error handler
        globalCallStack = None<EvmCallFrame>;
        let _ = gasAccounting_endTxCharges(int(0), txFeeStats_zero());

        errorHandler();
        //NOTREACHED
        error;
    }
}

func _getLastFrame(topFrame: EvmCallFrame) -> EvmCallFrame {
    return xloop {
        if let Some(tf) = topFrame.parent {
            topFrame = tf;
        } else {
            return topFrame;
        }
    };
}<|MERGE_RESOLUTION|>--- conflicted
+++ resolved
@@ -312,13 +312,7 @@
                 });
 
                 emptyAvmStack();
-<<<<<<< HEAD
-                asm(entryPoint) { jump };
-                // entryPoint();  // start executing the call; should never return
-=======
                 asm(entryPoint,) { jump };
-                //NOTREACHED
->>>>>>> fe5d32de
             } else {
                 // caller didn't have enough funds
                 if let Some(res) = gasAccounting_endTxCharges(int(0), request.feeStats) {
@@ -726,12 +720,7 @@
 
         // jump to the called code's startCodePoint -- this should never return
         let _ = gasAccounting_resumeTxCharges(gas);
-<<<<<<< HEAD
-        asm(startCodePoint) { jump };
-=======
         asm(startCodePoint,) { jump };
-        //NOTREACHED
->>>>>>> fe5d32de
     } else {
         // no code at destination address, so just do an eth transfer
         let success = (balance == 0) ||
@@ -1179,14 +1168,8 @@
     // restore AVM stack state, from a Stack that was created earlier by saveAvmStack
     while( ! stack_isEmpty(savedStack) ) {
         if let Some(res) = stack_pop(savedStack) {
-<<<<<<< HEAD
-            let (newStack, top) = res;
-            savedStack = newStack;
-            asm (top) { };  // push top onto AVM stack
-=======
             let (*savedStack, top) = res;
             asm (top,) { };  // push top onto the AVM stack
->>>>>>> fe5d32de
         }
     }
 }
@@ -1212,14 +1195,8 @@
     let savedAuxStack = ret;
     while( ! stack_isEmpty(savedAuxStack)) {
         if let Some(res) = stack_pop(savedAuxStack) {
-<<<<<<< HEAD
-            let (ustack, val) = res;
-            savedAuxStack = ustack;
-            asm(val) {
-=======
             let (*savedAuxStack, val) = res;
             asm(val,) {
->>>>>>> fe5d32de
                 auxpop
                 swap1
                 auxpush
@@ -1264,14 +1241,8 @@
         // Keep the callframe on top of the auxstack (except during asm blocks)
         while( ! stack_isEmpty(savedAuxStack)) {
             if let Some(res) = stack_pop(savedAuxStack) {
-<<<<<<< HEAD
-                let (ustack, val) = res;
-                savedAuxStack = ustack;
-                asm(val) {
-=======
                 let (*savedAuxStack, val) = res;
                 asm(val,) {
->>>>>>> fe5d32de
                     auxpop
                     swap1
                     auxpush
@@ -1576,11 +1547,7 @@
 }
 
 public impure func evmCallStack_callHitError(errInfo: any) {
-<<<<<<< HEAD
-    asm((664, errInfo)) { debugprint };
-=======
     debug((664, errInfo));
->>>>>>> fe5d32de
     if (evmCallStack_returnFromCall(false, 0, 0, None<impure func()>) == None<()>) {
         // something has gone seriously wrong with the evmCallStack
         // recover by clearing the evmCallStack, refunding unused gas, and jumping to the error handler
