//
// Copyright 2020-2021, Offchain Labs, Inc. All rights reserved.
//

use accounts::AccountStore;
use accounts::Account;
use evmlogs::EvmLogs;
use std::queue::Queue;
use std::bytearray::ByteArray;
use std::stack::Stack;
use messages::TxRequestData;

use errorHandler::errorHandler;

use accounts::safeGetGlobalAccountStore;
use accounts::safeSetGlobalAccountStore;
use accounts::getGlobalAccountStore;
use accounts::setGlobalAccountStore;
use accounts::accountStore_changeNumContracts;
use accounts::accountStore_get;
use accounts::accountStore_set;
use accounts::accountStore_getRetryBuffer;
use accounts::accountStore_setRetryBuffer;
use accounts::accountStore_transferEthBalance;
use accounts::accountStore_destroyAccount;
use accounts::accountStore_createOrAddCodeRef;
use accounts::accountStore_payFromEscrow;
use accounts::account_setStorageCell;
use accounts::account_getBalance;
use accounts::account_getAllStorage;
use accounts::account_getStartCodePoint;
use accounts::account_setContractInfo;
use accounts::account_incrSeqNum;
use accounts::account_getStorageSize;

use chainParameters::chainParams_getOrDie;

use evmOps::evmOp_callAndReturn;

use evmlogs::evmlogs_empty;
use evmlogs::evmlogs_appendAny;

use std::avmcodebuilder::AvmCodePoint;

use std::bytearray::bytearray_new;
use std::bytearray::bytearray_size;
use std::bytearray::bytearray_extract;
use std::bytearray::bytearray_copy;
use std::bytearray::bytearray_getByte;
use std::bytearray::bytearray_set256;
use std::bytestream::bytestream_new;

use std::storageMap::storageMap_new;

use std::queue::queue_new;
use std::queue::queue_isEmpty;
use std::queue::queue_get;
use std::queue::queue_put;

use std::safeMath::safeMul;

use std::stack::stack_new;
use std::stack::stack_isEmpty;
use std::stack::stack_push;
use std::stack::stack_pop;
use std::stack::stack_discardDeepestItems;

use gasAccounting::GasUsage;
use gasAccounting::gasAccounting_startTxCharges;
use gasAccounting::gasAccounting_endTxCharges;
use gasAccounting::gasAccounting_pauseTxCharges;
use gasAccounting::gasAccounting_resumeTxCharges;
use gasAccounting::txFeeStats_zero;
use gasAccounting::getAddressForReserveFundsDeposit;
use gasAccounting::deferredPayments_apply;
<<<<<<< HEAD
use gasAccounting::gasAccounting_getStoragePriceInArbGas;
=======
use gasAccounting::gasAccounting_addToGasPool;
>>>>>>> 72ea5d7a

use std::codeSegment::getDummyAcceptContractCode;
use std::codeSegment::translateEvmCodeSegment;

use output::emitTxReceipt;
use output::queueMessageForSend;

use output::outbox_append;
use output::sendQueuedMessages;

use inbox::IncomingRequest;
use inbox::inbox_currentArbBlockNumber;
use inbox::inbox_currentEthBlockNumber;
use inbox::inbox_currentTimestamp;
use inbox::mainRunLoop;

use retrybuffer::RetryBuffer;
use retrybuffer::RetryableTx;
use retrybuffer::retryableTx_getOriginalSender;

use tracing::evmTracer_clear;
use tracing::evmTracer_pushCall;
use tracing::evmTracer_pushReturnRevert;
use tracing::evmTracer_pushCallAndResultNoExecution;


// This callframe is used to represent the state of an EVM call in progress.
// If the call succeeds, we'll copy the call's state back into the caller as the new
//        state, but if the call fails we'll discard the state from the callframe.
// (For staticcalls, we will discard state even if the call succeeds, as the EVM spec requires.)
type EvmCallFrame = struct {
    runningAs: address,                 // call is running in the execution/security context of this address
    runningCodeFrom: address,           // call is running code associated with this address
    accountStore: AccountStore,         // accountStore to use while executing this call
    runningAsAccount: Account,          // cache of accountStore[runningAs]
    caller: address,                    // who called this
    isConstructor: bool,                // true iff this is a constructor
    static: bool,                       // static flag, per EIP-214
    calldata: ByteArray,                // calldata passed in by our caller
    callvalue: uint,                    // Eth value given to this call by its caller
    returnInfo: option<ReturnInfo>,     // result of last subcall made by this call (if any)
    memory: ByteArray,                  // EVM memory of this call
<<<<<<< HEAD
    storageDelta: int,                  // change in total EVM storage usage so far in current top-level tx
=======
    maxMemoryOffsetTouched: uint,       // maximum memory offset read/written by this call (in bytes)
    storageDelta: int,                  // change in total EVM storage usage, including child calls
>>>>>>> 72ea5d7a
    revertOnStorageWrite: bool,         // if true, revert if the EVM code tries to write to storage
    evmLogs: EvmLogs,                   // EVM logs emitted so far in current top-level tx
    selfDestructQueue: Queue,           // set of self-destruct directives, so far in current top-level tx
    resumeInfo: option<ResumeInfo>,     // state will be saved here if this call makes a sub-call
    sendQueue: Queue,                   // outgoing messages created so far in current top-level tx
    sendOnFailure: option<ByteArray>,   // message to send if this call fails
    parent: option<EvmCallFrame>,       // call-frame that created this one, or None if this is a top-level call
};

type ReturnInfo = struct {  // information about a call that previously completed
    data: ByteArray,
    status: bool,     // true iff call succeeded
};

type ResumeInfo = struct {            // information used to resume a call after a subcall returns
    codePoint: func(),                // where to resume execution
    stackContents: Stack,             // saved contents of stack
    auxStackContents: option<Stack>,  // saved contents of aux stack; None means to clear the auxstack on resume
    returnDataOffset: uint,           // where in memory the returndata from subcall should be put
    returnDataNbytes: uint,           // max amount of returndata to copy into caller's memory
    callType: uint,                   // call type of the subcall
    savedGas: uint,                   // how much of the caller's gas was not lent to the subcall
    givenGas: uint,                   // how much of the call's gas was lent to the subcall
};

var globalCallStack: option<EvmCallFrame>;   // call frame of currently running call, if any
var globalCurrentTxRequest: TxRequestData;  // request that launched the top-level call

type IncomingRequestAndLogs = struct {
    req: IncomingRequest,
    evmLogs: EvmLogs,
<<<<<<< HEAD
};
=======
    originalSender: address,
}
>>>>>>> 72ea5d7a

var globalCurrentRetryableRequest: option<IncomingRequestAndLogs>;  // describes the retryable request we're currently doing, if any


public write func evmCallStack_init() {
    globalCallStack = None<EvmCallFrame>;
    globalCurrentRetryableRequest = None<IncomingRequestAndLogs>;
}

public view func getRetryBufferInCurrentContext() -> RetryBuffer {
    let astore = xif let Some(frame) = globalCallStack {
        frame.accountStore
    } else {
        safeGetGlobalAccountStore()
    };
    return accountStore_getRetryBuffer(astore);
}

public view write func setRetryBufferInCurrentContext(rbuf: RetryBuffer) {
    if let Some(topFrame) = globalCallStack {
        set topFrame.accountStore = accountStore_setRetryBuffer(topFrame.accountStore, rbuf);
        globalCallStack = Some(topFrame);
    } else {
        safeSetGlobalAccountStore(
            accountStore_setRetryBuffer(safeGetGlobalAccountStore(), rbuf)
        );
    }
}

public view func evmCallStack_isEmpty() -> bool {                                                 
    return globalCallStack == None<EvmCallFrame>;                                                   
}

public view func evmCallStack_currentTxRequestGasBid() -> uint {
    return globalCurrentTxRequest.gasPrice;
}

public view write func evmCallStack_addStorageCharge(units: uint) {
    if let Some(topFrame) = globalCallStack {
        set topFrame.storageDelta = topFrame.storageDelta + int(units);
        globalCallStack = Some(topFrame);
    }
}

public view func evmCallStack_stackDepth() -> uint {
    let depth = 0;
    let maybeFrame = globalCallStack;
    return xloop {
        if let Some(frame) = maybeFrame {
            depth = depth + 1;
            maybeFrame = frame.parent;
        } else {
            return depth;
        }
    };
}

public view func evmCallStack_inRetryable() -> bool {
    return (globalCallStack != None<EvmCallFrame>) && (globalCurrentRetryableRequest != None<IncomingRequestAndLogs>);
}

<<<<<<< HEAD
public view func evmCallStack_stackInfo() -> (uint, (address, address), (address, address)) {
=======
public impure func evmCallStack_inStaticCall() -> bool {
    return xif let Some(topFrame) = globalCallStack {
        topFrame.static
    } else {
        false
    };
}

public impure func evmCallStack_stackInfo() -> (uint, (address, address), (address, address)) {
>>>>>>> 72ea5d7a
    return xif let Some(topFrame) = globalCallStack {
        let sndRunningAs = address(0);
        let sndRunningCodeFrom = address(0);
        if let Some(sndFrame) = unsafecast<option<EvmCallFrame> >(topFrame.parent) {
            sndRunningAs = sndFrame.runningAs;
            sndRunningCodeFrom = sndFrame.runningCodeFrom;
        }
        (
            globalCurrentTxRequest.incomingRequest.requestId,
            (topFrame.runningAs, topFrame.runningCodeFrom),
            (sndRunningAs, sndRunningCodeFrom),
        )
    } else {
        (0, (address(0), address(0)), (address(0), address(0)))
    };
}

public view write func initEvmCallStack(
    callKind: uint,
    request: TxRequestData,
    sendOnFailure: option<ByteArray>,
    callvalueEscrowKey: option<uint>,
) {
    evmTracer_clear();
    evmTracer_pushCall(
        callKind,
        request.calldata,
        request.value,
        request.caller,
        request.calleeAddr,
        request.maxGas,
        request.gasPrice,
    );

    if let Some(entryPoint) = account_getStartCodePoint(
        accountStore_get(
            safeGetGlobalAccountStore(),
            request.calleeAddr
        )
    ) {
        // call is to a contract

        globalCurrentTxRequest = request;
        globalCurrentRetryableRequest = None<IncomingRequestAndLogs>;

        let (startTxResult, acctStore) = xif(request.maxGas < const::Charging_MinArbGasForContractTx) {
            (const::TxResultCode_belowMinimumTxGas, safeGetGlobalAccountStore())
        } else {
            let (result, astore) = gasAccounting_startTxCharges(
            	request.maxGas, 
            	request.gasPrice, 
            	request.gasPayer, 
            	safeGetGlobalAccountStore(),
            );
            safeSetGlobalAccountStore(astore);
            (result, astore)
        };

        if (startTxResult == const::TxResultCode_success) {
            if (request.seqNum != None<uint>) {
                // call carried a sequence number, which has already been checked
                // now increment the caller's sequence number
                acctStore = accountStore_set(
                    acctStore,
                    request.caller,
                    account_incrSeqNum(
                        accountStore_get(acctStore, request.caller)
                    )
                );
            }
            safeSetGlobalAccountStore(acctStore);

            globalCurrentTxRequest = request;
            globalCurrentRetryableRequest = None<IncomingRequestAndLogs>;

            // pay callvalue from caller to the called contract
            // payment will only be recorded inside the new callframe, so it will be nullified if the call reverts
            if let Some(globalAS) = ethTransferOrGrant(
                safeGetGlobalAccountStore(),
                request.caller,
                request.calleeAddr,
                request.value,
                callvalueEscrowKey,
            ) {
                // now create an EvmCallFrame for the new call, and jump to the callee's code
                globalCallStack = Some(struct {
                    runningAs: request.calleeAddr,
                    runningCodeFrom: request.calleeAddr,
                    accountStore: globalAS,
                    runningAsAccount: accountStore_get(globalAS, request.calleeAddr),
                    caller: request.caller,
                    isConstructor: false,
                    static: false,
                    calldata: request.calldata,
                    callvalue: request.value,
                    returnInfo: None<ReturnInfo>,
                    memory: bytearray_new(0),
                    maxMemoryOffsetTouched: 0,
                    storageDelta: int(0),
                    revertOnStorageWrite: false,
                    evmLogs: evmlogs_empty(),
                    selfDestructQueue: queue_new(),
                    resumeInfo: None<ResumeInfo>,
                    sendQueue: queue_new(),
                    sendOnFailure: sendOnFailure,
                    parent: None<EvmCallFrame>
                });

                emptyAvmStack();
                asm(entryPoint) { jump };
            } else {
                // caller didn't have enough funds
                if let Some(res) = gasAccounting_endTxCharges(int(0), request.feeStats) {
                    // insufficient balance error
                    let (_, gasUsage, feeStats, payments) = res;
                    if let Some(uas) = deferredPayments_apply(safeGetGlobalAccountStore(), payments) {
                        safeSetGlobalAccountStore(uas);
                    }
                    evmTracer_pushReturnRevert(const::TxResultCode_insufficientBalance, bytearray_new(0), 0);
                    emitTxReceipt(
                        request.incomingRequest,
                        const::TxResultCode_insufficientBalance,
                        None<ByteArray>,
                        None<EvmLogs>,
                        Some(gasUsage),
                        feeStats,
                        true,
                        request.originalCaller,
                    );
                } else {
                    // something strange happened, so return unknown error type
                    evmTracer_pushReturnRevert(const::TxResultCode_unknownFailure, bytearray_new(0), 0);
                    emitTxReceipt(
                        request.incomingRequest,
                        const::TxResultCode_unknownFailure,
                        None<ByteArray>,
                        None<EvmLogs>,
                        None<GasUsage>,
                        request.feeStats,
                        true,
                        request.originalCaller,
                    );
                }
                evmCallStack_callHitError(1);
            }
        } else {
            // can't pay for gas error
            evmTracer_pushReturnRevert(startTxResult, bytearray_new(0), 0);
            emitTxReceipt(
                request.incomingRequest,
                startTxResult,
                None<ByteArray>,
                None<EvmLogs>,
                None<GasUsage>,
                request.feeStats,
                true,
                request.originalCaller,
            );
            evmCallStack_callHitError(2);
        }
    } else {
        // call is to an EOA, so treat it as a simple eth transfer

        if (request.seqNum != None<uint>) {
            // this call carries a sequence number, which has already been checked
            // now increment the caller's sequence number
            let acctStore = safeGetGlobalAccountStore();
            acctStore = accountStore_set(
                acctStore,
                request.caller,
                account_incrSeqNum(
                    accountStore_get(acctStore, request.caller)
                )
            );
            safeSetGlobalAccountStore(acctStore);
        }

        if (request.value > 0) {
            // transfer value to destination address
            if let Some(globalAS) = ethTransferOrGrant(
                safeGetGlobalAccountStore(),
                request.caller,
                request.calleeAddr,
                request.value,
                callvalueEscrowKey,
            ) {
                if (callKind != const::EVMCallType_staticcall) {  // commit the transfer, unless it's a static call
                    safeSetGlobalAccountStore(globalAS);
                }

                // report success
                evmTracer_pushReturnRevert(const::TxResultCode_success, bytearray_new(0), 0);
                emitTxReceipt(
                    request.incomingRequest,
                    const::TxResultCode_success,
                    None<ByteArray>,
                    None<EvmLogs>,
                    None<GasUsage>,
                    request.feeStats,
                    true,
                    request.originalCaller,
                );
                emptyAvmStack();
                cleanAvmAuxStackAndCall(mainRunLoop, true);
                //NOTREACHED
            } else {
                // insufficient balance error
                evmTracer_pushReturnRevert(const::TxResultCode_insufficientBalance, bytearray_new(0), 0);
                emitTxReceipt(
                    request.incomingRequest,
                    const::TxResultCode_insufficientBalance,
                    None<ByteArray>,
                    None<EvmLogs>,
                    None<GasUsage>,
                    request.feeStats,
                    true,
                    request.originalCaller,
                );
                evmCallStack_callHitError(3);
            }
        } else {
            // tx is transfer of 0 Eth, so just report success
            evmTracer_pushReturnRevert(const::TxResultCode_success, bytearray_new(0), 0);
            emitTxReceipt(
                request.incomingRequest,
                const::TxResultCode_success,
                None<ByteArray>,
                None<EvmLogs>,
                None<GasUsage>,
                request.feeStats,
                true,
                request.originalCaller,
            );
            emptyAvmStack();
            cleanAvmAuxStackAndCall(mainRunLoop, true);
            //NOTREACHED
        }
    }
}

public view write func initEvmCallStackForConstructor(
    code: ByteArray,
    request: TxRequestData,
    callvalueEscrowKey: option<uint>,
) {
    // Set up the call frame for a top-level constructor call, and launch the call's execution.
    // This is called in the context of a new account.
    // The constructor will run, and (if it succeeds) it will return code, which will become the new
    //      code for this new account.

    evmTracer_clear();
    evmTracer_pushCall(
        const::EVMCallType_call,
        request.calldata,
        request.value,
        request.caller,
        request.calleeAddr,
        request.maxGas,
        request.gasPrice,
    );

    globalCurrentTxRequest = request with { isConstructor: true };
    globalCurrentRetryableRequest = None<IncomingRequestAndLogs>;

    // Create an accountStore with the caller's sequence number incremented, and commit it
    let acctStore = safeGetGlobalAccountStore();
    acctStore = accountStore_set(
        acctStore,
        request.caller,
        account_incrSeqNum(
            accountStore_get(acctStore, request.caller)
        )
    );
    safeSetGlobalAccountStore(acctStore);

    if let Some(uas) = ethTransferOrGrant(
        acctStore,
        request.caller,
        request.calleeAddr,
        request.value,
        callvalueEscrowKey,
    ) {
        acctStore = uas;

        let (startTxResult, *acctStore) = xif(request.maxGas < const::Charging_MinArbGasForContractTx) {
            (const::TxResultCode_belowMinimumTxGas, acctStore)
        } else {
            gasAccounting_startTxCharges(
                request.maxGas, 
                request.gasPrice, 
                request.gasPayer, 
                acctStore,
            )
        };

        if (startTxResult == const::TxResultCode_success) {
            safeSetGlobalAccountStore(acctStore);   // commit the updated account store

            // set up a fake stack frame, so that errors in EVM->AVM translation will cause proper failure receipts
            globalCallStack = Some(struct {
                runningAs: request.calleeAddr,
                runningCodeFrom: request.calleeAddr,
                accountStore: acctStore,
                runningAsAccount: accountStore_get(acctStore, request.calleeAddr),
                caller: request.caller,
                isConstructor: true,
                static: false,
                calldata: request.calldata,
                callvalue: request.value,
                returnInfo: None<ReturnInfo>,
                memory: bytearray_new(0),
                maxMemoryOffsetTouched: 0,
                storageDelta: int(0),
                revertOnStorageWrite: false,
                evmLogs: evmlogs_empty(),
                selfDestructQueue: queue_new(),
                resumeInfo: None<ResumeInfo>,
                sendQueue: queue_new(),
                sendOnFailure: None<ByteArray>,
                parent: None<EvmCallFrame>
            });

            // translate the constructor's EVM code into AVM code
            let (startPoint, evmJumpTable, _) = translateEvmCodeSegment(bytestream_new(code), false);

            // Create a new account to run the constructor code.
            acctStore = accountStore_set(
                acctStore,
                request.calleeAddr,
                account_setContractInfo(
                    accountStore_get(acctStore, request.calleeAddr),
                    code,
                    evmJumpTable,
                    getDummyAcceptContractCode(),
                    storageMap_new(),
                    true,
                )
            );

            // set up EvmCallFrame for running the constructor
            globalCallStack = Some(struct {
                runningAs: request.calleeAddr,
                runningCodeFrom: request.calleeAddr,
                accountStore: acctStore,
                runningAsAccount: accountStore_get(acctStore, request.calleeAddr),
                caller: request.caller,
                isConstructor: true,
                static: false,
                calldata: request.calldata,
                callvalue: request.value,
                returnInfo: None<ReturnInfo>,
                memory: bytearray_new(0),
                maxMemoryOffsetTouched: 0,
                storageDelta: int(0),
                revertOnStorageWrite: false,
                evmLogs: evmlogs_empty(),
                selfDestructQueue: queue_new(),
                resumeInfo: None<ResumeInfo>,
                sendQueue: queue_new(),
                sendOnFailure: None<ByteArray>,
                parent: None<EvmCallFrame>
            });

<<<<<<< HEAD
            startPoint();  // start executing the constructor
            //NOTREACHED
            error;
=======
            emptyAvmStack();
            asm(startPoint,) { jump };
            // startPoint();  // start executing the call; should never return
            panic;
>>>>>>> 72ea5d7a
        } else {
            // can't pay for gas error
            evmTracer_pushReturnRevert(startTxResult, bytearray_new(0), 0);
            emitTxReceipt(
                request.incomingRequest,
                startTxResult,
                None<ByteArray>,
                None<EvmLogs>,
                None<GasUsage>,
                request.feeStats,
                true,
                request.originalCaller,
            );
            evmCallStack_callHitError(15);
        }
    } else {
        // caller doesn't have the funds to provide callvalue
        evmTracer_pushReturnRevert(const::TxResultCode_insufficientBalance, bytearray_new(0), 0);
        emitTxReceipt(
            request.incomingRequest,
            const::TxResultCode_insufficientBalance,
            None<ByteArray>,
            None<EvmLogs>,
            None<GasUsage>,
            request.feeStats,
            true,
            request.originalCaller,
        );
        evmCallStack_callHitError(4);  // should never return
        error;
    }
}

<<<<<<< HEAD
// Make a tx call from within another tx
public view write func evmCallStack_doCall(
    kind: uint,  // call types are: 0 (call), 1 (callcode), 2 (delegatecall), 3 (staticcall)
=======
public impure func evmCallStack_doCall(
    kind: uint,  // currently handle 0 (call), 1 (callcode), 2 (delegatecall), 3 (staticcall)
    isConstructor: bool,
>>>>>>> 72ea5d7a
    gas: uint,
    calleeAddr: address,
    balance: uint,
    argsOffset: uint,
    argsLength: uint,
    retOffset: uint,
    retLength: uint,
    resumeCodePoint: func(),          // jump to this to resume the caller
    resumeAuxStack: option<Stack>,    // aux stack contents to restore on resume, if any
    callvalueEscrowKey: option<uint>, // escrow key that supplies the callvalue (otherwise caller supplies it)
    overrideStartPoint: option<AvmCodePoint>,
) -> option<bool> {   // returns Some(success) if succeed/fail, or None on error
    if (   (kind != const::EVMCallType_call)
        && (kind != const::EVMCallType_staticcall)
        && (uint(calleeAddr) >= const::MinArbitrumPrecompile)
        && (uint(calleeAddr) <= const::MaxArbitrumPrecompile) ) {
        return Some(false);
    }
    let topFrame = globalCallStack?;
    let callee = accountStore_get(topFrame.accountStore, calleeAddr);
    let maybeStartPoint = xif let Some(osp) = overrideStartPoint {
        overrideStartPoint
    } else {
        account_getStartCodePoint(callee)
    };

    if let Some(startCodePoint) = maybeStartPoint {
        // Create a new callframe for a subcall, and transfer execution to it.
        let availableGas = gasAccounting_pauseTxCharges();
        if (balance > 0) {
            // Add a stipend, charged to the caller, if non-zero value is transferred.
            // This is needed because Ethereum provides a stipend, and some application code depends on that.
            // The size of our stipend was chosen experimentally, to make sure a call that will run on Ethereum will run here.
            gas = gas + chainParams_getOrDie(const::Atom_Param_ArbitrumNonZeroBalanceCallStipend);
        }
        if (gas > 63*availableGas/64) {
            gas = 63*availableGas/64;  // per EVM spec, don't give the callee more than 63/64 of the caller's gas
        }

        let callerAddr = topFrame.runningAs;
        let caller = topFrame.runningAsAccount;

        // prepare the caller's frame
        //    this means (1) saving the runningAsAccount into the accountStore, and
        //               (2) saving the resumeInfo so we can resume later
        let stackContents = saveAvmStack();  // must be done as a top level statement
        set topFrame.accountStore = accountStore_set(topFrame.accountStore, callerAddr, caller);
        set topFrame.resumeInfo = Some(struct {
            codePoint: resumeCodePoint,
            stackContents: stackContents,
            auxStackContents: resumeAuxStack,
            returnDataOffset: retOffset,
            returnDataNbytes: retLength,
            callType: kind,
            savedGas: availableGas-gas,
            givenGas: gas,
        });

        // now create a new callframe for the callee
        //     it incorporates the balance transfer from caller to callee
        //          (which is put into the callee frame so it isn't committed unless the call succeeds)
        let runningAsAddr = calleeAddr;
        let newCallerAddr = topFrame.runningAs;
        if ( (kind == const::EVMCallType_callcode) || (kind == const::EVMCallType_delegatecall) ) {
            runningAsAddr = callerAddr;  // callcode and delegatecall run as the caller, with callee's code
            if (kind == const::EVMCallType_delegatecall) {
                newCallerAddr = topFrame.caller;  // delegatecall inherits the caller of its parent
            }
        }
        if (   (calleeAddr != runningAsAddr)
            && (uint(calleeAddr) >= const::MinArbitrumPrecompile)
            && (uint(calleeAddr) <= const::MaxArbitrumPrecompile)
        ) {
            return Some(false);
        }
        let updatedAcctStore = topFrame.accountStore;
        if (balance > 0) {
            if let Some(uas) = ethTransferOrGrant(
                updatedAcctStore,
                callerAddr,
                calleeAddr,
                balance,
                callvalueEscrowKey,
            ) {
                updatedAcctStore = uas;
            } else {
                restoreAvmStack(stackContents);
                return Some(false);
            }
        } elseif (kind == const::EVMCallType_delegatecall) {
            // delegatecall inherits the callvalue of its parent
            // but we don't need to do a transfer because it's running as the same account
            balance = topFrame.callvalue;
        }
        let newTopFrame = struct {
            runningAs: runningAsAddr,
            runningCodeFrom: calleeAddr,
            accountStore: updatedAcctStore,
            runningAsAccount: accountStore_get(updatedAcctStore, runningAsAddr),
            caller: newCallerAddr,
            isConstructor: isConstructor,
            static: topFrame.static || (kind == const::EVMCallType_staticcall),
            calldata: bytearray_extract(topFrame.memory, argsOffset, argsLength),
            callvalue: balance,
            returnInfo: None<ReturnInfo>,
            memory: bytearray_new(0),
            maxMemoryOffsetTouched: 0,
            storageDelta: topFrame.storageDelta,
            revertOnStorageWrite: // disallow storage write if gas provided < EVM gas cost of storage write
                                  //       if balance == 0, disallow if gas < EVM gas cost of storage write
                                  //       if balance > 0, disallow if gas (before 20000 stipend) + EVM stipend
                                  //                           would have been less than EVM gas cost of storage write
                                  topFrame.revertOnStorageWrite
                                  || ((balance == 0) && (gas < const::EVMWriteL1GasCost))
                                  || ((balance > 0) && (gas <= (const::EVMWriteL1GasCost
                                                                + chainParams_getOrDie(const::Atom_Param_ArbitrumNonZeroBalanceCallStipend)
                                                                - const::EVMNonZeroBalanceCallStipend))),
            evmLogs: topFrame.evmLogs,
            selfDestructQueue: topFrame.selfDestructQueue,
            resumeInfo: None<ResumeInfo>,
            sendQueue: topFrame.sendQueue,
            sendOnFailure: None<ByteArray>,
            parent: Some(topFrame)
        };

        // there were no errors in the setup, so write the result to the global stack
        globalCallStack = Some(newTopFrame);

        // write trace info
        evmTracer_pushCall(
            kind,
            newTopFrame.calldata,
            newTopFrame.callvalue,
            newTopFrame.caller,
            newTopFrame.runningCodeFrom,
            gas,
            globalCurrentTxRequest.gasPrice,
        );

        // jump to the called code's startCodePoint -- this should never return
        let _ = gasAccounting_resumeTxCharges(gas);
<<<<<<< HEAD
        asm(startCodePoint) { jump };
=======
        emptyAvmStack();
        asm(startCodePoint,) { jump };
>>>>>>> 72ea5d7a
    } else {
        // no code at destination address, so just do an eth transfer
        let success = (balance == 0) ||
            xif let Some(escrowKey) = callvalueEscrowKey {
                evmCallStack_transferEthFromEscrow(escrowKey, calleeAddr, balance) == Some(())
            } else {
                evmCallStack_transferEthFromCurrent(calleeAddr, balance) == Some(())
            }
        ;

        // save returndata and status
        globalCallStack = Some(globalCallStack? with {
            returnInfo: Some(struct {
                data: bytearray_new(0),
                status: success,
            })
        });

        evmTracer_pushCallAndResultNoExecution(
            kind,
            bytearray_extract(topFrame.memory, argsOffset, argsLength),
            balance,
            topFrame.runningAs,
            calleeAddr,
            gas,
            globalCurrentTxRequest.gasPrice,
            xif (success) { const::TxResultCode_success } else { const::TxResultCode_revert },
        );
        return Some(success);
    }

    evmCallStack_callHitError(7);
    return error;
}

public view write func evmCallStack_returnFromCall(
    resultCode: uint,
    returnOffset: uint,
    returnLength: uint,
    jumpTargetIfTxEnd: option<view write func()>,
) -> option<()> {
    // A call just completed. Commit its effects as appropriate, and return control to its caller.

    assert((
        (resultCode == const::TxResultCode_success) || (resultCode == const::TxResultCode_revert)
                                                    || (resultCode == const::TxResultCode_executionRanOutOfGas),
        resultCode
    ));

    let leftoverGas = gasAccounting_pauseTxCharges();  // amount of gas lent to call that wasn't used

    let topFrame = globalCallStack?;
    let memory = topFrame.memory;
    let returnData = bytearray_extract(memory, returnOffset, returnLength);

    return xif let Some(newTopFrame) = topFrame.parent {
        // Returning from a non-top-level call

        // Make sure the call didn't use more storage than it could afford
        let storageIncrease = topFrame.storageDelta - newTopFrame.storageDelta;
        if (storageIncrease > int(0)) {
            let extraStorageCost = uint(storageIncrease) * gasAccounting_getStoragePriceInArbGas();
            if (extraStorageCost > leftoverGas) {
                // the call didn't save enough gas to cover its storage, so treat it as out-of-gas
                resultCode = const::TxResultCode_executionRanOutOfGas;
                returnData = bytearray_new(0);
                leftoverGas = 0;
            }
        }

        topFrame = topFrame with {   // copy cached account back into callframe's main accountStore
            accountStore: accountStore_set(
                topFrame.accountStore,
                topFrame.runningAs,
                topFrame.runningAsAccount
            )
        };

        if ((resultCode == const::TxResultCode_success) && !topFrame.static) {
            // copy relevant data back to parent frame
<<<<<<< HEAD
            set newTopFrame.accountStore = topFrame.accountStore;
            set newTopFrame.runningAsAccount = accountStore_get(topFrame.accountStore, newTopFrame.runningAs);
            set newTopFrame.storageDelta = topFrame.storageDelta;
            set newTopFrame.evmLogs = topFrame.evmLogs;
            set newTopFrame.sendQueue = topFrame.sendQueue;
=======
            newTopFrame = newTopFrame
                with { accountStore: topFrame.accountStore }
                with { runningAsAccount: accountStore_get(topFrame.accountStore, newTopFrame.runningAs) }
                with { storageDelta: topFrame.storageDelta }
                with { evmLogs: topFrame.evmLogs }
                with { sendQueue: topFrame.sendQueue }
                with { selfDestructQueue: topFrame.selfDestructQueue };
>>>>>>> 72ea5d7a
        }
        set newTopFrame.returnInfo = Some(
            struct {
                data: returnData,
                status: resultCode == const::TxResultCode_success,
            }
        );

        // copy returndata into caller's memory
        let resumeInfo = newTopFrame.resumeInfo?;
        if (returnLength > resumeInfo.returnDataNbytes) {
             returnLength = resumeInfo.returnDataNbytes;
        }
        set newTopFrame.memory = bytearray_copy(
            returnData,
            0,
            newTopFrame.memory,
            resumeInfo.returnDataOffset,
            returnLength,
        );

        evmTracer_pushReturnRevert(
            resultCode,
            returnData,
            resumeInfo.givenGas + resumeInfo.savedGas - leftoverGas,
        );

        // ready to return to caller
        // save updated EVM callstack state; send sendOnFailure message if applicable; restore caller's stack; jump to resume address
        globalCallStack = Some(newTopFrame);
        if (resultCode != const::TxResultCode_success) {
            if let Some(msg) = topFrame.sendOnFailure {
                // promote the send-on-failure message to the next level of the callstack
                // note that it will still be discarded if the parent (or grandparent etc) reverts
                queueMessageForSend(msg);
            }
        }
        emptyAvmStack();                            // throw away anything that callee left on the stack
        restoreAvmStack(resumeInfo.stackContents);  // restore the caller's stack
        asm(resultCode == const::TxResultCode_success) { }; // push return status onto the stack, where caller expects it to be
        let _ = gasAccounting_resumeTxCharges(leftoverGas + resumeInfo.savedGas);
        restoreAuxStackAndCall(resumeInfo.codePoint, resumeInfo.auxStackContents, false);

        evmCallStack_callHitError(8);
        //NOTREACHED
        error
    } else {
        // top-level call completed; will need to return to external caller
        // we call get/setGlobalAccountStore (without the safety checks) in here,
        //       because we want to write to the global store but we haven't yet cleared the last frame from the call stack

        if (   (resultCode == const::TxResultCode_success)
            && globalCurrentTxRequest.isConstructor
            && (bytearray_size(returnData) > 0)
            && (bytearray_getByte(returnData, 0) == 0xef)
        ) {
            // per EIP-3541, fail the transaction because the resulting account code starts with 0xef
            resultCode = const::TxResultCode_revert;
            returnData = bytearray_new(0);
        }

        if (resultCode == const::TxResultCode_success) {
            let (entryPoint, evmJumpTable) = xif (globalCurrentTxRequest.isConstructor) {
                // the call was a constructor, so we need to install the resulting EVM code as the new contract's deploy code
                let _ = gasAccounting_resumeTxCharges(leftoverGas);
                let (uAcctStore, ep, ejt, created) = accountStore_createOrAddCodeRef(topFrame.accountStore, returnData)?;
                globalCallStack = Some(topFrame with { accountStore: uAcctStore });
                if (created) {
                    evmCallStack_addStorageCharge( (bytearray_size(returnData) + 31) / 32 );
                }
                topFrame = globalCallStack?;
                (ep, ejt)
            } else {
                (errorHandler, newmap<uint, func()>)   // these won't be used
            };
            let (completed, gasUsage, feeStats, deferredPayments) = gasAccounting_endTxCharges(
                topFrame.storageDelta - int(storageReclaimedForSDQ(topFrame)),  // won't underflow because signed subtraction
                globalCurrentTxRequest.feeStats
            )?;

            if (completed) {
                if (globalCurrentTxRequest.isConstructor) {
                    // Constructor call was successful, so finish setting up the account.

                    // Use the storage left over by the constructor.
                    let storageMap = xif let Some(sm) = account_getAllStorage(topFrame.runningAsAccount) {
                        sm
                    } else {
                        // Somehow the constructor didn't have storage; report error and recover.
                        evmTracer_pushReturnRevert(const::TxResultCode_formatError, bytearray_new(0), gasUsage.gasUsed);
                        emitTxReceipt(
                            globalCurrentTxRequest.incomingRequest,
                            const::TxResultCode_formatError,
                            None<ByteArray>,
                            None<EvmLogs>,
                            Some(gasUsage),
                            feeStats,
                            true,
                            globalCurrentTxRequest.originalCaller,
                        );
                        evmCallStack_callHitError(5);
                        //NOTREACHED
                        error
                    };

                    // Update the global account store
                    let acctStore = accountStore_set(
                        topFrame.accountStore,
                        topFrame.runningAs,
                        account_setContractInfo(
                            topFrame.runningAsAccount,
                            returnData,
                            evmJumpTable,
                            entryPoint,
                            storageMap,
                            true,
                        )
                    );
                    if let Some(uas) = deferredPayments_apply(acctStore, deferredPayments) {
                        acctStore = uas;
                    }
                    // Commit the self-destruct events that were requested during the call.
                    let sdq = topFrame.selfDestructQueue;
                    while( ! queue_isEmpty(sdq) ) {
                        let (q, item) = queue_get(sdq)?;
                        sdq = q;
                        let victim = unsafecast<address>(item);
                        acctStore = accountStore_changeNumContracts(
                            accountStore_destroyAccount(acctStore, victim),
                            -1s,
                        );
                    }
                    setGlobalAccountStore(acctStore);

                    returnData = bytearray_set256(
                        bytearray_new(0),
                        0,
                        uint(topFrame.runningAs)
                    );

                    evmTracer_pushReturnRevert(
                        const::TxResultCode_success,
                        returnData,
                        gasUsage.gasUsed,
                    );

                    // emit queued sends
                    let updatedEvmLogs = sendQueuedMessages(topFrame.sendQueue, topFrame.evmLogs);

                    // Emit log item reporting success
                    emitTxReceipt(
                        globalCurrentTxRequest.incomingRequest,
                        const::TxResultCode_success,
                        Some(returnData),
                        Some(updatedEvmLogs),
                        Some(gasUsage),
                        feeStats,
                        true,
                        globalCurrentTxRequest.originalCaller,
                    );

                    // increment global contract count
                    setGlobalAccountStore(accountStore_changeNumContracts(getGlobalAccountStore(), int(1)));
                } else {
                    let updatedEvmLogs = xif (! globalCurrentTxRequest.nonMutating) {
                        // It was a successful non-constructor tx (not a non-mutating call).
                        // We'll commit the results of the tx

                        if let Some(reqAndLogs) = globalCurrentRetryableRequest {
                            // This is an "outer" tx that redeemed an "inner" retryable

                            // emit receipt for the inner tx
                            emitTxReceipt(
                                reqAndLogs.req,
                                const::TxResultCode_success,
                                Some(returnData),
                                Some(reqAndLogs.evmLogs),
                                None<GasUsage>,
                                txFeeStats_zero(),
                                false,
                                globalCurrentTxRequest.originalCaller,
                            );
                            returnData = bytearray_new(0);   // outer tx should have no returndata
                            globalCurrentRetryableRequest = None<IncomingRequestAndLogs>;
                        }

                        // Save cached account back to main accountStore
                        let acctStore = accountStore_set(
                            topFrame.accountStore,
                            topFrame.runningAs,
                            topFrame.runningAsAccount
                        );

                        // Finish the self-destruct events that were requested during the call.
                        let sdq = topFrame.selfDestructQueue;
                        while( ! queue_isEmpty(sdq) ) {
                            let (q, item) = queue_get(sdq)?;
                            sdq = q;
                            let victim = unsafecast<address>(item);
                            acctStore = accountStore_changeNumContracts(
                                accountStore_destroyAccount(acctStore, victim),
                                -1s,
                            );
                        }

                        // emit queued sends
                        let updEvmLogs = sendQueuedMessages(topFrame.sendQueue, topFrame.evmLogs);

                        // Save results back to the main globalAccountStore
                        if let Some(uas) = deferredPayments_apply(acctStore, deferredPayments) {
                            acctStore = uas;
                        }
                        setGlobalAccountStore(acctStore);

                        updEvmLogs
                    } else {
                        // call was non-mutating, so don't commit any state
                        topFrame.evmLogs
                    };

                    evmTracer_pushReturnRevert(
                        const::TxResultCode_success,
                        returnData,
                        gasUsage.gasUsed,
                    );

                    // Emit a log item reporting success
                    emitTxReceipt(
                        globalCurrentTxRequest.incomingRequest,
                        const::TxResultCode_success,
                        Some(returnData),
                        Some(updatedEvmLogs),
                        Some(gasUsage),
                        feeStats,
                        true,
                        globalCurrentTxRequest.originalCaller,
                    );
                }
            } else {
                if (resultCode == const::TxResultCode_success) {
                    resultCode = const::TxResultCode_executionRanOutOfGas;
                }
                evmTracer_pushReturnRevert(
                    resultCode,
                    returnData,
                    gasUsage.gasUsed,
                );
                // Emit a log item reporting failure
                emitTxReceipt(
                    globalCurrentTxRequest.incomingRequest,
                    resultCode,
                    None<ByteArray>,
                    None<EvmLogs>,
                    Some(gasUsage),
                    feeStats,
                    true,
                    globalCurrentTxRequest.originalCaller,
                );
                if let Some(uas) = deferredPayments_apply(getGlobalAccountStore(), deferredPayments) {
                    setGlobalAccountStore(uas);
                }
            }
        } else {
            // Request failed
            let (_, gasUsage, feeStats, payments) = gasAccounting_endTxCharges(int(0), globalCurrentTxRequest.feeStats)?;
            if let Some(uas) = deferredPayments_apply(getGlobalAccountStore(), payments) {
                setGlobalAccountStore(uas);
            }
            if let Some(msg) = topFrame.sendOnFailure {
                outbox_append(msg);
            }
            evmTracer_pushReturnRevert(
                resultCode,
                xif (globalCurrentTxRequest.isConstructor) { bytearray_new(0) } else { returnData },
                gasUsage.gasUsed,
            );
            emitTxReceipt(
                globalCurrentTxRequest.incomingRequest,
                resultCode,
                xif (globalCurrentTxRequest.isConstructor) { None<ByteArray> } else { Some(returnData) },
                None<EvmLogs>,
                Some(gasUsage),
                feeStats,
                true,
                globalCurrentTxRequest.originalCaller,
            );
        }

        // Now discard any EVM and AVM stack contents and jump back to the main run loop.
        globalCallStack = None<EvmCallFrame>;
        emptyAvmStack();
        restoreAuxStackAndCall(
            xif let Some(target) = jumpTargetIfTxEnd { target } else { mainRunLoop },
            None<Stack>,
            true
        );  // should never return
        evmCallStack_callHitError(9);
        //NOTREACHED
        error
    };
}

public view write func evmCallStack_callRetryableTxAndReturn(rtx: RetryableTx) -> (bool, ByteArray) {
    return xif let Some(topFrame) = globalCallStack {
        // The retryable call should see itself as having been called by the original caller.
        // So we save parts of the callframe, then overwrite them before making the call,
        //     in order to impersonate the original caller.
        let savedRunningAs = topFrame.runningAs;
        let savedMemory = topFrame.memory;
        let savedEvmLogs = topFrame.evmLogs;

        let theFrame = evmCallFrame_setRunningAsAddress(topFrame, rtx.sender);
        set theFrame.memory = rtx.calldata;
        set theFrame.evmLogs = evmlogs_empty();
        globalCallStack = Some(theFrame);

        globalCurrentRetryableRequest = Some(struct {
            req: rtx.l1Message with {
                arbBlockNumber: inbox_currentArbBlockNumber()
            } with {
                ethBlockNumber: inbox_currentEthBlockNumber()
            } with {
                timestamp: inbox_currentTimestamp()
            },
            evmLogs: evmlogs_empty(),
            originalSender: retryableTx_getOriginalSender(rtx),
        });

        let retCode = evmOp_callAndReturn(
            chainParams_getOrDie(const::Atom_Param_TxGasLimit),    // give all of our gas to the callee
            rtx.destination,
            rtx.callvalue,
            0,
            bytearray_size(rtx.calldata),
            0,
            0,
            false,
            Some(rtx.callvalueEscrowKey),
            None<AvmCodePoint>,
        );
        // now we have returned from the call

        xif let Some(newTopFrame) = globalCallStack {
            // save evm logs to emit in the inner tx's receipt
            if let Some(retryableReq) = globalCurrentRetryableRequest {
                set retryableReq.evmLogs = newTopFrame.evmLogs;
                globalCurrentRetryableRequest = Some(retryableReq);
            }

            // restore saved callframe info
            set newTopFrame.memory = savedMemory;
            set newTopFrame.evmLogs = savedEvmLogs;
            newTopFrame = evmCallFrame_setRunningAsAddress(newTopFrame, savedRunningAs);
            globalCallStack = Some(newTopFrame);
            (retCode, xif let Some(retInfo) = newTopFrame.returnInfo { retInfo.data } else { bytearray_new(0) })
        } else {
            // this shouldn't happen
            (false, bytearray_new(0))
        }
    } else {
        // this shouldn't happen
        (false, bytearray_new(0))
    };
}

func ethTransferOrGrant(
    acctStore: AccountStore,
    payer: address,
    recipient: address,
    amount: uint,
    callvalueEscrowKey: option<uint>,
) -> option<AccountStore> {
    return xif let Some(escrowKey) = callvalueEscrowKey {
        accountStore_payFromEscrow(acctStore, escrowKey, recipient, amount)
    } else {
        accountStore_transferEthBalance(acctStore, payer, recipient, amount)
    };
}

func storageReclaimedForSDQ(topFrame: EvmCallFrame) -> uint {
    // compute the amount of storage that will be reclaimed by destroying a set of accounts
    let q = topFrame.selfDestructQueue;
    let ret = 0;
    return xloop {
        if let Some(res) = queue_get(q) {
            let (*q, rawItem) = res;
            let victim = unsafecast<address>(rawItem);
            if let Some(sz) = account_getStorageSize(evmCallFrame_getAccount(topFrame, victim)) {
                ret = ret + sz;
            }
        } else {
            return ret;
        }
    };
}

func saveAvmStack() -> Stack {
    // pop all items from the AVM stack, push them into a Stack
    let ret = stack_new();
    while( ! asm() bool { stackempty } ) {
        let stackTop = asm() any { };  // pop a value from the AVM stack
        ret = stack_push(ret, stackTop);
    }
    return ret;
}

public func emptyAvmStack() {
    // discard everything on the AVM stack
    while( ! asm() bool { stackempty } ) {
        let _ = asm() any { };  // pop a value from AVM stack and discard it
    }
}

func restoreAvmStack(savedStack: Stack) {
    // restore AVM stack state, from a Stack that was created earlier by saveAvmStack
    while( ! stack_isEmpty(savedStack) ) {
        if let Some(res) = stack_pop(savedStack) {
            let (*savedStack, top) = res;
            asm (top) { };  // push top onto the AVM stack
        }
    }
}

public view write func snapshotAuxStack() -> Stack {
    // Save a copy of everything from the auxstack, except the current callframe and return address (which are on top).
    // Keep the current callframe on top of the auxstack (except during asm blocks)
    //       because the compiler probably wants to use the callframe
    let ret = stack_new();
    while ( ! asm() bool { auxpop auxstackempty swap1 auxpush }) {  // check if there is more than one item on the auxstck
        ret = stack_push(
            ret,
            asm() any {    // discard the second item from the auxstack, leaving the top item unmodified
                auxpop
                auxpop
                swap1
                auxpush
            }
        );
    }

    // Now restore everything that we popped from the aux stack, so the aux stack ends up exactly as it started.
    let savedAuxStack = ret;
    while( ! stack_isEmpty(savedAuxStack)) {
        if let Some(res) = stack_pop(savedAuxStack) {
            let (*savedAuxStack, val) = res;
            asm(val) {
                auxpop
                swap1
                auxpush
                auxpush
            };
        } else {
            // can't happen, because we just verified that stack isn't empty
            evmCallStack_callHitError(19);  // shouldn't ever return
        }
    }

    // discard the first item saved to the saved aux stack, because it is this function's return address
    return stack_discardDeepestItems(ret, 1);
}

public view write func cleanAvmAuxStackAndCall(funcToCall: view write func(), pushFakeReturnAddress: bool) {
    restoreAuxStackAndCall(funcToCall, None<Stack>, pushFakeReturnAddress);
}

public view write func restoreAuxStackAndCall(
    funcToCall: view write func(),
    maybeSavedAuxStack: option<Stack>,
    pushFakeReturnAddress: bool
) {
    // This restores a saved version of the AvmAuxStack, then calls funcToCall.
    // funcToCall must never try to return.

    // Discard everything from the auxstack, except the current callframe (which is on top).
    // Keep the callframe on top of the auxstack (except during asm blocks)
    //       because the compiler probably wants to use the callframe
    while ( ! asm() bool { auxpop auxstackempty swap1 auxpush }) {   // check if there is more than one item on the auxstack
        asm() {     // discard the second item on the auxstack, leaving the top item unmodified
            auxpop
            auxpop
            pop
            auxpush
        };
    }

    if let Some(savedAuxStack) = maybeSavedAuxStack {
        // Restore the saved AuxStack, leaving only the current callframe on top.
        // Keep the callframe on top of the auxstack (except during asm blocks)
        while( ! stack_isEmpty(savedAuxStack)) {
            if let Some(res) = stack_pop(savedAuxStack) {
                let (*savedAuxStack, val) = res;
                asm(val) {
                    auxpop
                    swap1
                    auxpush
                    auxpush
                };
            } else {
                // can't happen, because we just verified that stack isn't empty
                evmCallStack_callHitError(19);  // shouldn't ever return
            }
        }
    }

    // Discard our callframe, push a fake return address, and jump to funcToCall
    // funcToCall will think somebody called it normally, with the restored auxstack
    if (pushFakeReturnAddress) {
        asm(funcToCall) {
            auxpop
            pop
            [0] swap1  // bogus return address, which funcToCall will save in its callframe but will never use
            jump
        };
    } else {
        asm(funcToCall) {
            auxpop
            pop
            jump
        };
    }
}

public view func evmCallStack_topFrame() -> option<EvmCallFrame> {
    return globalCallStack;
}

public view func evmCallStack_oldestCallFrame() -> option<EvmCallFrame> {
    let frame = globalCallStack?;
    return xloop {
        if let Some(parent) = frame.parent {
            frame = parent;
        } else {
            return Some(frame);
        }
    };
}

<<<<<<< HEAD
public view func evmCallStack_runningCodeFromAccount() -> option<Account> {
=======
public func evmCallFrame_constructorIsOnStackForAddress(frame: EvmCallFrame, addr: address) -> bool {
    return xloop {
        if ( (frame.isConstructor) && (frame.runningAs == addr) ) {
            return true;
        }
        if let Some(parent) = frame.parent {
            frame = parent;
        } else {
            return false;
        }
    };
}

public impure func evmCallStack_touchMemoryOffset(offset: uint) {
    if let Some(topFrame) = globalCallStack {
        let prev = topFrame.maxMemoryOffsetTouched;
        if (offset > prev) {
            let delta =   (safeMul(offset, offset) / const::Charging_MemoryChargeDenominator)
                        - (safeMul(prev, prev) / const::Charging_MemoryChargeDenominator);
            globalCallStack = Some(topFrame with { maxMemoryOffsetTouched: offset });

            // deduct the gas difference from current gas remaining, but add it back to the gas pool because it's not computation
            let gas = asm() uint { getgas } / const::Charging_ArbGasPerAvmGas;
            if (delta < gas) {
                gasAccounting_addToGasPool(delta);
                asm(const::Charging_ArbGasPerAvmGas * (gas - delta),) { setgas };
            } else {
                gasAccounting_addToGasPool(gas);
                asm(1,) { setgas };      // ensure we'll run out of gas immediately
            }
        }
    }
}

public impure func evmCallStack_runningCodeFromAccount() -> option<Account> {
>>>>>>> 72ea5d7a
    return Some(evmCallFrame_runningCodeFromAccount(globalCallStack?));
}

public view func evmCallStack_getTopFrameReturnData() -> option<ByteArray> {
    return Some(((globalCallStack?).returnInfo?).data);
}

public view func evmCallStack_getAccount(addr: address) -> option<Account> {
    let topFrame = globalCallStack?;
    return Some(xif (topFrame.runningAs == addr) {
        topFrame.runningAsAccount
    } else {
        accountStore_get(topFrame.accountStore, addr)
    });
}

public view write func evmCallStack_setAccount(addr: address, acct: Account) -> bool {
    return xif let Some(topFrame) = globalCallStack {
        if (topFrame.runningAs == addr) {
            set topFrame.runningAsAccount = acct;
        } else {
            set topFrame.accountStore = accountStore_set(topFrame.accountStore, addr, acct);
        }
        globalCallStack = Some(topFrame);
        true
    } else {
        false
    };
}

public view func evmCallStack_getAccountInCurrentContext(addr: address) -> Account {
    return accountStore_get(evmCallStack_getAccountStoreInCurrentContext(), addr);
}

public view write func evmCallStack_setAccountInCurrentContext(addr: address, acct: Account) {
    if ( ! evmCallStack_setAccount(addr, acct)) {
        safeSetGlobalAccountStore(
            accountStore_set(
                safeGetGlobalAccountStore(),
                addr,
                acct,
            )
        );
    }
}

public view func evmCallStack_getAccountStoreInCurrentContext() -> AccountStore {
    return xif let Some(topFrame) = globalCallStack {
        accountStore_set(topFrame.accountStore, topFrame.runningAs, topFrame.runningAsAccount)
    } else {
        safeGetGlobalAccountStore()
    };
}

public view write func evmCallStack_setAccountStoreInCurrentContext(acctStore: AccountStore) {
    if let Some(topFrame) = globalCallStack {
        set topFrame.accountStore = acctStore;
        set topFrame.runningAsAccount = accountStore_get(acctStore, topFrame.runningAs);
        globalCallStack = Some(topFrame);
    } else {
        safeSetGlobalAccountStore(acctStore);
    }
}

public view write func _evmCallStack_transferEthInCurrentContext(from: address, to: address, amount: uint) -> option<()> {
    if let Some(topFrame) = globalCallStack {
        globalCallStack = Some(evmCallFrame_transferEth(topFrame, from, to, amount)?);
    } else {
        safeSetGlobalAccountStore(accountStore_transferEthBalance(safeGetGlobalAccountStore(), from, to, amount)?);
    }
    return Some(());
}

<<<<<<< HEAD
public view write func evmCallStack_changeNumAccounts(delta: int) {
=======
public impure func evmCallStack_getRealCallerInfo(levelsToSubtract: uint) -> option<(address, bool)> {
    // ignoring the top <levelsToSubtract> levels of the EVM call stack,
    //     return (the sender's address without L1 contract address aliasing applied, whether it was aliased

    let stackDepth = evmCallStack_stackDepth();
    if (stackDepth == 1+levelsToSubtract) {
        // top-level call from L1
        return Some((
            globalCurrentTxRequest.originalCaller,
            (globalCurrentTxRequest.caller != globalCurrentTxRequest.originalCaller)
        ));
    } elseif (stackDepth == 2+levelsToSubtract) {
        if let Some(gcrr) = globalCurrentRetryableRequest {
            return Some((gcrr.originalSender, (gcrr.req.sender != gcrr.originalSender)));
        }
    }

    let frame = globalCallStack?;
    while (levelsToSubtract > 0) {
        frame = frame.parent?;
        levelsToSubtract = levelsToSubtract - 1;
    }
    return Some((frame.caller, false));
}

public impure func evmCallStack_changeNumAccounts(delta: int) {
>>>>>>> 72ea5d7a
    if let Some(topFrame) = globalCallStack {
        set topFrame.accountStore = accountStore_changeNumContracts(topFrame.accountStore, delta);
        globalCallStack = Some(topFrame);
    }
    // if not in a stack frame (which shouldn't happen), ignore the problem, the only consequence is inaccurate stats
}

public view write func evmCallStack_getTopFrameMemoryOrDie() -> ByteArray {
    return xif let Some(topFrame) = globalCallStack {
        topFrame.memory
    } else {
        evmCallStack_callHitError(10);
        error
    };
}

<<<<<<< HEAD
public view write func evmCallStack_setTopFrameMemory(mem: ByteArray) -> bool {
=======
public impure func evmCallStack_setTopFrameMemory(mem: ByteArray) -> bool {
    evmCallStack_touchMemoryOffset(bytearray_size(mem));
>>>>>>> 72ea5d7a
    return xif let Some(topFrame) = globalCallStack {
        set topFrame.memory = mem;
        globalCallStack = Some(topFrame);
        true
    } else {
        false
    };
}

public view func evmCallStack_currentFrameStorageDelta() -> int {
    return xif let Some(topFrame) = globalCallStack {
        xif let Some(parentFrame) = topFrame.parent {
            topFrame.storageDelta - parentFrame.storageDelta
        } else {
            topFrame.storageDelta
        }
    } else {
        int(0)
    };
}

public view write func evmCallStack_queueMessage(msg: any) {
    if let Some(topFrame) = globalCallStack {
        set topFrame.sendQueue = queue_put(topFrame.sendQueue, msg);
        globalCallStack = Some(topFrame);
        return;
    }

    evmCallStack_callHitError(14);
}

public view write func evmCallStack_transferEthFromCurrent(
    dest: address,
    amount: uint,
) -> option<()> {
    let topFrame = globalCallStack?;
    globalCallStack = Some(evmCallFrame_transferEth(topFrame, topFrame.runningAs, dest, amount)?);
    return Some(());
}

public view write func evmCallStack_transferEthFromEscrow(escrowKey: uint, to: address, amount: uint) -> option<()> {
    let topFrame = globalCallStack?;
    if (to == topFrame.runningAs) {
        let acctStore = accountStore_set(topFrame.accountStore, topFrame.runningAs, topFrame.runningAsAccount);
        acctStore = accountStore_payFromEscrow(acctStore, escrowKey, to, amount)?;
        set topFrame.accountStore = acctStore;
        set topFrame.runningAsAccount = accountStore_get(acctStore, topFrame.runningAs);
    } else {
        set topFrame.accountStore = accountStore_payFromEscrow(topFrame.accountStore, escrowKey, to, amount)?;
    }
    globalCallStack = Some(topFrame);
    return Some(());
}


public view write func evmCallStack_setTopFrameStorageCell(offset: uint, value: uint) -> option<()> {
    let topFrame = globalCallStack?;
    let storageSizeBefore = account_getStorageSize(topFrame.runningAsAccount)?;
    let runningAsAccount = account_setStorageCell(
        topFrame.runningAsAccount,
        offset,
        value
    )?;
    set topFrame.runningAsAccount = runningAsAccount;
    set topFrame.storageDelta = topFrame.storageDelta + int(account_getStorageSize(runningAsAccount)?) - int(storageSizeBefore);
    globalCallStack = Some(topFrame);
    return Some(());
}

<<<<<<< HEAD
public view write func evmCallStack_addEvmLogToCurrent(item: any) -> option<()> {
=======
public impure func evmCallStack_addToCurrentStorageDelta(delta: int) -> option<()> {
    let topFrame = globalCallStack?;
    topFrame = topFrame with {
        storageDelta: topFrame.storageDelta + delta
    };
    globalCallStack = Some(topFrame);
    return Some(());
}

public impure func evmCallStack_addEvmLogToCurrent(item: any) -> option<()> {
>>>>>>> 72ea5d7a
    let topFrame = globalCallStack?;
    item = asm(0, item, topFrame.runningAs) any { tset };
    set topFrame.evmLogs = evmlogs_appendAny(topFrame.evmLogs, item);
    globalCallStack = Some(topFrame);
    return Some(());
}

public view write func evmCallStack_selfDestructCurrentAccount(recipient: address) {
    if let Some(topFrame) = globalCallStack {
        let destructee = topFrame.runningAs;
        let amount = account_getBalance(topFrame.runningAsAccount);
        if (amount > 0) {
            // give amount to the correct party, according to the yellow paper's rules
            if (recipient == destructee) {
                // yellow paper says to burn the funds; we'll give them to the chain's reserve fund
                recipient = getAddressForReserveFundsDeposit();
            }
            topFrame = xif let Some(tf) = evmCallFrame_transferEth(topFrame, destructee, recipient, amount) {
                tf
            } else {
                evmCallStack_callHitError(30);
                //NOTREACHED
                topFrame
            };
        }

        set topFrame.selfDestructQueue = queue_put(topFrame.selfDestructQueue, destructee);
        globalCallStack = Some(topFrame);
    }
}

public func evmCallFrame_runningAsAddress(frame: EvmCallFrame) -> address {
    return frame.runningAs;
}

public func evmCallFrame_setRunningAsAddress(frame: EvmCallFrame, addr: address) -> EvmCallFrame {
    let acctStore = accountStore_set(frame.accountStore, frame.runningAs, frame.runningAsAccount);
    set frame.runningAs = addr;
    set frame.runningAsAccount = accountStore_get(acctStore, addr);
    set frame.accountStore = acctStore;
    return frame;
}

public func evmCallFrame_runningAsAccount(frame: EvmCallFrame) -> Account {
    return frame.runningAsAccount;
}

public func evmCallFrame_runningCodeFromAccount(frame: EvmCallFrame) -> Account {
    return evmCallFrame_getAccount(frame, frame.runningCodeFrom);
}

public func evmCallFrame_getCaller(frame: EvmCallFrame) -> address {
    return frame.caller;
}

public func evmCallFrame_getAccount(frame: EvmCallFrame, addr: address) -> Account {
    return xif (addr == frame.runningAs) {
        frame.runningAsAccount
    } else {
        accountStore_get(frame.accountStore, addr)
    };
}

public func evmCallFrame_transferEth(frame: EvmCallFrame, from: address, to: address, amount: uint) -> option<EvmCallFrame> {
    if ((from == frame.runningAs) || (to == frame.runningAs)) {
        // runningAs account is involved, so we need to save and restore the cached copy of it
        let acctStore = accountStore_set(frame.accountStore, frame.runningAs, frame.runningAsAccount);
        acctStore = accountStore_transferEthBalance(acctStore, from, to, amount)?;
        set frame.accountStore = acctStore;
        set frame.runningAsAccount = accountStore_get(acctStore, frame.runningAs);
    } else {
        set frame.accountStore = accountStore_transferEthBalance(frame.accountStore, from, to, amount)?;
    }
    return Some(frame);
}

public func evmCallFrame_getMemory(frame: EvmCallFrame) -> ByteArray {
    return frame.memory;
}

public func evmCallFrame_getCallvalue(frame: EvmCallFrame) -> uint {
    return frame.callvalue;
}

public func evmCallFrame_getCalldata(frame: EvmCallFrame) -> ByteArray {
    return frame.calldata;
}

public func evmCallFrame_shouldRevertOnStorageWrite(frame: EvmCallFrame) -> bool {
    return frame.revertOnStorageWrite;
}

public func _evmCallFrame_getEvmLogs(frame: EvmCallFrame) -> EvmLogs {
    return frame.evmLogs;
}

public func _evmCallFrame_getResumeCodePoint(frame: EvmCallFrame) -> option<func()> {
    return Some((frame.resumeInfo?).codePoint);
}

public func _evmCallFrame_getSelfDestructQueue(frame: EvmCallFrame) -> Queue {
    return frame.selfDestructQueue;
}

public func _evmCallFrame_getParent(frame: EvmCallFrame) -> option<EvmCallFrame> {
    return frame.parent;
}

public view write func evmCallStack_callHitError(errInfo: any) {
    debug((664, errInfo));
    if (evmCallStack_returnFromCall(const::TxResultCode_revert, 0, 0, None<view write func()>) == None<()>) {
        // something has gone seriously wrong with the evmCallStack
        // recover by clearing the evmCallStack, refunding unused gas, and jumping to the error handler
        globalCallStack = None<EvmCallFrame>;
        let _ = gasAccounting_endTxCharges(int(0), txFeeStats_zero());

        errorHandler();
        //NOTREACHED
        error;
    }
}

func _getLastFrame(topFrame: EvmCallFrame) -> EvmCallFrame {
    return xloop {
        if let Some(tf) = topFrame.parent {
            topFrame = tf;
        } else {
            return topFrame;
        }
    };
}<|MERGE_RESOLUTION|>--- conflicted
+++ resolved
@@ -73,11 +73,8 @@
 use gasAccounting::txFeeStats_zero;
 use gasAccounting::getAddressForReserveFundsDeposit;
 use gasAccounting::deferredPayments_apply;
-<<<<<<< HEAD
 use gasAccounting::gasAccounting_getStoragePriceInArbGas;
-=======
 use gasAccounting::gasAccounting_addToGasPool;
->>>>>>> 72ea5d7a
 
 use std::codeSegment::getDummyAcceptContractCode;
 use std::codeSegment::translateEvmCodeSegment;
@@ -120,12 +117,8 @@
     callvalue: uint,                    // Eth value given to this call by its caller
     returnInfo: option<ReturnInfo>,     // result of last subcall made by this call (if any)
     memory: ByteArray,                  // EVM memory of this call
-<<<<<<< HEAD
-    storageDelta: int,                  // change in total EVM storage usage so far in current top-level tx
-=======
     maxMemoryOffsetTouched: uint,       // maximum memory offset read/written by this call (in bytes)
     storageDelta: int,                  // change in total EVM storage usage, including child calls
->>>>>>> 72ea5d7a
     revertOnStorageWrite: bool,         // if true, revert if the EVM code tries to write to storage
     evmLogs: EvmLogs,                   // EVM logs emitted so far in current top-level tx
     selfDestructQueue: Queue,           // set of self-destruct directives, so far in current top-level tx
@@ -157,12 +150,8 @@
 type IncomingRequestAndLogs = struct {
     req: IncomingRequest,
     evmLogs: EvmLogs,
-<<<<<<< HEAD
+    originalSender: address,
 };
-=======
-    originalSender: address,
-}
->>>>>>> 72ea5d7a
 
 var globalCurrentRetryableRequest: option<IncomingRequestAndLogs>;  // describes the retryable request we're currently doing, if any
 
@@ -224,9 +213,6 @@
     return (globalCallStack != None<EvmCallFrame>) && (globalCurrentRetryableRequest != None<IncomingRequestAndLogs>);
 }
 
-<<<<<<< HEAD
-public view func evmCallStack_stackInfo() -> (uint, (address, address), (address, address)) {
-=======
 public impure func evmCallStack_inStaticCall() -> bool {
     return xif let Some(topFrame) = globalCallStack {
         topFrame.static
@@ -236,7 +222,6 @@
 }
 
 public impure func evmCallStack_stackInfo() -> (uint, (address, address), (address, address)) {
->>>>>>> 72ea5d7a
     return xif let Some(topFrame) = globalCallStack {
         let sndRunningAs = address(0);
         let sndRunningCodeFrom = address(0);
@@ -600,16 +585,9 @@
                 parent: None<EvmCallFrame>
             });
 
-<<<<<<< HEAD
-            startPoint();  // start executing the constructor
-            //NOTREACHED
-            error;
-=======
             emptyAvmStack();
             asm(startPoint,) { jump };
-            // startPoint();  // start executing the call; should never return
-            panic;
->>>>>>> 72ea5d7a
+            error;
         } else {
             // can't pay for gas error
             evmTracer_pushReturnRevert(startTxResult, bytearray_new(0), 0);
@@ -643,15 +621,10 @@
     }
 }
 
-<<<<<<< HEAD
 // Make a tx call from within another tx
 public view write func evmCallStack_doCall(
     kind: uint,  // call types are: 0 (call), 1 (callcode), 2 (delegatecall), 3 (staticcall)
-=======
-public impure func evmCallStack_doCall(
-    kind: uint,  // currently handle 0 (call), 1 (callcode), 2 (delegatecall), 3 (staticcall)
     isConstructor: bool,
->>>>>>> 72ea5d7a
     gas: uint,
     calleeAddr: address,
     balance: uint,
@@ -793,12 +766,8 @@
 
         // jump to the called code's startCodePoint -- this should never return
         let _ = gasAccounting_resumeTxCharges(gas);
-<<<<<<< HEAD
+        emptyAvmStack();
         asm(startCodePoint) { jump };
-=======
-        emptyAvmStack();
-        asm(startCodePoint,) { jump };
->>>>>>> 72ea5d7a
     } else {
         // no code at destination address, so just do an eth transfer
         let success = (balance == 0) ||
@@ -879,21 +848,12 @@
 
         if ((resultCode == const::TxResultCode_success) && !topFrame.static) {
             // copy relevant data back to parent frame
-<<<<<<< HEAD
             set newTopFrame.accountStore = topFrame.accountStore;
             set newTopFrame.runningAsAccount = accountStore_get(topFrame.accountStore, newTopFrame.runningAs);
             set newTopFrame.storageDelta = topFrame.storageDelta;
             set newTopFrame.evmLogs = topFrame.evmLogs;
             set newTopFrame.sendQueue = topFrame.sendQueue;
-=======
-            newTopFrame = newTopFrame
-                with { accountStore: topFrame.accountStore }
-                with { runningAsAccount: accountStore_get(topFrame.accountStore, newTopFrame.runningAs) }
-                with { storageDelta: topFrame.storageDelta }
-                with { evmLogs: topFrame.evmLogs }
-                with { sendQueue: topFrame.sendQueue }
-                with { selfDestructQueue: topFrame.selfDestructQueue };
->>>>>>> 72ea5d7a
+            set newTopFrame.selfDestructQueue = topFrame.selfDestructQueue;
         }
         set newTopFrame.returnInfo = Some(
             struct {
@@ -1431,9 +1391,6 @@
     };
 }
 
-<<<<<<< HEAD
-public view func evmCallStack_runningCodeFromAccount() -> option<Account> {
-=======
 public func evmCallFrame_constructorIsOnStackForAddress(frame: EvmCallFrame, addr: address) -> bool {
     return xloop {
         if ( (frame.isConstructor) && (frame.runningAs == addr) ) {
@@ -1468,8 +1425,7 @@
     }
 }
 
-public impure func evmCallStack_runningCodeFromAccount() -> option<Account> {
->>>>>>> 72ea5d7a
+public view func evmCallStack_runningCodeFromAccount() -> option<Account> {
     return Some(evmCallFrame_runningCodeFromAccount(globalCallStack?));
 }
 
@@ -1543,9 +1499,6 @@
     return Some(());
 }
 
-<<<<<<< HEAD
-public view write func evmCallStack_changeNumAccounts(delta: int) {
-=======
 public impure func evmCallStack_getRealCallerInfo(levelsToSubtract: uint) -> option<(address, bool)> {
     // ignoring the top <levelsToSubtract> levels of the EVM call stack,
     //     return (the sender's address without L1 contract address aliasing applied, whether it was aliased
@@ -1572,7 +1525,6 @@
 }
 
 public impure func evmCallStack_changeNumAccounts(delta: int) {
->>>>>>> 72ea5d7a
     if let Some(topFrame) = globalCallStack {
         set topFrame.accountStore = accountStore_changeNumContracts(topFrame.accountStore, delta);
         globalCallStack = Some(topFrame);
@@ -1589,12 +1541,8 @@
     };
 }
 
-<<<<<<< HEAD
 public view write func evmCallStack_setTopFrameMemory(mem: ByteArray) -> bool {
-=======
-public impure func evmCallStack_setTopFrameMemory(mem: ByteArray) -> bool {
     evmCallStack_touchMemoryOffset(bytearray_size(mem));
->>>>>>> 72ea5d7a
     return xif let Some(topFrame) = globalCallStack {
         set topFrame.memory = mem;
         globalCallStack = Some(topFrame);
@@ -1664,9 +1612,6 @@
     return Some(());
 }
 
-<<<<<<< HEAD
-public view write func evmCallStack_addEvmLogToCurrent(item: any) -> option<()> {
-=======
 public impure func evmCallStack_addToCurrentStorageDelta(delta: int) -> option<()> {
     let topFrame = globalCallStack?;
     topFrame = topFrame with {
@@ -1676,8 +1621,7 @@
     return Some(());
 }
 
-public impure func evmCallStack_addEvmLogToCurrent(item: any) -> option<()> {
->>>>>>> 72ea5d7a
+public view write func evmCallStack_addEvmLogToCurrent(item: any) -> option<()> {
     let topFrame = globalCallStack?;
     item = asm(0, item, topFrame.runningAs) any { tset };
     set topFrame.evmLogs = evmlogs_appendAny(topFrame.evmLogs, item);
