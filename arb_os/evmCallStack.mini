//
// Copyright 2020, Offchain Labs, Inc.
//
// Licensed under the Apache License, Version 2.0 (the "License");
// you may not use this file except in compliance with the License.
// You may obtain a copy of the License at
//
//    http://www.apache.org/licenses/LICENSE-2.0
//
// Unless required by applicable law or agreed to in writing, software
// distributed under the License is distributed on an "AS IS" BASIS,
// WITHOUT WARRANTIES OR CONDITIONS OF ANY KIND, either express or implied.
// See the License for the specific language governing permissions and
// limitations under the License.
//

import type IncomingRequest;
import type AccountStore;
import type Account;
import type EvmLogs;
import type Queue;
import type ByteArray;
import type ByteStream;
import type MarshalledBytes;
import type Stack;
import type StorageMap;

import impure func errorHandler();

import impure func getGlobalAccountStore() -> AccountStore;
import impure func setGlobalAccountStore(acctStore: AccountStore);
import func accountStore_get(store: AccountStore, addr: address) -> Account;
import func accountStore_set(store: AccountStore, addr: address, acct: Account) -> AccountStore;
import func accountStore_transferEthBalance(
    acctStore: AccountStore,
    from: address,
    to: address,
    amount: uint
) -> option<AccountStore>;
import func accountStore_destroyAndTransferBalance(
    acctStore: AccountStore,
    victim: address,
    recipient: address
) -> AccountStore;
import func accountStore_cloneContract(
    acctStore: AccountStore,
    oldAddr: address,
    newAddr: address
) -> option<AccountStore>;
import func account_setStorageCell(acct: Account, offset: uint, value: uint) -> option<Account>;
import func account_getBalance(acct: Account) -> uint;
import func account_setBalance(acct: Account, bal: uint) -> Account;
import func account_deductFromEthBalance(account: Account, deduction: uint) -> option<Account>;
import func account_getAllStorage(account: Account) -> option<StorageMap>;
import func account_getStartCodePoint(account: Account) -> option<impure func()>;
import func account_setContractInfo(
    acct: Account,
    code: ByteArray,
    evmJumpTable: map<uint, impure func()>,
    startCodePoint: impure func(),
    storage: StorageMap
) -> Account;
import func account_fetchAndIncrSeqNum(account: Account) -> (uint, Account);
import func pristineAccount(addr: address) -> Account;

import func evmlogs_empty() -> EvmLogs;
import func evmlogs_appendAny(logs: EvmLogs, item: any) -> EvmLogs;

import func bytearray_new(capacity: uint) -> ByteArray;
import func bytearray_marshalFull(ba: ByteArray) -> MarshalledBytes;
import func bytearray_extract(ba: ByteArray, offset: uint, nbytes: uint) -> ByteArray;
import func bytearray_copy(
    from: ByteArray,   fromOffset: uint,
    to: ByteArray,     toOffset: uint,
    nbytes: uint
) -> ByteArray;
import func bytearray_set256(ba: ByteArray, offset: uint, value: uint) -> ByteArray;
import func bytestream_new(ba: ByteArray) -> ByteStream;

import func storageMap_new() -> StorageMap;

import func queue_new() -> Queue;
import func queue_isEmpty(q: Queue) -> bool;
import func queue_get(q: Queue) -> option<(Queue, any)>;
import func queue_put(q: Queue, val: any) -> Queue;

import func stack_new() -> Stack;
import func stack_isEmpty(stack: Stack) -> bool;
import func stack_push(stack: Stack, value: any) -> Stack;
import func stack_pop(stack: Stack) -> option<(Stack, any)>;

import impure func gasAccounting_startTxCharges(maxGas: uint, gasPrice: uint, payer: address) -> option<()>;
import impure func gasAccounting_endTxCharges() -> option<GasUsage>;
import impure func gasAccounting_pauseTxCharges() -> uint;
import impure func gasAccounting_resumeTxCharges(allocation: uint) -> uint;

import impure func translateEvmCodeSegment(
    bs: ByteStream
) -> option<(impure func(), map<uint, impure func()>)>;

import impure func emitLog(
    l1message: IncomingRequest,
    resultCode: uint,
    maybeReturnData: option<ByteArray>,
    maybeEvmLogs: option<EvmLogs>,
    gasUsage: option<GasUsage>,
);

import impure func mainRunLoop();

import impure func sendMessage(msgType: uint, sender: address, data: ByteArray);

// This is declared identically in gasAccounting.mini
type GasUsage = struct {
    gasUsed: uint,
    gasPriceWei: uint,
}

// This callframe is used to represent an EVM call in progress.
// The callframe will have a full copy of the system state, but
//        that state will be contingent on the call succeeding.
// If the call succeeds, we'll copy the call's state into the caller as the new
//        state, but if the call fails we'll discard the state from the callframe.
// (For staticcalls, we will discard state even if the call succeeds, as the EVM spec requires.)
type EvmCallFrame = struct {
    runningAs: address,                 // call is running in the execution/security context of this address
    runningCodeFrom: address,           // call is running code associated with this address
    accountStore: AccountStore,         // accountStore used for executing this call
    runningAsAccount: Account,          // cache of accountStore[runningAs]
    caller: address,                    // who called this
    callKind: uint,                     // type of call: 0=call, 2=delegatecall, 3=staticcall, 4=constructor
    calldata: ByteArray,                // calldata passed in by our caller
    callvalue: uint,                    // Eth value given to this call by its caller
    returnInfo: option<ReturnInfo>,     // result of last subcall made by this call (if any)
    memory: ByteArray,                  // EVM memory of this call
    evmLogs: EvmLogs,                   // EVM logs created by this call and its subcalls
    selfDestructQueue: Queue,           // set of self-destruct directives created by this call and its subcalls
    resumeInfo: option<ResumeInfo>,     // if call is suspended, its state will be saved here
    parent: option<any>,                // call-frame that created this one, or None if this is user call
                      // parent is really an option<EvmCallFrame>, but compiler doesn't allow recursive types
}

type ReturnInfo = struct {  // information about a call that previously completed
    data: ByteArray,
    status: bool,
}

type ResumeInfo = struct {  // information used to resume a call after a subcall returns
    codePoint: func(),      // where to resume execution
    stackContents: Stack,   // saved contents of stack
    returnDataOffset: uint, // where returndata from subcall should be put
    returnDataNbytes: uint, // max amount of returndata that subcall can provide
    callType: uint,         // call type of the subcall
    savedGas: uint,         // how much of the caller's gas was not lent to the subcall
}

var globalCallStack: option<EvmCallFrame>;   // call frame of currently running call, if any
var globalCurrentIncomingRequest: IncomingRequest;  // request that launched the top-level call

// This struct is declared identically in inbox.mini and elsewhere
type IncomingRequest = struct {
    kind: uint,               // type of message
    blockNumber: uint,        // block number of the L1 block
    timestamp: uint,          // timestamp of the L1 block
    sender: address,          // address of the sender
    inboxSeqNum: uint,        // sequence number in L1 inbox
    msgData: MarshalledBytes  // contents of the message, as a marshalled bytearray
}

public impure func evmCallStack_init() {
    globalCallStack = None<EvmCallFrame>;
}

public impure func initEvmCallStack(
    callKind: uint,
    incomingRequest: IncomingRequest,
    addr: address,
    caller: address,
    calldata: ByteArray,
    callvalue: uint,
    gas: uint,
    gasPrice: uint,
) {
    // Set up the call frame for a top-level call, and launch the call's execution.
    if let Some(entryPoint) = account_getStartCodePoint(
        accountStore_get(
            getGlobalAccountStore(),
            addr
        )
    ) {
        if (gasAccounting_startTxCharges(gas, gasPrice, caller) != None<()>) {
            globalCurrentIncomingRequest = incomingRequest;
            // pay callvalue from caller to the called contract
            // payment will only be recorded inside the callframe, so it will be discarded if the call reverts
            if let Some(globalAS) = accountStore_transferEthBalance(
                getGlobalAccountStore(),
                caller,
                addr,
                callvalue
            ) {
                globalCallStack = Some(struct {
                    runningAs: addr,
                    runningCodeFrom: addr,
                    accountStore: globalAS,
                    runningAsAccount: accountStore_get(globalAS, addr),
                    caller: caller,
                    callKind: callKind,
                    calldata: calldata,
                    callvalue: callvalue,
                    returnInfo: None<ReturnInfo>,
                    memory: bytearray_new(0),
                    evmLogs: evmlogs_empty(),
                    selfDestructQueue: queue_new(),
                    resumeInfo: None<ResumeInfo>,
                    parent: None<any>
                });

                entryPoint();  // start executing the call; should never return
            } else {
                if let Some(gasUsage) = gasAccounting_endTxCharges() {
                    // insufficient balance error
                    emitLog(incomingRequest, 4, None<ByteArray>, None<EvmLogs>, Some(gasUsage));
                } else {
                    // unknown error type
                    emitLog(incomingRequest, 255, None<ByteArray>, None<EvmLogs>, None<GasUsage>);
                }
                evmCallStack_callHitError(1);
            }
        } else {
            // can't pay for gas error
<<<<<<< HEAD
            emitLog(incomingRequest, 3, None<ByteArray>, None<EvmLogs>, None<GasUsage>);
            evmCallStack_callHitError();
=======
            emitLog(ethMessage, 3, None<ByteArray>, None<EvmLogs>, None<GasUsage>);
            evmCallStack_callHitError(2);
>>>>>>> f3653e18
        }
    } else {
        // no contract at this address, so treat tx as a simple eth transfer
        if (callvalue > 0) {
            // transfer value to destination address
            if let Some(globalAS) = accountStore_transferEthBalance(
                getGlobalAccountStore(),
                caller,
                addr,
                callvalue
            ) {
                setGlobalAccountStore(globalAS);
                // report success
                emitLog(incomingRequest, 0, None<ByteArray>, None<EvmLogs>, None<GasUsage>);
                emptyAvmStack();
                cleanAvmAuxStackAndCall(mainRunLoop,);  // should never return
            } else {
                // insufficient balance error
<<<<<<< HEAD
                emitLog(incomingRequest, 4, None<ByteArray>, None<EvmLogs>, None<GasUsage>);
                evmCallStack_callHitError();
            }
        } else {
            // report success (even though tx was a no-op)
            emitLog(incomingRequest, 0, None<ByteArray>, None<EvmLogs>, None<GasUsage>);
=======
                emitLog(ethMessage, 4, None<ByteArray>, None<EvmLogs>, None<GasUsage>);
                evmCallStack_callHitError(3);
            }
        } else {
            // tx is transfer of 0 Eth, so just report success
            emitLog(ethMessage, 0, None<ByteArray>, None<EvmLogs>, None<GasUsage>);
>>>>>>> f3653e18
            emptyAvmStack();
            cleanAvmAuxStackAndCall(mainRunLoop,);  // should never return
        }
    }
}

public impure func initEvmCallStackForConstructor(
    incomingRequest: IncomingRequest,
    addr: address,
    caller: address,
    code: ByteArray,
    evmJumpTable: map<uint, impure func()>,
    startPoint: impure func(),
    calldata: ByteArray,
    value: uint,
    gas: uint,
    gasPrice: uint
) {
    // Set up the call frame for a top-level constructor call, and launch the call's execution.
    // This is called in the context of a new account.
    // The constructor will run, and (if it succeeds) it will return code, which will become the new
    //      code for this new account.

    globalCurrentIncomingRequest = incomingRequest;

    // Create a new account to run the constructor code.
    let acctStore = accountStore_set(
        getGlobalAccountStore(),
        addr,
        account_setContractInfo(
            pristineAccount(addr),
            code,
            evmJumpTable,
            startPoint,
            storageMap_new()
        )
    );
    if let Some(uas) = accountStore_transferEthBalance(acctStore, caller, addr, value) {
        // don't update globalAccountStore; that happens if/when the constructor commits its results later

        globalCallStack = Some(struct {
            runningAs: addr,
            runningCodeFrom: addr,
            accountStore: acctStore,
            runningAsAccount: accountStore_get(acctStore, addr),
            caller: caller,
            callKind: 4,
            calldata: calldata,
            callvalue: 0,
            returnInfo: None<ReturnInfo>,
            memory: bytearray_new(0),
            evmLogs: evmlogs_empty(),
            selfDestructQueue: queue_new(),
            resumeInfo: None<ResumeInfo>,
            parent: None<any>
        });

        if (gasAccounting_startTxCharges(gas, gasPrice, caller) != None<()>) {
            startPoint();  // start executing the call; should never return
        }
    } else {
        // can't pay for gas error
<<<<<<< HEAD
        emitLog(incomingRequest, 3, None<ByteArray>, None<EvmLogs>, None<GasUsage>);
        evmCallStack_callHitError();  // should never return
=======
        emitLog(ethMessage, 3, None<ByteArray>, None<EvmLogs>, None<GasUsage>);
        evmCallStack_callHitError(4);  // should never return
>>>>>>> f3653e18
        panic;
    }
}

public impure func evmCallStack_doCall(
    kind: uint,  // currently handle 0 (call), 2 (delegatecall), 3 (staticcall)
    gas: uint,
    calleeAddr: address,
    balance: uint,
    argsOffset: uint,
    argsLength: uint,
    retOffset: uint,
    retLength: uint,
    resumeCodePoint: func(),  // jump to this to resume the caller
) -> option<bool> {   // returns Some(success) if succeed/fail, or None on error
    let topFrame = globalCallStack?;
    let callee = accountStore_get(topFrame.accountStore, calleeAddr);
    if let Some(startCodePoint) = account_getStartCodePoint(callee) {
        // Create a new callframe for a subcall, and transfer execution to it.
        let availableGas = gasAccounting_pauseTxCharges();
        if (gas > availableGas) {
            gas = availableGas;  // don't give the callee more gas than the caller has
        }

        if (kind == 1) {
            errorHandler();  // should never return
            panic;  // callcode call type not yet implemented
        }

        let callerAddr = topFrame.runningAs;
        let caller = topFrame.runningAsAccount;

        // prepare the caller's frame
        //    this means (1) saving the runningAsAccount into the accountStore, and
        //               (2) saving the resumeInfo so we can resume later
        let stackContents = saveAvmStack();  // must be done as a top level statement
        topFrame = topFrame
            with { accountStore: accountStore_set(topFrame.accountStore, callerAddr, caller) }
            with { resumeInfo: Some(struct {
                       codePoint: resumeCodePoint,
                       stackContents: stackContents,
                       returnDataOffset: retOffset,
                       returnDataNbytes: retLength,
                       callType: kind,
                       savedGas: availableGas-gas,
                   }) };

        // now create a new callframe for the callee
        //     it incorporates the balance transfer from caller to callee
        //          (which is put into the callee frame so it isn't committed unless the call succeeds)
        let runningAsAddr = calleeAddr;
        if (kind == 2) {
            runningAsAddr = callerAddr;  // delegatecall runs as the caller, with callee's code
        }
        let updatedAcctStore = topFrame.accountStore;
        if (balance > 0) {
            let updatedAcctStore = accountStore_transferEthBalance(
                updatedAcctStore,
                callerAddr,
                calleeAddr,
                balance
            )?;
        }
        let newTopFrame = struct {
            runningAs: calleeAddr,
            runningCodeFrom: calleeAddr,
            accountStore: updatedAcctStore,
            runningAsAccount: accountStore_get(updatedAcctStore, calleeAddr),
            caller: topFrame.runningAs,
            callKind: kind,
            calldata: bytearray_extract(topFrame.memory, argsOffset, argsLength),
            callvalue: balance,
            returnInfo: None<ReturnInfo>,
            memory: bytearray_new(0),
            evmLogs: topFrame.evmLogs,
            selfDestructQueue: topFrame.selfDestructQueue,
            resumeInfo: None<ResumeInfo>,
            parent: Some(topFrame)
        };

        // there were no errors in the setup, so write the result to global storage
        globalCallStack = Some(newTopFrame);

        // jump to the called code's startCodePoint -- this should never return
        let _ = gasAccounting_resumeTxCharges(gas);
        startCodePoint();  // should never return
    } else {
        // no code at that address, so just do eth transfer
        if (balance > 0) {
            return Some(
                evmCallStack_transferEthFromCurrent(calleeAddr, balance) == Some(())
            );
        } else {
            return Some(true);
        }
    }

    errorHandler();
    panic;
}

public impure func evmCallStack_returnFromCall(
    success: bool,
    returnOffset: uint,
    returnLength: uint
) -> option<()> {
    // A call just completed. Commit its effects as appropriate, and return control to its caller.

    let leftoverGas = gasAccounting_pauseTxCharges();  // amount of gas lent to call that wasn't used

    let topFrame = globalCallStack?;
    let memory = topFrame.memory;
    let returnData = bytearray_extract(memory, returnOffset, returnLength);

    if let Some(newTopFrame) = unsafecast<option<EvmCallFrame>>(topFrame.parent) {
        // Returning from a non-top-level call

        topFrame = topFrame with {   // copy cached account back into callframe's main accountStore
            accountStore: accountStore_set(
                topFrame.accountStore,
                topFrame.runningAs,
                topFrame.runningAsAccount
            )
        };

        if (success && (topFrame.callKind != 3)) {   // if call succeeded, and it's not a staticcall
            // copy relevant data back to parent frame
            newTopFrame = newTopFrame
                with { accountStore: topFrame.accountStore }
                with { runningAsAccount: accountStore_get(topFrame.accountStore, newTopFrame.runningAs) }
                with { evmLogs: topFrame.evmLogs };
        }

        // set up returnInfo in caller's frame
        newTopFrame = newTopFrame with { returnInfo: Some(struct{ data: returnData, status: success }) };

        // copy returndata into caller's memory
        let resumeInfo = newTopFrame.resumeInfo?;
        if (returnLength > resumeInfo.returnDataNbytes) {
             returnLength = resumeInfo.returnDataNbytes;
        }
        let newMemory = bytearray_copy(
            returnData,
            0,
            newTopFrame.memory,
            resumeInfo.returnDataOffset,
            returnLength
        );
        newTopFrame = newTopFrame with { memory: newMemory };

        // ready to return to caller
        // save updated EVM callstack state; restore caller's stack; jump to resume address
        globalCallStack = Some(newTopFrame);
        emptyAvmStack();                             // throw away anything that callee left on the stack
        restoreAvmStack(resumeInfo.stackContents,);  // restore the caller's stack
        asm(success,) { };                           // push return code onto the stack, where caller expects it to be
        let _ = gasAccounting_resumeTxCharges(leftoverGas + resumeInfo.savedGas);
        asm(resumeInfo.codePoint,) { jump };         // jump to resume point in caller; this should never return

        errorHandler();
        panic;  // shouldn't happen -- previous instruction jumped away
    } else {
        // top-level call completed; will need to return to external caller
        let gasUsage = gasAccounting_endTxCharges()?;
        if (success) {
            if (topFrame.callKind == 4) {
                // Constructor call was successful, so finish setting up the account.
                // The constructor's returndata is EVM code for the contract.
                // Compile that EVM code into AVM, and substitute that in as the code for the contract.
                if let Some(res) = translateEvmCodeSegment(bytestream_new(returnData)) {
                    let (entryPoint, evmJumpTable) = res;

                    // Use the storage left over by the constructor.
                    let storageMap = storageMap_new();
                    if let Some(sm) = account_getAllStorage(topFrame.runningAsAccount) {
                        storageMap = sm;
                    } else {
                        // Somehow the constructor didn't have storage; report error and recover.
                        emitLog(
                            globalCurrentIncomingRequest,
                            6,
                            None<ByteArray>,
                            None<EvmLogs>,
                            Some(gasUsage)
                        );
                        evmCallStack_callHitError(5);  // should never return
                        panic;
                    }

                    // Update the global account store
                    setGlobalAccountStore(
                        accountStore_set(
                            getGlobalAccountStore(),
                            topFrame.runningCodeFrom,
                            account_setContractInfo(
                                pristineAccount(topFrame.runningCodeFrom),
                                returnData,
                                evmJumpTable,
                                entryPoint,
                                storageMap
                            )
                        )
                    );

                    returnData = bytearray_set256(
                        bytearray_new(0),
                        0,
                        uint(topFrame.runningAs)
                    );

                    // Emit log item reporting success
                    emitLog(
                        globalCurrentIncomingRequest,
                        0,
                        Some(returnData),
                        Some(topFrame.evmLogs),
                        Some(gasUsage)
                    );

                    if (globalCurrentIncomingRequest.kind == 5) {
                        // successfully created a buddy contract -- announce that as a message
                        sendMessage(5, globalCurrentIncomingRequest.sender, bytearray_new(0));
                    }
                } else {
                    // Compilation of resulting code failed; report an error.
                    emitLog(
                        globalCurrentIncomingRequest,
                        1,
                        None<ByteArray>,
                        None<EvmLogs>,
                        Some(gasUsage)
                    );
                }
            } else {
                if (topFrame.callKind != 3) {
                    // It was a successful tx (not a non-mutating call).
                    // We'll commit the results of the tx

                    // Save cached account back to main accountStore
                    let acctStore = accountStore_set(
                        topFrame.accountStore,
                        topFrame.runningAs,
                        topFrame.runningAsAccount
                    );

                    // Commit the self-destruct events that were requested during the call.
                    let sdq = topFrame.selfDestructQueue;
                    while( ! queue_isEmpty(sdq) ) {
                        let (q, item) = queue_get(sdq)?;
                        sdq = q;
                        let (victim, owner) = unsafecast<(address, address)>(item);
                        acctStore = accountStore_destroyAndTransferBalance(acctStore, victim, owner);
                    }
                    // Save results back to the main globalAccountStore
                    setGlobalAccountStore(acctStore,);
                }

                // Emit a log item reporting success
                emitLog(
                    globalCurrentIncomingRequest,
                    0,
                    Some(returnData),
                    Some(topFrame.evmLogs),
                    Some(gasUsage)
                );
            }
        } else {
            // Request failed
            emitLog(
                globalCurrentIncomingRequest,
                1,
                Some(returnData),
                None<EvmLogs>,
                Some(gasUsage)
            );
        }

        // Now discard any AVM stack contents and jump back to the main run loop.
        emptyAvmStack();
        cleanAvmAuxStackAndCall(mainRunLoop,);  // should never return
        errorHandler();
        panic;
    }
}

func saveAvmStack() -> Stack {
    // pop all items from the AVM stack, push them into a Stack
    let ret = stack_new();
    while( ! asm() bool { stackempty } ) {
        let stackTop = asm() any { };  // pop value from AVM stack
        ret = stack_push(ret, stackTop);
    }
    return ret;
}

public func emptyAvmStack() {
    // discard everything on the AVM stack
    while( ! asm() bool { stackempty } ) {
        let _ = asm() any { };  // pop value from AVM stack
    }
}

func restoreAvmStack(savedStack: Stack) {
    // restore AVM stack state, from a Stack that was create earlier by saveAvmStack
    while( ! stack_isEmpty(savedStack) ) {
        if let Some(res) = stack_pop(savedStack) {
            let (newStack, top) = res;
            savedStack = newStack;
            asm (top,) { };  // push top onto AVM stack
        }
    }
}

public impure func cleanAvmAuxStackAndCall(funcToCall: impure func()) {
    // This cleans the AvmAuxStack, then calls funcToCall.
    // funcToCall must never try to return.

    // Discard everything from the auxstack, except the current callframe (which is on top).
    // Keep the callframe on top of the auxstack (except during asm blocks)
    //       in case the code generator wants to use the callframe
    while ( ! asm() bool { auxpop auxstackempty swap1 auxpush }) {
        asm() {
            auxpop
            auxpop
            pop
            auxpush
        };
    }

    // Discard our callframe, push a fake return address, and jump to funcToCall
    // funcToCall will think somebody called it normally, with an empty auxstack
    asm(funcToCall,) {
        auxpop
        pop
        [0] swap1  // bogus return address, which funcToCall will save in its callframe but will never use
        jump
    };
}

public impure func evmCallStack_isEmpty() -> bool {
    return globalCallStack == None<EvmCallFrame>;
}

public impure func evmCallStack_topFrame() -> option<EvmCallFrame> {
    return globalCallStack;
}

public impure func evmCallStack_oldestCallFrame() -> option<EvmCallFrame> {
    let frame = globalCallStack?;
    loop {
        if let Some(parent) = frame.parent {
            // do "unsafe" cast because compiler doesn't know the true type of parent
            frame = unsafecast<EvmCallFrame>(parent);
        } else {
            return Some(frame);
        }
    }
}

public impure func evmCallStack_runningAsAccount() -> option<Account> {
    return Some((globalCallStack?).runningAsAccount);
}

public impure func evmCallStack_runningCodeFromAccount() -> option<Account> {
    return Some(evmCallFrame_runningCodeFromAccount(globalCallStack?));
}

public impure func evmCallStack_runningAsAccountAndAddr() -> option<(Account, address)> {
    let topFrame = globalCallStack?;
    return Some((topFrame.runningAsAccount, topFrame.runningAs));
}

public impure func evmCallStack_writeRunningAsAccount(acct: Account) -> bool {
    if let Some(topFrame) = globalCallStack {
        globalCallStack = Some(topFrame with { runningAsAccount: acct });
        return true;
    } else {
        return false;
    }
}

public impure func evmCallStack_getTopFrameReturnData() -> option<ByteArray> {
    return Some(((globalCallStack?).returnInfo?).data);
}

public impure func evmCallStack_getAccount(addr: address) -> option<Account> {
    let topFrame = globalCallStack?;
    if (topFrame.runningAs == addr) {
        return Some(topFrame.runningAsAccount);
    } else {
        return Some(accountStore_get(topFrame.accountStore, addr));
    }
}

public impure func evmCallStack_setAccount(addr: address, acct: Account) -> bool {
    if let Some(topFrame) = globalCallStack {
        if (topFrame.runningAs == addr) {
            globalCallStack = Some(topFrame with { runningAsAccount: acct });
        } else {
            globalCallStack = Some(topFrame with {
                accountStore: accountStore_set(topFrame.accountStore, addr, acct)
            });
        }
        return true;
    } else {
        return false;
    }
}

public impure func evmCallStack_getTopFrameMemoryOrDie() -> ByteArray {
    if let Some(topFrame) = globalCallStack {
        return topFrame.memory;
    } else {
        errorHandler();
        panic;
    }
}

public impure func evmCallStack_setTopFrameMemory(mem: ByteArray) -> bool {
    if let Some(topFrame) = globalCallStack {
        globalCallStack = Some(topFrame with { memory: mem });
        return true;
    } else {
        return false;
    }
}

public impure func evmCallStack_transferEthFromCurrent(
    dest: address,
    amount: uint,
) -> option<()> {
    // Try to transfer eth from the current account to dest.
    // Return Some(()) if transfer succeeds, or None otherwise.

    let topFrame = globalCallStack?;
    if (topFrame.runningAs == dest) {
        return None;   // can't do a self-transfer
    }
    let curAcct = topFrame.runningAsAccount;
    let curBalance = account_getBalance(curAcct);
    if (curBalance < amount) {
        return None;   // insufficient funds
    }
    topFrame = topFrame with {
        runningAsAccount: account_setBalance(curAcct, curBalance-amount)
    };
    let otherAcct = accountStore_get(topFrame.accountStore, dest);
    topFrame = topFrame with {
        accountStore: accountStore_set(
            topFrame.accountStore,
            dest,
            account_setBalance(
                otherAcct,
                account_getBalance(otherAcct) + amount
            )
        )
    };
    globalCallStack = Some(topFrame);
    return Some(());
}

public impure func evmCallStack_setTopFrameStorageCell(offset: uint, value: uint) -> option<()> {
    let topFrame = globalCallStack?;
    globalCallStack = Some(topFrame with {
        runningAsAccount: account_setStorageCell(
            topFrame.runningAsAccount,
            offset,
            value
        )?
    });
    return Some(());
}

public impure func evmCallStack_addEvmLogToCurrent(item: any) -> option<()> {
    let topFrame = globalCallStack?;
    item = asm(0, item, topFrame.runningAs) any { tset };
    let newLogs = evmlogs_appendAny(topFrame.evmLogs, item);
    globalCallStack = Some(
        topFrame with {
            evmLogs: newLogs
        }
    );
    return Some(());
}

public impure func evmCallStack_selfDestructCurrentAccount(owner: address) {
    if let Some(topFrame) = globalCallStack {
        globalCallStack = Some(
            topFrame with {
                selfDestructQueue: queue_put(
                    topFrame.selfDestructQueue,
                    (topFrame.runningAs, owner)
                )
            }
        );
    }
}

public impure func evmCallStack_cloneContract(addr: address) -> option<address> {
    let (seqNum, acct) = account_fetchAndIncrSeqNum(
        evmCallStack_getAccount(addr)?
    );
    if ( ! evmCallStack_setAccount(addr, acct)) {
        return None;
    }

    let newAddr = address(hash(hash(addr), hash(seqNum)));

    let topFrame = globalCallStack?;
    let acctStore = topFrame.accountStore;
    if (addr == topFrame.runningAs) {
        // we're touching the cached account, so copy it back into the acctStore before cloneContract
        //     and we'll copy it back out after cloneContract
        acctStore = accountStore_set(acctStore, topFrame.runningAs, topFrame.runningAsAccount);
    }
    acctStore = accountStore_cloneContract(acctStore, addr, newAddr)?;
    if (addr == topFrame.runningAs) {
        topFrame = topFrame with { runningAsAccount: accountStore_get(acctStore, topFrame.runningAs) };
    }
    topFrame = topFrame with { accountStore: acctStore };
    globalCallStack = Some(topFrame);

    return Some(newAddr);
}

public func evmCallFrame_runningAsAddress(frame: EvmCallFrame) -> address {
    return frame.runningAs;
}

public func evmCallFrame_runningAsAccount(frame: EvmCallFrame) -> Account {
    return frame.runningAsAccount;
}

public func evmCallFrame_runningCodeFromAccount(frame: EvmCallFrame) -> Account {
    return evmCallFrame_getAccount(frame, frame.runningCodeFrom);
}

public func evmCallFrame_getCaller(frame: EvmCallFrame) -> address {
    return frame.caller;
}

public func evmCallFrame_getAccount(frame: EvmCallFrame, addr: address) -> Account {
    if (addr == frame.runningAs) {
        return frame.runningAsAccount;
    } else {
        return accountStore_get(frame.accountStore, addr);
    }
}

public func evmCallFrame_getMemory(frame: EvmCallFrame) -> ByteArray {
    return frame.memory;
}

public func evmCallFrame_getCallvalue(frame: EvmCallFrame) -> uint {
    return frame.callvalue;
}

public func evmCallFrame_getCalldata(frame: EvmCallFrame) -> ByteArray {
    return frame.calldata;
}

public func evmCallFrame_getEvmLogs(frame: EvmCallFrame) -> EvmLogs {
    return frame.evmLogs;
}

public func evmCallFrame_getResumeCodePoint(frame: EvmCallFrame) -> option<func()> {
    return Some((frame.resumeInfo?).codePoint);
}

public func evmCallFrame_getSelfDestructQueue(frame: EvmCallFrame) -> Queue {
    return frame.selfDestructQueue;
}

public func evmCallFrame_getParent(frame: EvmCallFrame) -> option<EvmCallFrame> {
    return unsafecast<option<EvmCallFrame>>(frame.parent);
    // unsafecast is safe because underlying type is really EvmCallFrame
    //    (compiler doesn't know because it doesn't accept recursive types)
}

public impure func evmCallStack_callHitError(errInfo: any) {
    asm((664, errInfo),) { debugprint };
    if (evmCallStack_returnFromCall(false, 0, 0) == None<()>) {
        // something has gone seriously wrong with the evmCallStack
        // recover by clearing the evmCallStack, refunding unused gas, and jumping back to the error handler
        globalCallStack = None<EvmCallFrame>;
        let _ = gasAccounting_endTxCharges();

        errorHandler();  // should never return
        panic;
    }
}<|MERGE_RESOLUTION|>--- conflicted
+++ resolved
@@ -228,13 +228,8 @@
             }
         } else {
             // can't pay for gas error
-<<<<<<< HEAD
             emitLog(incomingRequest, 3, None<ByteArray>, None<EvmLogs>, None<GasUsage>);
-            evmCallStack_callHitError();
-=======
-            emitLog(ethMessage, 3, None<ByteArray>, None<EvmLogs>, None<GasUsage>);
             evmCallStack_callHitError(2);
->>>>>>> f3653e18
         }
     } else {
         // no contract at this address, so treat tx as a simple eth transfer
@@ -253,21 +248,12 @@
                 cleanAvmAuxStackAndCall(mainRunLoop,);  // should never return
             } else {
                 // insufficient balance error
-<<<<<<< HEAD
                 emitLog(incomingRequest, 4, None<ByteArray>, None<EvmLogs>, None<GasUsage>);
-                evmCallStack_callHitError();
-            }
-        } else {
-            // report success (even though tx was a no-op)
-            emitLog(incomingRequest, 0, None<ByteArray>, None<EvmLogs>, None<GasUsage>);
-=======
-                emitLog(ethMessage, 4, None<ByteArray>, None<EvmLogs>, None<GasUsage>);
                 evmCallStack_callHitError(3);
             }
         } else {
             // tx is transfer of 0 Eth, so just report success
-            emitLog(ethMessage, 0, None<ByteArray>, None<EvmLogs>, None<GasUsage>);
->>>>>>> f3653e18
+            emitLog(incomingRequest, 0, None<ByteArray>, None<EvmLogs>, None<GasUsage>);
             emptyAvmStack();
             cleanAvmAuxStackAndCall(mainRunLoop,);  // should never return
         }
@@ -330,13 +316,8 @@
         }
     } else {
         // can't pay for gas error
-<<<<<<< HEAD
         emitLog(incomingRequest, 3, None<ByteArray>, None<EvmLogs>, None<GasUsage>);
-        evmCallStack_callHitError();  // should never return
-=======
-        emitLog(ethMessage, 3, None<ByteArray>, None<EvmLogs>, None<GasUsage>);
         evmCallStack_callHitError(4);  // should never return
->>>>>>> f3653e18
         panic;
     }
 }
