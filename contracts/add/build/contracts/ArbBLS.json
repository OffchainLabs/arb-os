{
  "contractName": "ArbBLS",
  "abi": [
    {
      "constant": false,
      "inputs": [
        {
          "name": "x0",
          "type": "uint256"
        },
        {
          "name": "x1",
          "type": "uint256"
        },
        {
          "name": "y0",
          "type": "uint256"
        },
        {
          "name": "y1",
          "type": "uint256"
        }
      ],
      "name": "register",
      "outputs": [],
      "payable": false,
      "stateMutability": "nonpayable",
      "type": "function"
    },
    {
      "constant": true,
      "inputs": [
        {
          "name": "addr",
          "type": "address"
        }
      ],
      "name": "getPublicKey",
      "outputs": [
        {
          "name": "",
          "type": "uint256"
        },
        {
          "name": "",
          "type": "uint256"
        },
        {
          "name": "",
          "type": "uint256"
        },
        {
          "name": "",
          "type": "uint256"
        }
      ],
      "payable": false,
      "stateMutability": "view",
      "type": "function"
    }
  ],
  "metadata": "{\"compiler\":{\"version\":\"0.5.10+commit.5a6ea5b1\"},\"language\":\"Solidity\",\"output\":{\"abi\":[{\"constant\":false,\"inputs\":[{\"name\":\"x0\",\"type\":\"uint256\"},{\"name\":\"x1\",\"type\":\"uint256\"},{\"name\":\"y0\",\"type\":\"uint256\"},{\"name\":\"y1\",\"type\":\"uint256\"}],\"name\":\"register\",\"outputs\":[],\"payable\":false,\"stateMutability\":\"nonpayable\",\"type\":\"function\"},{\"constant\":true,\"inputs\":[{\"name\":\"addr\",\"type\":\"address\"}],\"name\":\"getPublicKey\",\"outputs\":[{\"name\":\"\",\"type\":\"uint256\"},{\"name\":\"\",\"type\":\"uint256\"},{\"name\":\"\",\"type\":\"uint256\"},{\"name\":\"\",\"type\":\"uint256\"}],\"payable\":false,\"stateMutability\":\"view\",\"type\":\"function\"}],\"devdoc\":{\"methods\":{}},\"userdoc\":{\"methods\":{}}},\"settings\":{\"compilationTarget\":{\"/Users/ed/OffchainLabs/arb-os/contracts/add/contracts/ArbBLS.sol\":\"ArbBLS\"},\"evmVersion\":\"petersburg\",\"libraries\":{},\"optimizer\":{\"enabled\":false,\"runs\":200},\"remappings\":[]},\"sources\":{\"/Users/ed/OffchainLabs/arb-os/contracts/add/contracts/ArbBLS.sol\":{\"keccak256\":\"0x8829725bdae9123bc175d53ab9cbb8bd0547645d286e5f70dcb0936019d683e0\",\"urls\":[\"bzzr://67e7c8067d173900555936ffdde04aa50c5a48c2d8045790e9b73440f9e37562\",\"dweb:/ipfs/QmSfKZdb57uK2HD73G73B955j3svWerQfb4WLPmTP8qb7F\"]}},\"version\":1}",
  "bytecode": "0x",
  "deployedBytecode": "0x",
  "sourceMap": "",
  "deployedSourceMap": "",
  "source": "pragma solidity >=0.4.21 <0.7.0;\n\ninterface ArbBLS {\n    // Associate a BLS public key with the caller's address\n    function register(uint x0, uint x1, uint y0, uint y1) external;\n\n    // Get the BLS public key associated with an address (revert if there isn't one)\n    function getPublicKey(address addr) external view returns (uint, uint, uint, uint);\n}\n\n",
  "sourcePath": "/Users/ed/OffchainLabs/arb-os/contracts/add/contracts/ArbBLS.sol",
  "ast": {
    "absolutePath": "/Users/ed/OffchainLabs/arb-os/contracts/add/contracts/ArbBLS.sol",
    "exportedSymbols": {
      "ArbBLS": [
        190
      ]
    },
    "id": 191,
    "nodeType": "SourceUnit",
    "nodes": [
      {
        "id": 165,
        "literals": [
          "solidity",
          ">=",
          "0.4",
          ".21",
          "<",
          "0.7",
          ".0"
        ],
        "nodeType": "PragmaDirective",
        "src": "0:32:2"
      },
      {
        "baseContracts": [],
        "contractDependencies": [],
        "contractKind": "interface",
        "documentation": null,
        "fullyImplemented": false,
        "id": 190,
        "linearizedBaseContracts": [
          190
        ],
        "name": "ArbBLS",
        "nodeType": "ContractDefinition",
        "nodes": [
          {
            "body": null,
            "documentation": null,
            "id": 176,
            "implemented": false,
            "kind": "function",
            "modifiers": [],
            "name": "register",
            "nodeType": "FunctionDefinition",
            "parameters": {
              "id": 174,
              "nodeType": "ParameterList",
              "parameters": [
                {
                  "constant": false,
                  "id": 167,
                  "name": "x0",
                  "nodeType": "VariableDeclaration",
                  "scope": 176,
                  "src": "135:7:2",
                  "stateVariable": false,
                  "storageLocation": "default",
                  "typeDescriptions": {
                    "typeIdentifier": "t_uint256",
                    "typeString": "uint256"
                  },
                  "typeName": {
                    "id": 166,
                    "name": "uint",
                    "nodeType": "ElementaryTypeName",
                    "src": "135:4:2",
                    "typeDescriptions": {
                      "typeIdentifier": "t_uint256",
                      "typeString": "uint256"
                    }
                  },
                  "value": null,
                  "visibility": "internal"
                },
                {
                  "constant": false,
                  "id": 169,
                  "name": "x1",
                  "nodeType": "VariableDeclaration",
                  "scope": 176,
                  "src": "144:7:2",
                  "stateVariable": false,
                  "storageLocation": "default",
                  "typeDescriptions": {
                    "typeIdentifier": "t_uint256",
                    "typeString": "uint256"
                  },
                  "typeName": {
                    "id": 168,
                    "name": "uint",
                    "nodeType": "ElementaryTypeName",
                    "src": "144:4:2",
                    "typeDescriptions": {
                      "typeIdentifier": "t_uint256",
                      "typeString": "uint256"
                    }
                  },
                  "value": null,
                  "visibility": "internal"
                },
                {
                  "constant": false,
                  "id": 171,
                  "name": "y0",
                  "nodeType": "VariableDeclaration",
                  "scope": 176,
                  "src": "153:7:2",
                  "stateVariable": false,
                  "storageLocation": "default",
                  "typeDescriptions": {
                    "typeIdentifier": "t_uint256",
                    "typeString": "uint256"
                  },
                  "typeName": {
                    "id": 170,
                    "name": "uint",
                    "nodeType": "ElementaryTypeName",
                    "src": "153:4:2",
                    "typeDescriptions": {
                      "typeIdentifier": "t_uint256",
                      "typeString": "uint256"
                    }
                  },
                  "value": null,
                  "visibility": "internal"
                },
                {
                  "constant": false,
                  "id": 173,
                  "name": "y1",
                  "nodeType": "VariableDeclaration",
                  "scope": 176,
                  "src": "162:7:2",
                  "stateVariable": false,
                  "storageLocation": "default",
                  "typeDescriptions": {
                    "typeIdentifier": "t_uint256",
                    "typeString": "uint256"
                  },
                  "typeName": {
                    "id": 172,
                    "name": "uint",
                    "nodeType": "ElementaryTypeName",
                    "src": "162:4:2",
                    "typeDescriptions": {
                      "typeIdentifier": "t_uint256",
                      "typeString": "uint256"
                    }
                  },
                  "value": null,
                  "visibility": "internal"
                }
              ],
              "src": "134:36:2"
            },
            "returnParameters": {
              "id": 175,
              "nodeType": "ParameterList",
              "parameters": [],
              "src": "179:0:2"
            },
            "scope": 190,
            "src": "117:63:2",
            "stateMutability": "nonpayable",
            "superFunction": null,
            "visibility": "external"
          },
          {
            "body": null,
            "documentation": null,
            "id": 189,
            "implemented": false,
            "kind": "function",
            "modifiers": [],
            "name": "getPublicKey",
            "nodeType": "FunctionDefinition",
            "parameters": {
              "id": 179,
              "nodeType": "ParameterList",
              "parameters": [
                {
                  "constant": false,
                  "id": 178,
                  "name": "addr",
                  "nodeType": "VariableDeclaration",
                  "scope": 189,
                  "src": "293:12:2",
                  "stateVariable": false,
                  "storageLocation": "default",
                  "typeDescriptions": {
                    "typeIdentifier": "t_address",
                    "typeString": "address"
                  },
                  "typeName": {
                    "id": 177,
                    "name": "address",
                    "nodeType": "ElementaryTypeName",
                    "src": "293:7:2",
                    "stateMutability": "nonpayable",
                    "typeDescriptions": {
                      "typeIdentifier": "t_address",
                      "typeString": "address"
                    }
                  },
                  "value": null,
                  "visibility": "internal"
                }
              ],
              "src": "292:14:2"
            },
            "returnParameters": {
              "id": 188,
              "nodeType": "ParameterList",
              "parameters": [
                {
                  "constant": false,
                  "id": 181,
                  "name": "",
                  "nodeType": "VariableDeclaration",
                  "scope": 189,
                  "src": "330:4:2",
                  "stateVariable": false,
                  "storageLocation": "default",
                  "typeDescriptions": {
                    "typeIdentifier": "t_uint256",
                    "typeString": "uint256"
                  },
                  "typeName": {
                    "id": 180,
                    "name": "uint",
                    "nodeType": "ElementaryTypeName",
                    "src": "330:4:2",
                    "typeDescriptions": {
                      "typeIdentifier": "t_uint256",
                      "typeString": "uint256"
                    }
                  },
                  "value": null,
                  "visibility": "internal"
                },
                {
                  "constant": false,
                  "id": 183,
                  "name": "",
                  "nodeType": "VariableDeclaration",
                  "scope": 189,
                  "src": "336:4:2",
                  "stateVariable": false,
                  "storageLocation": "default",
                  "typeDescriptions": {
                    "typeIdentifier": "t_uint256",
                    "typeString": "uint256"
                  },
                  "typeName": {
                    "id": 182,
                    "name": "uint",
                    "nodeType": "ElementaryTypeName",
                    "src": "336:4:2",
                    "typeDescriptions": {
                      "typeIdentifier": "t_uint256",
                      "typeString": "uint256"
                    }
                  },
                  "value": null,
                  "visibility": "internal"
                },
                {
                  "constant": false,
                  "id": 185,
                  "name": "",
                  "nodeType": "VariableDeclaration",
                  "scope": 189,
                  "src": "342:4:2",
                  "stateVariable": false,
                  "storageLocation": "default",
                  "typeDescriptions": {
                    "typeIdentifier": "t_uint256",
                    "typeString": "uint256"
                  },
                  "typeName": {
                    "id": 184,
                    "name": "uint",
                    "nodeType": "ElementaryTypeName",
                    "src": "342:4:2",
                    "typeDescriptions": {
                      "typeIdentifier": "t_uint256",
                      "typeString": "uint256"
                    }
                  },
                  "value": null,
                  "visibility": "internal"
                },
                {
                  "constant": false,
                  "id": 187,
                  "name": "",
                  "nodeType": "VariableDeclaration",
                  "scope": 189,
                  "src": "348:4:2",
                  "stateVariable": false,
                  "storageLocation": "default",
                  "typeDescriptions": {
                    "typeIdentifier": "t_uint256",
                    "typeString": "uint256"
                  },
                  "typeName": {
                    "id": 186,
                    "name": "uint",
                    "nodeType": "ElementaryTypeName",
                    "src": "348:4:2",
                    "typeDescriptions": {
                      "typeIdentifier": "t_uint256",
                      "typeString": "uint256"
                    }
                  },
                  "value": null,
                  "visibility": "internal"
                }
              ],
              "src": "329:24:2"
            },
            "scope": 190,
            "src": "271:83:2",
            "stateMutability": "view",
            "superFunction": null,
            "visibility": "external"
          }
        ],
        "scope": 191,
        "src": "34:322:2"
      }
    ],
    "src": "0:358:2"
  },
  "legacyAST": {
    "absolutePath": "/Users/ed/OffchainLabs/arb-os/contracts/add/contracts/ArbBLS.sol",
    "exportedSymbols": {
      "ArbBLS": [
        190
      ]
    },
    "id": 191,
    "nodeType": "SourceUnit",
    "nodes": [
      {
        "id": 165,
        "literals": [
          "solidity",
          ">=",
          "0.4",
          ".21",
          "<",
          "0.7",
          ".0"
        ],
        "nodeType": "PragmaDirective",
        "src": "0:32:2"
      },
      {
        "baseContracts": [],
        "contractDependencies": [],
        "contractKind": "interface",
        "documentation": null,
        "fullyImplemented": false,
        "id": 190,
        "linearizedBaseContracts": [
          190
        ],
        "name": "ArbBLS",
        "nodeType": "ContractDefinition",
        "nodes": [
          {
            "body": null,
            "documentation": null,
            "id": 176,
            "implemented": false,
            "kind": "function",
            "modifiers": [],
            "name": "register",
            "nodeType": "FunctionDefinition",
            "parameters": {
              "id": 174,
              "nodeType": "ParameterList",
              "parameters": [
                {
                  "constant": false,
                  "id": 167,
                  "name": "x0",
                  "nodeType": "VariableDeclaration",
                  "scope": 176,
                  "src": "135:7:2",
                  "stateVariable": false,
                  "storageLocation": "default",
                  "typeDescriptions": {
                    "typeIdentifier": "t_uint256",
                    "typeString": "uint256"
                  },
                  "typeName": {
                    "id": 166,
                    "name": "uint",
                    "nodeType": "ElementaryTypeName",
                    "src": "135:4:2",
                    "typeDescriptions": {
                      "typeIdentifier": "t_uint256",
                      "typeString": "uint256"
                    }
                  },
                  "value": null,
                  "visibility": "internal"
                },
                {
                  "constant": false,
                  "id": 169,
                  "name": "x1",
                  "nodeType": "VariableDeclaration",
                  "scope": 176,
                  "src": "144:7:2",
                  "stateVariable": false,
                  "storageLocation": "default",
                  "typeDescriptions": {
                    "typeIdentifier": "t_uint256",
                    "typeString": "uint256"
                  },
                  "typeName": {
                    "id": 168,
                    "name": "uint",
                    "nodeType": "ElementaryTypeName",
                    "src": "144:4:2",
                    "typeDescriptions": {
                      "typeIdentifier": "t_uint256",
                      "typeString": "uint256"
                    }
                  },
                  "value": null,
                  "visibility": "internal"
                },
                {
                  "constant": false,
                  "id": 171,
                  "name": "y0",
                  "nodeType": "VariableDeclaration",
                  "scope": 176,
                  "src": "153:7:2",
                  "stateVariable": false,
                  "storageLocation": "default",
                  "typeDescriptions": {
                    "typeIdentifier": "t_uint256",
                    "typeString": "uint256"
                  },
                  "typeName": {
                    "id": 170,
                    "name": "uint",
                    "nodeType": "ElementaryTypeName",
                    "src": "153:4:2",
                    "typeDescriptions": {
                      "typeIdentifier": "t_uint256",
                      "typeString": "uint256"
                    }
                  },
                  "value": null,
                  "visibility": "internal"
                },
                {
                  "constant": false,
                  "id": 173,
                  "name": "y1",
                  "nodeType": "VariableDeclaration",
                  "scope": 176,
                  "src": "162:7:2",
                  "stateVariable": false,
                  "storageLocation": "default",
                  "typeDescriptions": {
                    "typeIdentifier": "t_uint256",
                    "typeString": "uint256"
                  },
                  "typeName": {
                    "id": 172,
                    "name": "uint",
                    "nodeType": "ElementaryTypeName",
                    "src": "162:4:2",
                    "typeDescriptions": {
                      "typeIdentifier": "t_uint256",
                      "typeString": "uint256"
                    }
                  },
                  "value": null,
                  "visibility": "internal"
                }
              ],
              "src": "134:36:2"
            },
            "returnParameters": {
              "id": 175,
              "nodeType": "ParameterList",
              "parameters": [],
              "src": "179:0:2"
            },
            "scope": 190,
            "src": "117:63:2",
            "stateMutability": "nonpayable",
            "superFunction": null,
            "visibility": "external"
          },
          {
            "body": null,
            "documentation": null,
            "id": 189,
            "implemented": false,
            "kind": "function",
            "modifiers": [],
            "name": "getPublicKey",
            "nodeType": "FunctionDefinition",
            "parameters": {
              "id": 179,
              "nodeType": "ParameterList",
              "parameters": [
                {
                  "constant": false,
                  "id": 178,
                  "name": "addr",
                  "nodeType": "VariableDeclaration",
                  "scope": 189,
                  "src": "293:12:2",
                  "stateVariable": false,
                  "storageLocation": "default",
                  "typeDescriptions": {
                    "typeIdentifier": "t_address",
                    "typeString": "address"
                  },
                  "typeName": {
                    "id": 177,
                    "name": "address",
                    "nodeType": "ElementaryTypeName",
                    "src": "293:7:2",
                    "stateMutability": "nonpayable",
                    "typeDescriptions": {
                      "typeIdentifier": "t_address",
                      "typeString": "address"
                    }
                  },
                  "value": null,
                  "visibility": "internal"
                }
              ],
              "src": "292:14:2"
            },
            "returnParameters": {
              "id": 188,
              "nodeType": "ParameterList",
              "parameters": [
                {
                  "constant": false,
                  "id": 181,
                  "name": "",
                  "nodeType": "VariableDeclaration",
                  "scope": 189,
                  "src": "330:4:2",
                  "stateVariable": false,
                  "storageLocation": "default",
                  "typeDescriptions": {
                    "typeIdentifier": "t_uint256",
                    "typeString": "uint256"
                  },
                  "typeName": {
                    "id": 180,
                    "name": "uint",
                    "nodeType": "ElementaryTypeName",
                    "src": "330:4:2",
                    "typeDescriptions": {
                      "typeIdentifier": "t_uint256",
                      "typeString": "uint256"
                    }
                  },
                  "value": null,
                  "visibility": "internal"
                },
                {
                  "constant": false,
                  "id": 183,
                  "name": "",
                  "nodeType": "VariableDeclaration",
                  "scope": 189,
                  "src": "336:4:2",
                  "stateVariable": false,
                  "storageLocation": "default",
                  "typeDescriptions": {
                    "typeIdentifier": "t_uint256",
                    "typeString": "uint256"
                  },
                  "typeName": {
                    "id": 182,
                    "name": "uint",
                    "nodeType": "ElementaryTypeName",
                    "src": "336:4:2",
                    "typeDescriptions": {
                      "typeIdentifier": "t_uint256",
                      "typeString": "uint256"
                    }
                  },
                  "value": null,
                  "visibility": "internal"
                },
                {
                  "constant": false,
                  "id": 185,
                  "name": "",
                  "nodeType": "VariableDeclaration",
                  "scope": 189,
                  "src": "342:4:2",
                  "stateVariable": false,
                  "storageLocation": "default",
                  "typeDescriptions": {
                    "typeIdentifier": "t_uint256",
                    "typeString": "uint256"
                  },
                  "typeName": {
                    "id": 184,
                    "name": "uint",
                    "nodeType": "ElementaryTypeName",
                    "src": "342:4:2",
                    "typeDescriptions": {
                      "typeIdentifier": "t_uint256",
                      "typeString": "uint256"
                    }
                  },
                  "value": null,
                  "visibility": "internal"
                },
                {
                  "constant": false,
                  "id": 187,
                  "name": "",
                  "nodeType": "VariableDeclaration",
                  "scope": 189,
                  "src": "348:4:2",
                  "stateVariable": false,
                  "storageLocation": "default",
                  "typeDescriptions": {
                    "typeIdentifier": "t_uint256",
                    "typeString": "uint256"
                  },
                  "typeName": {
                    "id": 186,
                    "name": "uint",
                    "nodeType": "ElementaryTypeName",
                    "src": "348:4:2",
                    "typeDescriptions": {
                      "typeIdentifier": "t_uint256",
                      "typeString": "uint256"
                    }
                  },
                  "value": null,
                  "visibility": "internal"
                }
              ],
              "src": "329:24:2"
            },
            "scope": 190,
            "src": "271:83:2",
            "stateMutability": "view",
            "superFunction": null,
            "visibility": "external"
          }
        ],
        "scope": 191,
        "src": "34:322:2"
      }
    ],
    "src": "0:358:2"
  },
  "compiler": {
    "name": "solc",
    "version": "0.5.10+commit.5a6ea5b1.Emscripten.clang"
  },
  "networks": {},
  "schemaVersion": "3.3.1",
<<<<<<< HEAD
  "updatedAt": "2020-12-09T10:12:55.746Z",
=======
  "updatedAt": "2020-12-09T17:15:23.981Z",
>>>>>>> d2ae8073
  "devdoc": {
    "methods": {}
  },
  "userdoc": {
    "methods": {}
  }
}<|MERGE_RESOLUTION|>--- conflicted
+++ resolved
@@ -744,11 +744,7 @@
   },
   "networks": {},
   "schemaVersion": "3.3.1",
-<<<<<<< HEAD
-  "updatedAt": "2020-12-09T10:12:55.746Z",
-=======
   "updatedAt": "2020-12-09T17:15:23.981Z",
->>>>>>> d2ae8073
   "devdoc": {
     "methods": {}
   },
