{
  "contractName": "ArbAddressTable",
  "abi": [
    {
      "constant": false,
      "inputs": [
        {
          "name": "addr",
          "type": "address"
        }
      ],
      "name": "register",
      "outputs": [
        {
          "name": "",
          "type": "uint256"
        }
      ],
      "payable": false,
      "stateMutability": "nonpayable",
      "type": "function"
    },
    {
      "constant": true,
      "inputs": [
        {
          "name": "addr",
          "type": "address"
        }
      ],
      "name": "lookup",
      "outputs": [
        {
          "name": "",
          "type": "uint256"
        }
      ],
      "payable": false,
      "stateMutability": "view",
      "type": "function"
    },
    {
      "constant": true,
      "inputs": [
        {
          "name": "addr",
          "type": "address"
        }
      ],
      "name": "addressExists",
      "outputs": [
        {
          "name": "",
          "type": "bool"
        }
      ],
      "payable": false,
      "stateMutability": "view",
      "type": "function"
    },
    {
      "constant": true,
      "inputs": [],
      "name": "size",
      "outputs": [
        {
          "name": "",
          "type": "uint256"
        }
      ],
      "payable": false,
      "stateMutability": "view",
      "type": "function"
    },
    {
      "constant": true,
      "inputs": [
        {
          "name": "index",
          "type": "uint256"
        }
      ],
      "name": "lookupIndex",
      "outputs": [
        {
          "name": "",
          "type": "address"
        }
      ],
      "payable": false,
      "stateMutability": "view",
      "type": "function"
    },
    {
      "constant": true,
      "inputs": [
        {
          "name": "buf",
          "type": "bytes"
        },
        {
          "name": "offset",
          "type": "uint256"
        }
      ],
      "name": "decompress",
      "outputs": [
        {
          "name": "",
          "type": "address"
        },
        {
          "name": "",
          "type": "uint256"
        }
      ],
      "payable": false,
      "stateMutability": "pure",
      "type": "function"
    },
    {
      "constant": false,
      "inputs": [
        {
          "name": "addr",
          "type": "address"
        }
      ],
      "name": "compress",
      "outputs": [
        {
          "name": "",
          "type": "bytes"
        }
      ],
      "payable": false,
      "stateMutability": "nonpayable",
      "type": "function"
    }
  ],
  "metadata": "{\"compiler\":{\"version\":\"0.5.10+commit.5a6ea5b1\"},\"language\":\"Solidity\",\"output\":{\"abi\":[{\"constant\":true,\"inputs\":[{\"name\":\"buf\",\"type\":\"bytes\"},{\"name\":\"offset\",\"type\":\"uint256\"}],\"name\":\"decompress\",\"outputs\":[{\"name\":\"\",\"type\":\"address\"},{\"name\":\"\",\"type\":\"uint256\"}],\"payable\":false,\"stateMutability\":\"pure\",\"type\":\"function\"},{\"constant\":false,\"inputs\":[{\"name\":\"addr\",\"type\":\"address\"}],\"name\":\"register\",\"outputs\":[{\"name\":\"\",\"type\":\"uint256\"}],\"payable\":false,\"stateMutability\":\"nonpayable\",\"type\":\"function\"},{\"constant\":true,\"inputs\":[{\"name\":\"index\",\"type\":\"uint256\"}],\"name\":\"lookupIndex\",\"outputs\":[{\"name\":\"\",\"type\":\"address\"}],\"payable\":false,\"stateMutability\":\"view\",\"type\":\"function\"},{\"constant\":true,\"inputs\":[],\"name\":\"size\",\"outputs\":[{\"name\":\"\",\"type\":\"uint256\"}],\"payable\":false,\"stateMutability\":\"view\",\"type\":\"function\"},{\"constant\":true,\"inputs\":[{\"name\":\"addr\",\"type\":\"address\"}],\"name\":\"addressExists\",\"outputs\":[{\"name\":\"\",\"type\":\"bool\"}],\"payable\":false,\"stateMutability\":\"view\",\"type\":\"function\"},{\"constant\":true,\"inputs\":[{\"name\":\"addr\",\"type\":\"address\"}],\"name\":\"lookup\",\"outputs\":[{\"name\":\"\",\"type\":\"uint256\"}],\"payable\":false,\"stateMutability\":\"view\",\"type\":\"function\"},{\"constant\":false,\"inputs\":[{\"name\":\"addr\",\"type\":\"address\"}],\"name\":\"compress\",\"outputs\":[{\"name\":\"\",\"type\":\"bytes\"}],\"payable\":false,\"stateMutability\":\"nonpayable\",\"type\":\"function\"}],\"devdoc\":{\"methods\":{}},\"userdoc\":{\"methods\":{}}},\"settings\":{\"compilationTarget\":{\"/Users/ed/OffchainLabs/arb-os/contracts/add/contracts/ArbAddressTable.sol\":\"ArbAddressTable\"},\"evmVersion\":\"petersburg\",\"libraries\":{},\"optimizer\":{\"enabled\":false,\"runs\":200},\"remappings\":[]},\"sources\":{\"/Users/ed/OffchainLabs/arb-os/contracts/add/contracts/ArbAddressTable.sol\":{\"keccak256\":\"0xa9f5a679baf2db46aaaf903779bead0187a8429aa50b702e1b4bd3b77291320d\",\"urls\":[\"bzzr://cef08709f95a10e70c98c1166235ef413df84a6fb1b40d456fe62e9f26dd0b19\",\"dweb:/ipfs/QmPTteWSgNNvT8CU8vZke5bJAKxbGGqhj2GK3CWp4YGbxt\"]}},\"version\":1}",
  "bytecode": "0x",
  "deployedBytecode": "0x",
  "sourceMap": "",
  "deployedSourceMap": "",
  "source": "pragma solidity >=0.4.21 <0.7.0;\n\ninterface ArbAddressTable {\n    // Register an address in the address table\n    // Return index of the address (existing index, or newly created index if not already registered)\n    function register(address addr) external returns(uint);\n\n    // Return index of an address in the address table (revert if address isn't in the table)\n    function lookup(address addr) external view returns(uint);\n\n    // Check whether an address exists in the address table\n    function addressExists(address addr) external view returns(bool);\n\n    // Get size of address table (= first unused index)\n    function size() external view returns(uint);\n\n    // Return address at a given index in address table (revert if index is beyond end of table)\n    function lookupIndex(uint index) external view returns(address);\n\n    // Read a compressed address from a bytes buffer\n    // Return resulting address and updated offset into the buffer (revert if buffer is too short)\n    function decompress(bytes calldata buf, uint offset) external pure returns(address, uint);\n\n    // Compress an address and return the result\n    function compress(address addr) external returns(bytes memory);\n}\n\n",
  "sourcePath": "/Users/ed/OffchainLabs/arb-os/contracts/add/contracts/ArbAddressTable.sol",
  "ast": {
    "absolutePath": "/Users/ed/OffchainLabs/arb-os/contracts/add/contracts/ArbAddressTable.sol",
    "exportedSymbols": {
      "ArbAddressTable": [
        163
      ]
    },
    "id": 164,
    "nodeType": "SourceUnit",
    "nodes": [
      {
        "id": 111,
        "literals": [
          "solidity",
          ">=",
          "0.4",
          ".21",
          "<",
          "0.7",
          ".0"
        ],
        "nodeType": "PragmaDirective",
        "src": "0:32:1"
      },
      {
        "baseContracts": [],
        "contractDependencies": [],
        "contractKind": "interface",
        "documentation": null,
        "fullyImplemented": false,
        "id": 163,
        "linearizedBaseContracts": [
          163
        ],
        "name": "ArbAddressTable",
        "nodeType": "ContractDefinition",
        "nodes": [
          {
            "body": null,
            "documentation": null,
            "id": 118,
            "implemented": false,
            "kind": "function",
            "modifiers": [],
            "name": "register",
            "nodeType": "FunctionDefinition",
            "parameters": {
              "id": 114,
              "nodeType": "ParameterList",
              "parameters": [
                {
                  "constant": false,
                  "id": 113,
                  "name": "addr",
                  "nodeType": "VariableDeclaration",
                  "scope": 118,
                  "src": "234:12:1",
                  "stateVariable": false,
                  "storageLocation": "default",
                  "typeDescriptions": {
                    "typeIdentifier": "t_address",
                    "typeString": "address"
                  },
                  "typeName": {
                    "id": 112,
                    "name": "address",
                    "nodeType": "ElementaryTypeName",
                    "src": "234:7:1",
                    "stateMutability": "nonpayable",
                    "typeDescriptions": {
                      "typeIdentifier": "t_address",
                      "typeString": "address"
                    }
                  },
                  "value": null,
                  "visibility": "internal"
                }
              ],
              "src": "233:14:1"
            },
            "returnParameters": {
              "id": 117,
              "nodeType": "ParameterList",
              "parameters": [
                {
                  "constant": false,
                  "id": 116,
                  "name": "",
                  "nodeType": "VariableDeclaration",
                  "scope": 118,
                  "src": "265:4:1",
                  "stateVariable": false,
                  "storageLocation": "default",
                  "typeDescriptions": {
                    "typeIdentifier": "t_uint256",
                    "typeString": "uint256"
                  },
                  "typeName": {
                    "id": 115,
                    "name": "uint",
                    "nodeType": "ElementaryTypeName",
                    "src": "265:4:1",
                    "typeDescriptions": {
                      "typeIdentifier": "t_uint256",
                      "typeString": "uint256"
                    }
                  },
                  "value": null,
                  "visibility": "internal"
                }
              ],
              "src": "264:6:1"
            },
            "scope": 163,
            "src": "216:55:1",
            "stateMutability": "nonpayable",
            "superFunction": null,
            "visibility": "external"
          },
          {
            "body": null,
            "documentation": null,
            "id": 125,
            "implemented": false,
            "kind": "function",
            "modifiers": [],
            "name": "lookup",
            "nodeType": "FunctionDefinition",
            "parameters": {
              "id": 121,
              "nodeType": "ParameterList",
              "parameters": [
                {
                  "constant": false,
                  "id": 120,
                  "name": "addr",
                  "nodeType": "VariableDeclaration",
                  "scope": 125,
                  "src": "387:12:1",
                  "stateVariable": false,
                  "storageLocation": "default",
                  "typeDescriptions": {
                    "typeIdentifier": "t_address",
                    "typeString": "address"
                  },
                  "typeName": {
                    "id": 119,
                    "name": "address",
                    "nodeType": "ElementaryTypeName",
                    "src": "387:7:1",
                    "stateMutability": "nonpayable",
                    "typeDescriptions": {
                      "typeIdentifier": "t_address",
                      "typeString": "address"
                    }
                  },
                  "value": null,
                  "visibility": "internal"
                }
              ],
              "src": "386:14:1"
            },
            "returnParameters": {
              "id": 124,
              "nodeType": "ParameterList",
              "parameters": [
                {
                  "constant": false,
                  "id": 123,
                  "name": "",
                  "nodeType": "VariableDeclaration",
                  "scope": 125,
                  "src": "423:4:1",
                  "stateVariable": false,
                  "storageLocation": "default",
                  "typeDescriptions": {
                    "typeIdentifier": "t_uint256",
                    "typeString": "uint256"
                  },
                  "typeName": {
                    "id": 122,
                    "name": "uint",
                    "nodeType": "ElementaryTypeName",
                    "src": "423:4:1",
                    "typeDescriptions": {
                      "typeIdentifier": "t_uint256",
                      "typeString": "uint256"
                    }
                  },
                  "value": null,
                  "visibility": "internal"
                }
              ],
              "src": "422:6:1"
            },
            "scope": 163,
            "src": "371:58:1",
            "stateMutability": "view",
            "superFunction": null,
            "visibility": "external"
          },
          {
            "body": null,
            "documentation": null,
            "id": 132,
            "implemented": false,
            "kind": "function",
            "modifiers": [],
            "name": "addressExists",
            "nodeType": "FunctionDefinition",
            "parameters": {
              "id": 128,
              "nodeType": "ParameterList",
              "parameters": [
                {
                  "constant": false,
                  "id": 127,
                  "name": "addr",
                  "nodeType": "VariableDeclaration",
                  "scope": 132,
                  "src": "518:12:1",
                  "stateVariable": false,
                  "storageLocation": "default",
                  "typeDescriptions": {
                    "typeIdentifier": "t_address",
                    "typeString": "address"
                  },
                  "typeName": {
                    "id": 126,
                    "name": "address",
                    "nodeType": "ElementaryTypeName",
                    "src": "518:7:1",
                    "stateMutability": "nonpayable",
                    "typeDescriptions": {
                      "typeIdentifier": "t_address",
                      "typeString": "address"
                    }
                  },
                  "value": null,
                  "visibility": "internal"
                }
              ],
              "src": "517:14:1"
            },
            "returnParameters": {
              "id": 131,
              "nodeType": "ParameterList",
              "parameters": [
                {
                  "constant": false,
                  "id": 130,
                  "name": "",
                  "nodeType": "VariableDeclaration",
                  "scope": 132,
                  "src": "554:4:1",
                  "stateVariable": false,
                  "storageLocation": "default",
                  "typeDescriptions": {
                    "typeIdentifier": "t_bool",
                    "typeString": "bool"
                  },
                  "typeName": {
                    "id": 129,
                    "name": "bool",
                    "nodeType": "ElementaryTypeName",
                    "src": "554:4:1",
                    "typeDescriptions": {
                      "typeIdentifier": "t_bool",
                      "typeString": "bool"
                    }
                  },
                  "value": null,
                  "visibility": "internal"
                }
              ],
              "src": "553:6:1"
            },
            "scope": 163,
            "src": "495:65:1",
            "stateMutability": "view",
            "superFunction": null,
            "visibility": "external"
          },
          {
            "body": null,
            "documentation": null,
            "id": 137,
            "implemented": false,
            "kind": "function",
            "modifiers": [],
            "name": "size",
            "nodeType": "FunctionDefinition",
            "parameters": {
              "id": 133,
              "nodeType": "ParameterList",
              "parameters": [],
              "src": "635:2:1"
            },
            "returnParameters": {
              "id": 136,
              "nodeType": "ParameterList",
              "parameters": [
                {
                  "constant": false,
                  "id": 135,
                  "name": "",
                  "nodeType": "VariableDeclaration",
                  "scope": 137,
                  "src": "660:4:1",
                  "stateVariable": false,
                  "storageLocation": "default",
                  "typeDescriptions": {
                    "typeIdentifier": "t_uint256",
                    "typeString": "uint256"
                  },
                  "typeName": {
                    "id": 134,
                    "name": "uint",
                    "nodeType": "ElementaryTypeName",
                    "src": "660:4:1",
                    "typeDescriptions": {
                      "typeIdentifier": "t_uint256",
                      "typeString": "uint256"
                    }
                  },
                  "value": null,
                  "visibility": "internal"
                }
              ],
              "src": "659:6:1"
            },
            "scope": 163,
            "src": "622:44:1",
            "stateMutability": "view",
            "superFunction": null,
            "visibility": "external"
          },
          {
            "body": null,
            "documentation": null,
            "id": 144,
            "implemented": false,
            "kind": "function",
            "modifiers": [],
            "name": "lookupIndex",
            "nodeType": "FunctionDefinition",
            "parameters": {
              "id": 140,
              "nodeType": "ParameterList",
              "parameters": [
                {
                  "constant": false,
                  "id": 139,
                  "name": "index",
                  "nodeType": "VariableDeclaration",
                  "scope": 144,
                  "src": "790:10:1",
                  "stateVariable": false,
                  "storageLocation": "default",
                  "typeDescriptions": {
                    "typeIdentifier": "t_uint256",
                    "typeString": "uint256"
                  },
                  "typeName": {
                    "id": 138,
                    "name": "uint",
                    "nodeType": "ElementaryTypeName",
                    "src": "790:4:1",
                    "typeDescriptions": {
                      "typeIdentifier": "t_uint256",
                      "typeString": "uint256"
                    }
                  },
                  "value": null,
                  "visibility": "internal"
                }
              ],
              "src": "789:12:1"
            },
            "returnParameters": {
              "id": 143,
              "nodeType": "ParameterList",
              "parameters": [
                {
                  "constant": false,
                  "id": 142,
                  "name": "",
                  "nodeType": "VariableDeclaration",
                  "scope": 144,
                  "src": "824:7:1",
                  "stateVariable": false,
                  "storageLocation": "default",
                  "typeDescriptions": {
                    "typeIdentifier": "t_address",
                    "typeString": "address"
                  },
                  "typeName": {
                    "id": 141,
                    "name": "address",
                    "nodeType": "ElementaryTypeName",
                    "src": "824:7:1",
                    "stateMutability": "nonpayable",
                    "typeDescriptions": {
                      "typeIdentifier": "t_address",
                      "typeString": "address"
                    }
                  },
                  "value": null,
                  "visibility": "internal"
                }
              ],
              "src": "823:9:1"
            },
            "scope": 163,
            "src": "769:64:1",
            "stateMutability": "view",
            "superFunction": null,
            "visibility": "external"
          },
          {
            "body": null,
            "documentation": null,
            "id": 155,
            "implemented": false,
            "kind": "function",
            "modifiers": [],
            "name": "decompress",
            "nodeType": "FunctionDefinition",
            "parameters": {
              "id": 149,
              "nodeType": "ParameterList",
              "parameters": [
                {
                  "constant": false,
                  "id": 146,
                  "name": "buf",
                  "nodeType": "VariableDeclaration",
                  "scope": 155,
                  "src": "1011:18:1",
                  "stateVariable": false,
                  "storageLocation": "calldata",
                  "typeDescriptions": {
                    "typeIdentifier": "t_bytes_calldata_ptr",
                    "typeString": "bytes"
                  },
                  "typeName": {
                    "id": 145,
                    "name": "bytes",
                    "nodeType": "ElementaryTypeName",
                    "src": "1011:5:1",
                    "typeDescriptions": {
                      "typeIdentifier": "t_bytes_storage_ptr",
                      "typeString": "bytes"
                    }
                  },
                  "value": null,
                  "visibility": "internal"
                },
                {
                  "constant": false,
                  "id": 148,
                  "name": "offset",
                  "nodeType": "VariableDeclaration",
                  "scope": 155,
                  "src": "1031:11:1",
                  "stateVariable": false,
                  "storageLocation": "default",
                  "typeDescriptions": {
                    "typeIdentifier": "t_uint256",
                    "typeString": "uint256"
                  },
                  "typeName": {
                    "id": 147,
                    "name": "uint",
                    "nodeType": "ElementaryTypeName",
                    "src": "1031:4:1",
                    "typeDescriptions": {
                      "typeIdentifier": "t_uint256",
                      "typeString": "uint256"
                    }
                  },
                  "value": null,
                  "visibility": "internal"
                }
              ],
              "src": "1010:33:1"
            },
            "returnParameters": {
              "id": 154,
              "nodeType": "ParameterList",
              "parameters": [
                {
                  "constant": false,
                  "id": 151,
                  "name": "",
                  "nodeType": "VariableDeclaration",
                  "scope": 155,
                  "src": "1066:7:1",
                  "stateVariable": false,
                  "storageLocation": "default",
                  "typeDescriptions": {
                    "typeIdentifier": "t_address",
                    "typeString": "address"
                  },
                  "typeName": {
                    "id": 150,
                    "name": "address",
                    "nodeType": "ElementaryTypeName",
                    "src": "1066:7:1",
                    "stateMutability": "nonpayable",
                    "typeDescriptions": {
                      "typeIdentifier": "t_address",
                      "typeString": "address"
                    }
                  },
                  "value": null,
                  "visibility": "internal"
                },
                {
                  "constant": false,
                  "id": 153,
                  "name": "",
                  "nodeType": "VariableDeclaration",
                  "scope": 155,
                  "src": "1075:4:1",
                  "stateVariable": false,
                  "storageLocation": "default",
                  "typeDescriptions": {
                    "typeIdentifier": "t_uint256",
                    "typeString": "uint256"
                  },
                  "typeName": {
                    "id": 152,
                    "name": "uint",
                    "nodeType": "ElementaryTypeName",
                    "src": "1075:4:1",
                    "typeDescriptions": {
                      "typeIdentifier": "t_uint256",
                      "typeString": "uint256"
                    }
                  },
                  "value": null,
                  "visibility": "internal"
                }
              ],
              "src": "1065:15:1"
            },
            "scope": 163,
            "src": "991:90:1",
            "stateMutability": "pure",
            "superFunction": null,
            "visibility": "external"
          },
          {
            "body": null,
            "documentation": null,
            "id": 162,
            "implemented": false,
            "kind": "function",
            "modifiers": [],
            "name": "compress",
            "nodeType": "FunctionDefinition",
            "parameters": {
              "id": 158,
              "nodeType": "ParameterList",
              "parameters": [
                {
                  "constant": false,
                  "id": 157,
                  "name": "addr",
                  "nodeType": "VariableDeclaration",
                  "scope": 162,
                  "src": "1154:12:1",
                  "stateVariable": false,
                  "storageLocation": "default",
                  "typeDescriptions": {
                    "typeIdentifier": "t_address",
                    "typeString": "address"
                  },
                  "typeName": {
                    "id": 156,
                    "name": "address",
                    "nodeType": "ElementaryTypeName",
                    "src": "1154:7:1",
                    "stateMutability": "nonpayable",
                    "typeDescriptions": {
                      "typeIdentifier": "t_address",
                      "typeString": "address"
                    }
                  },
                  "value": null,
                  "visibility": "internal"
                }
              ],
              "src": "1153:14:1"
            },
            "returnParameters": {
              "id": 161,
              "nodeType": "ParameterList",
              "parameters": [
                {
                  "constant": false,
                  "id": 160,
                  "name": "",
                  "nodeType": "VariableDeclaration",
                  "scope": 162,
                  "src": "1185:12:1",
                  "stateVariable": false,
                  "storageLocation": "memory",
                  "typeDescriptions": {
                    "typeIdentifier": "t_bytes_memory_ptr",
                    "typeString": "bytes"
                  },
                  "typeName": {
                    "id": 159,
                    "name": "bytes",
                    "nodeType": "ElementaryTypeName",
                    "src": "1185:5:1",
                    "typeDescriptions": {
                      "typeIdentifier": "t_bytes_storage_ptr",
                      "typeString": "bytes"
                    }
                  },
                  "value": null,
                  "visibility": "internal"
                }
              ],
              "src": "1184:14:1"
            },
            "scope": 163,
            "src": "1136:63:1",
            "stateMutability": "nonpayable",
            "superFunction": null,
            "visibility": "external"
          }
        ],
        "scope": 164,
        "src": "34:1167:1"
      }
    ],
    "src": "0:1203:1"
  },
  "legacyAST": {
    "absolutePath": "/Users/ed/OffchainLabs/arb-os/contracts/add/contracts/ArbAddressTable.sol",
    "exportedSymbols": {
      "ArbAddressTable": [
        163
      ]
    },
    "id": 164,
    "nodeType": "SourceUnit",
    "nodes": [
      {
        "id": 111,
        "literals": [
          "solidity",
          ">=",
          "0.4",
          ".21",
          "<",
          "0.7",
          ".0"
        ],
        "nodeType": "PragmaDirective",
        "src": "0:32:1"
      },
      {
        "baseContracts": [],
        "contractDependencies": [],
        "contractKind": "interface",
        "documentation": null,
        "fullyImplemented": false,
        "id": 163,
        "linearizedBaseContracts": [
          163
        ],
        "name": "ArbAddressTable",
        "nodeType": "ContractDefinition",
        "nodes": [
          {
            "body": null,
            "documentation": null,
            "id": 118,
            "implemented": false,
            "kind": "function",
            "modifiers": [],
            "name": "register",
            "nodeType": "FunctionDefinition",
            "parameters": {
              "id": 114,
              "nodeType": "ParameterList",
              "parameters": [
                {
                  "constant": false,
                  "id": 113,
                  "name": "addr",
                  "nodeType": "VariableDeclaration",
                  "scope": 118,
                  "src": "234:12:1",
                  "stateVariable": false,
                  "storageLocation": "default",
                  "typeDescriptions": {
                    "typeIdentifier": "t_address",
                    "typeString": "address"
                  },
                  "typeName": {
                    "id": 112,
                    "name": "address",
                    "nodeType": "ElementaryTypeName",
                    "src": "234:7:1",
                    "stateMutability": "nonpayable",
                    "typeDescriptions": {
                      "typeIdentifier": "t_address",
                      "typeString": "address"
                    }
                  },
                  "value": null,
                  "visibility": "internal"
                }
              ],
              "src": "233:14:1"
            },
            "returnParameters": {
              "id": 117,
              "nodeType": "ParameterList",
              "parameters": [
                {
                  "constant": false,
                  "id": 116,
                  "name": "",
                  "nodeType": "VariableDeclaration",
                  "scope": 118,
                  "src": "265:4:1",
                  "stateVariable": false,
                  "storageLocation": "default",
                  "typeDescriptions": {
                    "typeIdentifier": "t_uint256",
                    "typeString": "uint256"
                  },
                  "typeName": {
                    "id": 115,
                    "name": "uint",
                    "nodeType": "ElementaryTypeName",
                    "src": "265:4:1",
                    "typeDescriptions": {
                      "typeIdentifier": "t_uint256",
                      "typeString": "uint256"
                    }
                  },
                  "value": null,
                  "visibility": "internal"
                }
              ],
              "src": "264:6:1"
            },
            "scope": 163,
            "src": "216:55:1",
            "stateMutability": "nonpayable",
            "superFunction": null,
            "visibility": "external"
          },
          {
            "body": null,
            "documentation": null,
            "id": 125,
            "implemented": false,
            "kind": "function",
            "modifiers": [],
            "name": "lookup",
            "nodeType": "FunctionDefinition",
            "parameters": {
              "id": 121,
              "nodeType": "ParameterList",
              "parameters": [
                {
                  "constant": false,
                  "id": 120,
                  "name": "addr",
                  "nodeType": "VariableDeclaration",
                  "scope": 125,
                  "src": "387:12:1",
                  "stateVariable": false,
                  "storageLocation": "default",
                  "typeDescriptions": {
                    "typeIdentifier": "t_address",
                    "typeString": "address"
                  },
                  "typeName": {
                    "id": 119,
                    "name": "address",
                    "nodeType": "ElementaryTypeName",
                    "src": "387:7:1",
                    "stateMutability": "nonpayable",
                    "typeDescriptions": {
                      "typeIdentifier": "t_address",
                      "typeString": "address"
                    }
                  },
                  "value": null,
                  "visibility": "internal"
                }
              ],
              "src": "386:14:1"
            },
            "returnParameters": {
              "id": 124,
              "nodeType": "ParameterList",
              "parameters": [
                {
                  "constant": false,
                  "id": 123,
                  "name": "",
                  "nodeType": "VariableDeclaration",
                  "scope": 125,
                  "src": "423:4:1",
                  "stateVariable": false,
                  "storageLocation": "default",
                  "typeDescriptions": {
                    "typeIdentifier": "t_uint256",
                    "typeString": "uint256"
                  },
                  "typeName": {
                    "id": 122,
                    "name": "uint",
                    "nodeType": "ElementaryTypeName",
                    "src": "423:4:1",
                    "typeDescriptions": {
                      "typeIdentifier": "t_uint256",
                      "typeString": "uint256"
                    }
                  },
                  "value": null,
                  "visibility": "internal"
                }
              ],
              "src": "422:6:1"
            },
            "scope": 163,
            "src": "371:58:1",
            "stateMutability": "view",
            "superFunction": null,
            "visibility": "external"
          },
          {
            "body": null,
            "documentation": null,
            "id": 132,
            "implemented": false,
            "kind": "function",
            "modifiers": [],
            "name": "addressExists",
            "nodeType": "FunctionDefinition",
            "parameters": {
              "id": 128,
              "nodeType": "ParameterList",
              "parameters": [
                {
                  "constant": false,
                  "id": 127,
                  "name": "addr",
                  "nodeType": "VariableDeclaration",
                  "scope": 132,
                  "src": "518:12:1",
                  "stateVariable": false,
                  "storageLocation": "default",
                  "typeDescriptions": {
                    "typeIdentifier": "t_address",
                    "typeString": "address"
                  },
                  "typeName": {
                    "id": 126,
                    "name": "address",
                    "nodeType": "ElementaryTypeName",
                    "src": "518:7:1",
                    "stateMutability": "nonpayable",
                    "typeDescriptions": {
                      "typeIdentifier": "t_address",
                      "typeString": "address"
                    }
                  },
                  "value": null,
                  "visibility": "internal"
                }
              ],
              "src": "517:14:1"
            },
            "returnParameters": {
              "id": 131,
              "nodeType": "ParameterList",
              "parameters": [
                {
                  "constant": false,
                  "id": 130,
                  "name": "",
                  "nodeType": "VariableDeclaration",
                  "scope": 132,
                  "src": "554:4:1",
                  "stateVariable": false,
                  "storageLocation": "default",
                  "typeDescriptions": {
                    "typeIdentifier": "t_bool",
                    "typeString": "bool"
                  },
                  "typeName": {
                    "id": 129,
                    "name": "bool",
                    "nodeType": "ElementaryTypeName",
                    "src": "554:4:1",
                    "typeDescriptions": {
                      "typeIdentifier": "t_bool",
                      "typeString": "bool"
                    }
                  },
                  "value": null,
                  "visibility": "internal"
                }
              ],
              "src": "553:6:1"
            },
            "scope": 163,
            "src": "495:65:1",
            "stateMutability": "view",
            "superFunction": null,
            "visibility": "external"
          },
          {
            "body": null,
            "documentation": null,
            "id": 137,
            "implemented": false,
            "kind": "function",
            "modifiers": [],
            "name": "size",
            "nodeType": "FunctionDefinition",
            "parameters": {
              "id": 133,
              "nodeType": "ParameterList",
              "parameters": [],
              "src": "635:2:1"
            },
            "returnParameters": {
              "id": 136,
              "nodeType": "ParameterList",
              "parameters": [
                {
                  "constant": false,
                  "id": 135,
                  "name": "",
                  "nodeType": "VariableDeclaration",
                  "scope": 137,
                  "src": "660:4:1",
                  "stateVariable": false,
                  "storageLocation": "default",
                  "typeDescriptions": {
                    "typeIdentifier": "t_uint256",
                    "typeString": "uint256"
                  },
                  "typeName": {
                    "id": 134,
                    "name": "uint",
                    "nodeType": "ElementaryTypeName",
                    "src": "660:4:1",
                    "typeDescriptions": {
                      "typeIdentifier": "t_uint256",
                      "typeString": "uint256"
                    }
                  },
                  "value": null,
                  "visibility": "internal"
                }
              ],
              "src": "659:6:1"
            },
            "scope": 163,
            "src": "622:44:1",
            "stateMutability": "view",
            "superFunction": null,
            "visibility": "external"
          },
          {
            "body": null,
            "documentation": null,
            "id": 144,
            "implemented": false,
            "kind": "function",
            "modifiers": [],
            "name": "lookupIndex",
            "nodeType": "FunctionDefinition",
            "parameters": {
              "id": 140,
              "nodeType": "ParameterList",
              "parameters": [
                {
                  "constant": false,
                  "id": 139,
                  "name": "index",
                  "nodeType": "VariableDeclaration",
                  "scope": 144,
                  "src": "790:10:1",
                  "stateVariable": false,
                  "storageLocation": "default",
                  "typeDescriptions": {
                    "typeIdentifier": "t_uint256",
                    "typeString": "uint256"
                  },
                  "typeName": {
                    "id": 138,
                    "name": "uint",
                    "nodeType": "ElementaryTypeName",
                    "src": "790:4:1",
                    "typeDescriptions": {
                      "typeIdentifier": "t_uint256",
                      "typeString": "uint256"
                    }
                  },
                  "value": null,
                  "visibility": "internal"
                }
              ],
              "src": "789:12:1"
            },
            "returnParameters": {
              "id": 143,
              "nodeType": "ParameterList",
              "parameters": [
                {
                  "constant": false,
                  "id": 142,
                  "name": "",
                  "nodeType": "VariableDeclaration",
                  "scope": 144,
                  "src": "824:7:1",
                  "stateVariable": false,
                  "storageLocation": "default",
                  "typeDescriptions": {
                    "typeIdentifier": "t_address",
                    "typeString": "address"
                  },
                  "typeName": {
                    "id": 141,
                    "name": "address",
                    "nodeType": "ElementaryTypeName",
                    "src": "824:7:1",
                    "stateMutability": "nonpayable",
                    "typeDescriptions": {
                      "typeIdentifier": "t_address",
                      "typeString": "address"
                    }
                  },
                  "value": null,
                  "visibility": "internal"
                }
              ],
              "src": "823:9:1"
            },
            "scope": 163,
            "src": "769:64:1",
            "stateMutability": "view",
            "superFunction": null,
            "visibility": "external"
          },
          {
            "body": null,
            "documentation": null,
            "id": 155,
            "implemented": false,
            "kind": "function",
            "modifiers": [],
            "name": "decompress",
            "nodeType": "FunctionDefinition",
            "parameters": {
              "id": 149,
              "nodeType": "ParameterList",
              "parameters": [
                {
                  "constant": false,
                  "id": 146,
                  "name": "buf",
                  "nodeType": "VariableDeclaration",
                  "scope": 155,
                  "src": "1011:18:1",
                  "stateVariable": false,
                  "storageLocation": "calldata",
                  "typeDescriptions": {
                    "typeIdentifier": "t_bytes_calldata_ptr",
                    "typeString": "bytes"
                  },
                  "typeName": {
                    "id": 145,
                    "name": "bytes",
                    "nodeType": "ElementaryTypeName",
                    "src": "1011:5:1",
                    "typeDescriptions": {
                      "typeIdentifier": "t_bytes_storage_ptr",
                      "typeString": "bytes"
                    }
                  },
                  "value": null,
                  "visibility": "internal"
                },
                {
                  "constant": false,
                  "id": 148,
                  "name": "offset",
                  "nodeType": "VariableDeclaration",
                  "scope": 155,
                  "src": "1031:11:1",
                  "stateVariable": false,
                  "storageLocation": "default",
                  "typeDescriptions": {
                    "typeIdentifier": "t_uint256",
                    "typeString": "uint256"
                  },
                  "typeName": {
                    "id": 147,
                    "name": "uint",
                    "nodeType": "ElementaryTypeName",
                    "src": "1031:4:1",
                    "typeDescriptions": {
                      "typeIdentifier": "t_uint256",
                      "typeString": "uint256"
                    }
                  },
                  "value": null,
                  "visibility": "internal"
                }
              ],
              "src": "1010:33:1"
            },
            "returnParameters": {
              "id": 154,
              "nodeType": "ParameterList",
              "parameters": [
                {
                  "constant": false,
                  "id": 151,
                  "name": "",
                  "nodeType": "VariableDeclaration",
                  "scope": 155,
                  "src": "1066:7:1",
                  "stateVariable": false,
                  "storageLocation": "default",
                  "typeDescriptions": {
                    "typeIdentifier": "t_address",
                    "typeString": "address"
                  },
                  "typeName": {
                    "id": 150,
                    "name": "address",
                    "nodeType": "ElementaryTypeName",
                    "src": "1066:7:1",
                    "stateMutability": "nonpayable",
                    "typeDescriptions": {
                      "typeIdentifier": "t_address",
                      "typeString": "address"
                    }
                  },
                  "value": null,
                  "visibility": "internal"
                },
                {
                  "constant": false,
                  "id": 153,
                  "name": "",
                  "nodeType": "VariableDeclaration",
                  "scope": 155,
                  "src": "1075:4:1",
                  "stateVariable": false,
                  "storageLocation": "default",
                  "typeDescriptions": {
                    "typeIdentifier": "t_uint256",
                    "typeString": "uint256"
                  },
                  "typeName": {
                    "id": 152,
                    "name": "uint",
                    "nodeType": "ElementaryTypeName",
                    "src": "1075:4:1",
                    "typeDescriptions": {
                      "typeIdentifier": "t_uint256",
                      "typeString": "uint256"
                    }
                  },
                  "value": null,
                  "visibility": "internal"
                }
              ],
              "src": "1065:15:1"
            },
            "scope": 163,
            "src": "991:90:1",
            "stateMutability": "pure",
            "superFunction": null,
            "visibility": "external"
          },
          {
            "body": null,
            "documentation": null,
            "id": 162,
            "implemented": false,
            "kind": "function",
            "modifiers": [],
            "name": "compress",
            "nodeType": "FunctionDefinition",
            "parameters": {
              "id": 158,
              "nodeType": "ParameterList",
              "parameters": [
                {
                  "constant": false,
                  "id": 157,
                  "name": "addr",
                  "nodeType": "VariableDeclaration",
                  "scope": 162,
                  "src": "1154:12:1",
                  "stateVariable": false,
                  "storageLocation": "default",
                  "typeDescriptions": {
                    "typeIdentifier": "t_address",
                    "typeString": "address"
                  },
                  "typeName": {
                    "id": 156,
                    "name": "address",
                    "nodeType": "ElementaryTypeName",
                    "src": "1154:7:1",
                    "stateMutability": "nonpayable",
                    "typeDescriptions": {
                      "typeIdentifier": "t_address",
                      "typeString": "address"
                    }
                  },
                  "value": null,
                  "visibility": "internal"
                }
              ],
              "src": "1153:14:1"
            },
            "returnParameters": {
              "id": 161,
              "nodeType": "ParameterList",
              "parameters": [
                {
                  "constant": false,
                  "id": 160,
                  "name": "",
                  "nodeType": "VariableDeclaration",
                  "scope": 162,
                  "src": "1185:12:1",
                  "stateVariable": false,
                  "storageLocation": "memory",
                  "typeDescriptions": {
                    "typeIdentifier": "t_bytes_memory_ptr",
                    "typeString": "bytes"
                  },
                  "typeName": {
                    "id": 159,
                    "name": "bytes",
                    "nodeType": "ElementaryTypeName",
                    "src": "1185:5:1",
                    "typeDescriptions": {
                      "typeIdentifier": "t_bytes_storage_ptr",
                      "typeString": "bytes"
                    }
                  },
                  "value": null,
                  "visibility": "internal"
                }
              ],
              "src": "1184:14:1"
            },
            "scope": 163,
            "src": "1136:63:1",
            "stateMutability": "nonpayable",
            "superFunction": null,
            "visibility": "external"
          }
        ],
        "scope": 164,
        "src": "34:1167:1"
      }
    ],
    "src": "0:1203:1"
  },
  "compiler": {
    "name": "solc",
    "version": "0.5.10+commit.5a6ea5b1.Emscripten.clang"
  },
  "networks": {},
  "schemaVersion": "3.3.1",
<<<<<<< HEAD
  "updatedAt": "2020-12-09T10:12:55.745Z",
=======
  "updatedAt": "2020-12-09T17:15:23.978Z",
>>>>>>> d2ae8073
  "devdoc": {
    "methods": {}
  },
  "userdoc": {
    "methods": {}
  }
}<|MERGE_RESOLUTION|>--- conflicted
+++ resolved
@@ -1435,11 +1435,7 @@
   },
   "networks": {},
   "schemaVersion": "3.3.1",
-<<<<<<< HEAD
-  "updatedAt": "2020-12-09T10:12:55.745Z",
-=======
   "updatedAt": "2020-12-09T17:15:23.978Z",
->>>>>>> d2ae8073
   "devdoc": {
     "methods": {}
   },
