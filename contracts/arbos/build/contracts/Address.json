{
  "contractName": "Address",
  "abi": [],
<<<<<<< HEAD
  "metadata": "{\"compiler\":{\"version\":\"0.6.2+commit.bacdbe57\"},\"language\":\"Solidity\",\"output\":{\"abi\":[],\"devdoc\":{\"details\":\"Collection of functions related to the address type\",\"methods\":{}},\"userdoc\":{\"methods\":{}}},\"settings\":{\"compilationTarget\":{\"/Users/ed/OffchainLabs/arb-os/contracts/arbos/openzeppelin-contracts/contracts/utils/Address.sol\":\"Address\"},\"evmVersion\":\"istanbul\",\"libraries\":{},\"metadata\":{\"bytecodeHash\":\"ipfs\"},\"optimizer\":{\"enabled\":false,\"runs\":200},\"remappings\":[]},\"sources\":{\"/Users/ed/OffchainLabs/arb-os/contracts/arbos/openzeppelin-contracts/contracts/utils/Address.sol\":{\"keccak256\":\"0xa6a15ddddcbf29d2922a1e0d4151b5d2d33da24b93cc9ebc12390e0d855532f8\",\"urls\":[\"bzz-raw://7c119bcaecfa853d564ac88d312777f75fa1126a3bca88a3371adb0ad9f35cb0\",\"dweb:/ipfs/QmY9UPuXeSKq86Zh38fE43VGQPhKMN34mkuFSFqPcr6nvZ\"]}},\"version\":1}",
  "bytecode": "0x60566023600b82828239805160001a607314601657fe5b30600052607381538281f3fe73000000000000000000000000000000000000000030146080604052600080fdfea26469706673582212204d62ec93535b4bc39d88c6004f509d5d806024a7c7f1b28d44d98e55ac183db764736f6c63430006020033",
  "deployedBytecode": "0x73000000000000000000000000000000000000000030146080604052600080fdfea26469706673582212204d62ec93535b4bc39d88c6004f509d5d806024a7c7f1b28d44d98e55ac183db764736f6c63430006020033",
  "sourceMap": "134:6704:22:-:0;;132:2:-1;166:7;155:9;146:7;137:37;255:7;249:14;246:1;241:23;235:4;232:33;222:2;;269:9;222:2;293:9;290:1;283:20;323:4;314:7;306:22;347:7;338;331:24",
  "deployedSourceMap": "134:6704:22:-:0;;;;;;;;",
  "source": "// SPDX-License-Identifier: MIT\n\npragma solidity >=0.6.2 <0.8.0;\n\n/**\n * @dev Collection of functions related to the address type\n */\nlibrary Address {\n    /**\n     * @dev Returns true if `account` is a contract.\n     *\n     * [IMPORTANT]\n     * ====\n     * It is unsafe to assume that an address for which this function returns\n     * false is an externally-owned account (EOA) and not a contract.\n     *\n     * Among others, `isContract` will return false for the following\n     * types of addresses:\n     *\n     *  - an externally-owned account\n     *  - a contract in construction\n     *  - an address where a contract will be created\n     *  - an address where a contract lived, but was destroyed\n     * ====\n     */\n    function isContract(address account) internal view returns (bool) {\n        // This method relies on extcodesize, which returns 0 for contracts in\n        // construction, since the code is only stored at the end of the\n        // constructor execution.\n\n        uint256 size;\n        // solhint-disable-next-line no-inline-assembly\n        assembly { size := extcodesize(account) }\n        return size > 0;\n    }\n\n    /**\n     * @dev Replacement for Solidity's `transfer`: sends `amount` wei to\n     * `recipient`, forwarding all available gas and reverting on errors.\n     *\n     * https://eips.ethereum.org/EIPS/eip-1884[EIP1884] increases the gas cost\n     * of certain opcodes, possibly making contracts go over the 2300 gas limit\n     * imposed by `transfer`, making them unable to receive funds via\n     * `transfer`. {sendValue} removes this limitation.\n     *\n     * https://diligence.consensys.net/posts/2019/09/stop-using-soliditys-transfer-now/[Learn more].\n     *\n     * IMPORTANT: because control is transferred to `recipient`, care must be\n     * taken to not create reentrancy vulnerabilities. Consider using\n     * {ReentrancyGuard} or the\n     * https://solidity.readthedocs.io/en/v0.5.11/security-considerations.html#use-the-checks-effects-interactions-pattern[checks-effects-interactions pattern].\n     */\n    function sendValue(address payable recipient, uint256 amount) internal {\n        require(address(this).balance >= amount, \"Address: insufficient balance\");\n\n        // solhint-disable-next-line avoid-low-level-calls, avoid-call-value\n        (bool success, ) = recipient.call{ value: amount }(\"\");\n        require(success, \"Address: unable to send value, recipient may have reverted\");\n    }\n\n    /**\n     * @dev Performs a Solidity function call using a low level `call`. A\n     * plain`call` is an unsafe replacement for a function call: use this\n     * function instead.\n     *\n     * If `target` reverts with a revert reason, it is bubbled up by this\n     * function (like regular Solidity function calls).\n     *\n     * Returns the raw returned data. To convert to the expected return value,\n     * use https://solidity.readthedocs.io/en/latest/units-and-global-variables.html?highlight=abi.decode#abi-encoding-and-decoding-functions[`abi.decode`].\n     *\n     * Requirements:\n     *\n     * - `target` must be a contract.\n     * - calling `target` with `data` must not revert.\n     *\n     * _Available since v3.1._\n     */\n    function functionCall(address target, bytes memory data) internal returns (bytes memory) {\n      return functionCall(target, data, \"Address: low-level call failed\");\n    }\n\n    /**\n     * @dev Same as {xref-Address-functionCall-address-bytes-}[`functionCall`], but with\n     * `errorMessage` as a fallback revert reason when `target` reverts.\n     *\n     * _Available since v3.1._\n     */\n    function functionCall(address target, bytes memory data, string memory errorMessage) internal returns (bytes memory) {\n        return functionCallWithValue(target, data, 0, errorMessage);\n    }\n\n    /**\n     * @dev Same as {xref-Address-functionCall-address-bytes-}[`functionCall`],\n     * but also transferring `value` wei to `target`.\n     *\n     * Requirements:\n     *\n     * - the calling contract must have an ETH balance of at least `value`.\n     * - the called Solidity function must be `payable`.\n     *\n     * _Available since v3.1._\n     */\n    function functionCallWithValue(address target, bytes memory data, uint256 value) internal returns (bytes memory) {\n        return functionCallWithValue(target, data, value, \"Address: low-level call with value failed\");\n    }\n\n    /**\n     * @dev Same as {xref-Address-functionCallWithValue-address-bytes-uint256-}[`functionCallWithValue`], but\n     * with `errorMessage` as a fallback revert reason when `target` reverts.\n     *\n     * _Available since v3.1._\n     */\n    function functionCallWithValue(address target, bytes memory data, uint256 value, string memory errorMessage) internal returns (bytes memory) {\n        require(address(this).balance >= value, \"Address: insufficient balance for call\");\n        require(isContract(target), \"Address: call to non-contract\");\n\n        // solhint-disable-next-line avoid-low-level-calls\n        (bool success, bytes memory returndata) = target.call{ value: value }(data);\n        return _verifyCallResult(success, returndata, errorMessage);\n    }\n\n    /**\n     * @dev Same as {xref-Address-functionCall-address-bytes-}[`functionCall`],\n     * but performing a static call.\n     *\n     * _Available since v3.3._\n     */\n    function functionStaticCall(address target, bytes memory data) internal view returns (bytes memory) {\n        return functionStaticCall(target, data, \"Address: low-level static call failed\");\n    }\n\n    /**\n     * @dev Same as {xref-Address-functionCall-address-bytes-string-}[`functionCall`],\n     * but performing a static call.\n     *\n     * _Available since v3.3._\n     */\n    function functionStaticCall(address target, bytes memory data, string memory errorMessage) internal view returns (bytes memory) {\n        require(isContract(target), \"Address: static call to non-contract\");\n\n        // solhint-disable-next-line avoid-low-level-calls\n        (bool success, bytes memory returndata) = target.staticcall(data);\n        return _verifyCallResult(success, returndata, errorMessage);\n    }\n\n    function _verifyCallResult(bool success, bytes memory returndata, string memory errorMessage) private pure returns(bytes memory) {\n        if (success) {\n            return returndata;\n        } else {\n            // Look for revert reason and bubble it up if present\n            if (returndata.length > 0) {\n                // The easiest way to bubble the revert reason is using memory via assembly\n\n                // solhint-disable-next-line no-inline-assembly\n                assembly {\n                    let returndata_size := mload(returndata)\n                    revert(add(32, returndata), returndata_size)\n                }\n            } else {\n                revert(errorMessage);\n            }\n        }\n    }\n}\n",
=======
  "metadata": "{\"compiler\":{\"version\":\"0.6.2+commit.bacdbe57\"},\"language\":\"Solidity\",\"output\":{\"abi\":[],\"devdoc\":{\"details\":\"Collection of functions related to the address type\",\"methods\":{}},\"userdoc\":{\"methods\":{}}},\"settings\":{\"compilationTarget\":{\"/Users/ed/OffchainLabs/arb-os/contracts/arbos/openzeppelin-contracts/contracts/utils/Address.sol\":\"Address\"},\"evmVersion\":\"istanbul\",\"libraries\":{},\"metadata\":{\"bytecodeHash\":\"ipfs\"},\"optimizer\":{\"enabled\":false,\"runs\":200},\"remappings\":[]},\"sources\":{\"/Users/ed/OffchainLabs/arb-os/contracts/arbos/openzeppelin-contracts/contracts/utils/Address.sol\":{\"keccak256\":\"0x67bf2dd5a56395b107ec6ec049d3bc0be559bcd9800c11549fda9603368f4b1a\",\"urls\":[\"bzz-raw://1bd95d6f0a8757ca62a39b861b35a3b6e8166fcf8b83cbb65150436821b040e0\",\"dweb:/ipfs/QmbfRNRR6cediYriyFQA4SmXTyj8prML12eNuhsbAZU85Q\"]}},\"version\":1}",
  "bytecode": "0x60566023600b82828239805160001a607314601657fe5b30600052607381538281f3fe73000000000000000000000000000000000000000030146080604052600080fdfea2646970667358221220b57e7510af88454e95255d1f239866216fa75e71a82f625a6448f2ff290aff1c64736f6c63430006020033",
  "deployedBytecode": "0x73000000000000000000000000000000000000000030146080604052600080fdfea2646970667358221220b57e7510af88454e95255d1f239866216fa75e71a82f625a6448f2ff290aff1c64736f6c63430006020033",
  "sourceMap": "134:7684:22:-:0;;132:2:-1;166:7;155:9;146:7;137:37;255:7;249:14;246:1;241:23;235:4;232:33;222:2;;269:9;222:2;293:9;290:1;283:20;323:4;314:7;306:22;347:7;338;331:24",
  "deployedSourceMap": "134:7684:22:-:0;;;;;;;;",
  "source": "// SPDX-License-Identifier: MIT\n\npragma solidity >=0.6.2 <0.8.0;\n\n/**\n * @dev Collection of functions related to the address type\n */\nlibrary Address {\n    /**\n     * @dev Returns true if `account` is a contract.\n     *\n     * [IMPORTANT]\n     * ====\n     * It is unsafe to assume that an address for which this function returns\n     * false is an externally-owned account (EOA) and not a contract.\n     *\n     * Among others, `isContract` will return false for the following\n     * types of addresses:\n     *\n     *  - an externally-owned account\n     *  - a contract in construction\n     *  - an address where a contract will be created\n     *  - an address where a contract lived, but was destroyed\n     * ====\n     */\n    function isContract(address account) internal view returns (bool) {\n        // This method relies on extcodesize, which returns 0 for contracts in\n        // construction, since the code is only stored at the end of the\n        // constructor execution.\n\n        uint256 size;\n        // solhint-disable-next-line no-inline-assembly\n        assembly { size := extcodesize(account) }\n        return size > 0;\n    }\n\n    /**\n     * @dev Replacement for Solidity's `transfer`: sends `amount` wei to\n     * `recipient`, forwarding all available gas and reverting on errors.\n     *\n     * https://eips.ethereum.org/EIPS/eip-1884[EIP1884] increases the gas cost\n     * of certain opcodes, possibly making contracts go over the 2300 gas limit\n     * imposed by `transfer`, making them unable to receive funds via\n     * `transfer`. {sendValue} removes this limitation.\n     *\n     * https://diligence.consensys.net/posts/2019/09/stop-using-soliditys-transfer-now/[Learn more].\n     *\n     * IMPORTANT: because control is transferred to `recipient`, care must be\n     * taken to not create reentrancy vulnerabilities. Consider using\n     * {ReentrancyGuard} or the\n     * https://solidity.readthedocs.io/en/v0.5.11/security-considerations.html#use-the-checks-effects-interactions-pattern[checks-effects-interactions pattern].\n     */\n    function sendValue(address payable recipient, uint256 amount) internal {\n        require(address(this).balance >= amount, \"Address: insufficient balance\");\n\n        // solhint-disable-next-line avoid-low-level-calls, avoid-call-value\n        (bool success, ) = recipient.call{ value: amount }(\"\");\n        require(success, \"Address: unable to send value, recipient may have reverted\");\n    }\n\n    /**\n     * @dev Performs a Solidity function call using a low level `call`. A\n     * plain`call` is an unsafe replacement for a function call: use this\n     * function instead.\n     *\n     * If `target` reverts with a revert reason, it is bubbled up by this\n     * function (like regular Solidity function calls).\n     *\n     * Returns the raw returned data. To convert to the expected return value,\n     * use https://solidity.readthedocs.io/en/latest/units-and-global-variables.html?highlight=abi.decode#abi-encoding-and-decoding-functions[`abi.decode`].\n     *\n     * Requirements:\n     *\n     * - `target` must be a contract.\n     * - calling `target` with `data` must not revert.\n     *\n     * _Available since v3.1._\n     */\n    function functionCall(address target, bytes memory data) internal returns (bytes memory) {\n      return functionCall(target, data, \"Address: low-level call failed\");\n    }\n\n    /**\n     * @dev Same as {xref-Address-functionCall-address-bytes-}[`functionCall`], but with\n     * `errorMessage` as a fallback revert reason when `target` reverts.\n     *\n     * _Available since v3.1._\n     */\n    function functionCall(address target, bytes memory data, string memory errorMessage) internal returns (bytes memory) {\n        return functionCallWithValue(target, data, 0, errorMessage);\n    }\n\n    /**\n     * @dev Same as {xref-Address-functionCall-address-bytes-}[`functionCall`],\n     * but also transferring `value` wei to `target`.\n     *\n     * Requirements:\n     *\n     * - the calling contract must have an ETH balance of at least `value`.\n     * - the called Solidity function must be `payable`.\n     *\n     * _Available since v3.1._\n     */\n    function functionCallWithValue(address target, bytes memory data, uint256 value) internal returns (bytes memory) {\n        return functionCallWithValue(target, data, value, \"Address: low-level call with value failed\");\n    }\n\n    /**\n     * @dev Same as {xref-Address-functionCallWithValue-address-bytes-uint256-}[`functionCallWithValue`], but\n     * with `errorMessage` as a fallback revert reason when `target` reverts.\n     *\n     * _Available since v3.1._\n     */\n    function functionCallWithValue(address target, bytes memory data, uint256 value, string memory errorMessage) internal returns (bytes memory) {\n        require(address(this).balance >= value, \"Address: insufficient balance for call\");\n        require(isContract(target), \"Address: call to non-contract\");\n\n        // solhint-disable-next-line avoid-low-level-calls\n        (bool success, bytes memory returndata) = target.call{ value: value }(data);\n        return _verifyCallResult(success, returndata, errorMessage);\n    }\n\n    /**\n     * @dev Same as {xref-Address-functionCall-address-bytes-}[`functionCall`],\n     * but performing a static call.\n     *\n     * _Available since v3.3._\n     */\n    function functionStaticCall(address target, bytes memory data) internal view returns (bytes memory) {\n        return functionStaticCall(target, data, \"Address: low-level static call failed\");\n    }\n\n    /**\n     * @dev Same as {xref-Address-functionCall-address-bytes-string-}[`functionCall`],\n     * but performing a static call.\n     *\n     * _Available since v3.3._\n     */\n    function functionStaticCall(address target, bytes memory data, string memory errorMessage) internal view returns (bytes memory) {\n        require(isContract(target), \"Address: static call to non-contract\");\n\n        // solhint-disable-next-line avoid-low-level-calls\n        (bool success, bytes memory returndata) = target.staticcall(data);\n        return _verifyCallResult(success, returndata, errorMessage);\n    }\n\n    /**\n     * @dev Same as {xref-Address-functionCall-address-bytes-}[`functionCall`],\n     * but performing a delegate call.\n     *\n     * _Available since v3.3._\n     */\n    function functionDelegateCall(address target, bytes memory data) internal returns (bytes memory) {\n        return functionDelegateCall(target, data, \"Address: low-level delegate call failed\");\n    }\n\n    /**\n     * @dev Same as {xref-Address-functionCall-address-bytes-string-}[`functionCall`],\n     * but performing a delegate call.\n     *\n     * _Available since v3.3._\n     */\n    function functionDelegateCall(address target, bytes memory data, string memory errorMessage) internal returns (bytes memory) {\n        require(isContract(target), \"Address: delegate call to non-contract\");\n\n        // solhint-disable-next-line avoid-low-level-calls\n        (bool success, bytes memory returndata) = target.delegatecall(data);\n        return _verifyCallResult(success, returndata, errorMessage);\n    }\n\n    function _verifyCallResult(bool success, bytes memory returndata, string memory errorMessage) private pure returns(bytes memory) {\n        if (success) {\n            return returndata;\n        } else {\n            // Look for revert reason and bubble it up if present\n            if (returndata.length > 0) {\n                // The easiest way to bubble the revert reason is using memory via assembly\n\n                // solhint-disable-next-line no-inline-assembly\n                assembly {\n                    let returndata_size := mload(returndata)\n                    revert(add(32, returndata), returndata_size)\n                }\n            } else {\n                revert(errorMessage);\n            }\n        }\n    }\n}\n",
>>>>>>> ed1d1d2c
  "sourcePath": "/Users/ed/OffchainLabs/arb-os/contracts/arbos/openzeppelin-contracts/contracts/utils/Address.sol",
  "ast": {
    "absolutePath": "/Users/ed/OffchainLabs/arb-os/contracts/arbos/openzeppelin-contracts/contracts/utils/Address.sol",
    "exportedSymbols": {
      "Address": [
        2831
      ]
    },
    "id": 2832,
    "nodeType": "SourceUnit",
    "nodes": [
      {
        "id": 2548,
        "literals": [
          "solidity",
          ">=",
          "0.6",
          ".2",
          "<",
          "0.8",
          ".0"
        ],
        "nodeType": "PragmaDirective",
        "src": "33:31:22"
      },
      {
        "abstract": false,
        "baseContracts": [],
        "contractDependencies": [],
        "contractKind": "library",
        "documentation": "@dev Collection of functions related to the address type",
        "fullyImplemented": true,
        "id": 2831,
        "linearizedBaseContracts": [
          2831
        ],
        "name": "Address",
        "nodeType": "ContractDefinition",
        "nodes": [
          {
            "body": {
              "id": 2563,
              "nodeType": "Block",
              "src": "792:347:22",
              "statements": [
                {
                  "assignments": [
                    2556
                  ],
                  "declarations": [
                    {
                      "constant": false,
                      "id": 2556,
                      "name": "size",
                      "nodeType": "VariableDeclaration",
                      "overrides": null,
                      "scope": 2563,
                      "src": "989:12:22",
                      "stateVariable": false,
                      "storageLocation": "default",
                      "typeDescriptions": {
                        "typeIdentifier": "t_uint256",
                        "typeString": "uint256"
                      },
                      "typeName": {
                        "id": 2555,
                        "name": "uint256",
                        "nodeType": "ElementaryTypeName",
                        "src": "989:7:22",
                        "typeDescriptions": {
                          "typeIdentifier": "t_uint256",
                          "typeString": "uint256"
                        }
                      },
                      "value": null,
                      "visibility": "internal"
                    }
                  ],
                  "id": 2557,
                  "initialValue": null,
                  "nodeType": "VariableDeclarationStatement",
                  "src": "989:12:22"
                },
                {
                  "AST": {
                    "nodeType": "YulBlock",
                    "src": "1076:32:22",
                    "statements": [
                      {
                        "nodeType": "YulAssignment",
                        "src": "1078:28:22",
                        "value": {
                          "arguments": [
                            {
                              "name": "account",
                              "nodeType": "YulIdentifier",
                              "src": "1098:7:22"
                            }
                          ],
                          "functionName": {
                            "name": "extcodesize",
                            "nodeType": "YulIdentifier",
                            "src": "1086:11:22"
                          },
                          "nodeType": "YulFunctionCall",
                          "src": "1086:20:22"
                        },
                        "variableNames": [
                          {
                            "name": "size",
                            "nodeType": "YulIdentifier",
                            "src": "1078:4:22"
                          }
                        ]
                      }
                    ]
                  },
                  "evmVersion": "istanbul",
                  "externalReferences": [
                    {
                      "declaration": 2550,
                      "isOffset": false,
                      "isSlot": false,
                      "src": "1098:7:22",
                      "valueSize": 1
                    },
                    {
                      "declaration": 2556,
                      "isOffset": false,
                      "isSlot": false,
                      "src": "1078:4:22",
                      "valueSize": 1
                    }
                  ],
                  "id": 2558,
                  "nodeType": "InlineAssembly",
                  "src": "1067:41:22"
                },
                {
                  "expression": {
                    "argumentTypes": null,
                    "commonType": {
                      "typeIdentifier": "t_uint256",
                      "typeString": "uint256"
                    },
                    "id": 2561,
                    "isConstant": false,
                    "isLValue": false,
                    "isPure": false,
                    "lValueRequested": false,
                    "leftExpression": {
                      "argumentTypes": null,
                      "id": 2559,
                      "name": "size",
                      "nodeType": "Identifier",
                      "overloadedDeclarations": [],
                      "referencedDeclaration": 2556,
                      "src": "1124:4:22",
                      "typeDescriptions": {
                        "typeIdentifier": "t_uint256",
                        "typeString": "uint256"
                      }
                    },
                    "nodeType": "BinaryOperation",
                    "operator": ">",
                    "rightExpression": {
                      "argumentTypes": null,
                      "hexValue": "30",
                      "id": 2560,
                      "isConstant": false,
                      "isLValue": false,
                      "isPure": true,
                      "kind": "number",
                      "lValueRequested": false,
                      "nodeType": "Literal",
                      "src": "1131:1:22",
                      "subdenomination": null,
                      "typeDescriptions": {
                        "typeIdentifier": "t_rational_0_by_1",
                        "typeString": "int_const 0"
                      },
                      "value": "0"
                    },
                    "src": "1124:8:22",
                    "typeDescriptions": {
                      "typeIdentifier": "t_bool",
                      "typeString": "bool"
                    }
                  },
                  "functionReturnParameters": 2554,
                  "id": 2562,
                  "nodeType": "Return",
                  "src": "1117:15:22"
                }
              ]
            },
            "documentation": "@dev Returns true if `account` is a contract.\n     * [IMPORTANT]\n====\nIt is unsafe to assume that an address for which this function returns\nfalse is an externally-owned account (EOA) and not a contract.\n     * Among others, `isContract` will return false for the following\ntypes of addresses:\n     *  - an externally-owned account\n - a contract in construction\n - an address where a contract will be created\n - an address where a contract lived, but was destroyed\n====",
            "id": 2564,
            "implemented": true,
            "kind": "function",
            "modifiers": [],
            "name": "isContract",
            "nodeType": "FunctionDefinition",
            "overrides": null,
            "parameters": {
              "id": 2551,
              "nodeType": "ParameterList",
              "parameters": [
                {
                  "constant": false,
                  "id": 2550,
                  "name": "account",
                  "nodeType": "VariableDeclaration",
                  "overrides": null,
                  "scope": 2564,
                  "src": "746:15:22",
                  "stateVariable": false,
                  "storageLocation": "default",
                  "typeDescriptions": {
                    "typeIdentifier": "t_address",
                    "typeString": "address"
                  },
                  "typeName": {
                    "id": 2549,
                    "name": "address",
                    "nodeType": "ElementaryTypeName",
                    "src": "746:7:22",
                    "stateMutability": "nonpayable",
                    "typeDescriptions": {
                      "typeIdentifier": "t_address",
                      "typeString": "address"
                    }
                  },
                  "value": null,
                  "visibility": "internal"
                }
              ],
              "src": "745:17:22"
            },
            "returnParameters": {
              "id": 2554,
              "nodeType": "ParameterList",
              "parameters": [
                {
                  "constant": false,
                  "id": 2553,
                  "name": "",
                  "nodeType": "VariableDeclaration",
                  "overrides": null,
                  "scope": 2564,
                  "src": "786:4:22",
                  "stateVariable": false,
                  "storageLocation": "default",
                  "typeDescriptions": {
                    "typeIdentifier": "t_bool",
                    "typeString": "bool"
                  },
                  "typeName": {
                    "id": 2552,
                    "name": "bool",
                    "nodeType": "ElementaryTypeName",
                    "src": "786:4:22",
                    "typeDescriptions": {
                      "typeIdentifier": "t_bool",
                      "typeString": "bool"
                    }
                  },
                  "value": null,
                  "visibility": "internal"
                }
              ],
              "src": "785:6:22"
            },
            "scope": 2831,
            "src": "726:413:22",
            "stateMutability": "view",
            "virtual": false,
            "visibility": "internal"
          },
          {
            "body": {
              "id": 2596,
              "nodeType": "Block",
              "src": "2127:320:22",
              "statements": [
                {
                  "expression": {
                    "argumentTypes": null,
                    "arguments": [
                      {
                        "argumentTypes": null,
                        "commonType": {
                          "typeIdentifier": "t_uint256",
                          "typeString": "uint256"
                        },
                        "id": 2578,
                        "isConstant": false,
                        "isLValue": false,
                        "isPure": false,
                        "lValueRequested": false,
                        "leftExpression": {
                          "argumentTypes": null,
                          "expression": {
                            "argumentTypes": null,
                            "arguments": [
                              {
                                "argumentTypes": null,
                                "id": 2574,
                                "name": "this",
                                "nodeType": "Identifier",
                                "overloadedDeclarations": [],
                                "referencedDeclaration": -28,
                                "src": "2153:4:22",
                                "typeDescriptions": {
                                  "typeIdentifier": "t_contract$_Address_$2831",
                                  "typeString": "library Address"
                                }
                              }
                            ],
                            "expression": {
                              "argumentTypes": [
                                {
                                  "typeIdentifier": "t_contract$_Address_$2831",
                                  "typeString": "library Address"
                                }
                              ],
                              "id": 2573,
                              "isConstant": false,
                              "isLValue": false,
                              "isPure": true,
                              "lValueRequested": false,
                              "nodeType": "ElementaryTypeNameExpression",
                              "src": "2145:7:22",
                              "typeDescriptions": {
                                "typeIdentifier": "t_type$_t_address_$",
                                "typeString": "type(address)"
                              },
                              "typeName": {
                                "id": 2572,
                                "name": "address",
                                "nodeType": "ElementaryTypeName",
                                "src": "2145:7:22",
                                "typeDescriptions": {
                                  "typeIdentifier": null,
                                  "typeString": null
                                }
                              }
                            },
                            "id": 2575,
                            "isConstant": false,
                            "isLValue": false,
                            "isPure": false,
                            "kind": "typeConversion",
                            "lValueRequested": false,
                            "names": [],
                            "nodeType": "FunctionCall",
                            "src": "2145:13:22",
                            "tryCall": false,
                            "typeDescriptions": {
                              "typeIdentifier": "t_address",
                              "typeString": "address"
                            }
                          },
                          "id": 2576,
                          "isConstant": false,
                          "isLValue": false,
                          "isPure": false,
                          "lValueRequested": false,
                          "memberName": "balance",
                          "nodeType": "MemberAccess",
                          "referencedDeclaration": null,
                          "src": "2145:21:22",
                          "typeDescriptions": {
                            "typeIdentifier": "t_uint256",
                            "typeString": "uint256"
                          }
                        },
                        "nodeType": "BinaryOperation",
                        "operator": ">=",
                        "rightExpression": {
                          "argumentTypes": null,
                          "id": 2577,
                          "name": "amount",
                          "nodeType": "Identifier",
                          "overloadedDeclarations": [],
                          "referencedDeclaration": 2568,
                          "src": "2170:6:22",
                          "typeDescriptions": {
                            "typeIdentifier": "t_uint256",
                            "typeString": "uint256"
                          }
                        },
                        "src": "2145:31:22",
                        "typeDescriptions": {
                          "typeIdentifier": "t_bool",
                          "typeString": "bool"
                        }
                      },
                      {
                        "argumentTypes": null,
                        "hexValue": "416464726573733a20696e73756666696369656e742062616c616e6365",
                        "id": 2579,
                        "isConstant": false,
                        "isLValue": false,
                        "isPure": true,
                        "kind": "string",
                        "lValueRequested": false,
                        "nodeType": "Literal",
                        "src": "2178:31:22",
                        "subdenomination": null,
                        "typeDescriptions": {
                          "typeIdentifier": "t_stringliteral_5597a22abd0ef5332f8053862eb236db7590f17e2b93a53f63a103becfb561f9",
                          "typeString": "literal_string \"Address: insufficient balance\""
                        },
                        "value": "Address: insufficient balance"
                      }
                    ],
                    "expression": {
                      "argumentTypes": [
                        {
                          "typeIdentifier": "t_bool",
                          "typeString": "bool"
                        },
                        {
                          "typeIdentifier": "t_stringliteral_5597a22abd0ef5332f8053862eb236db7590f17e2b93a53f63a103becfb561f9",
                          "typeString": "literal_string \"Address: insufficient balance\""
                        }
                      ],
                      "id": 2571,
                      "name": "require",
                      "nodeType": "Identifier",
                      "overloadedDeclarations": [
                        -18,
                        -18
                      ],
                      "referencedDeclaration": -18,
                      "src": "2137:7:22",
                      "typeDescriptions": {
                        "typeIdentifier": "t_function_require_pure$_t_bool_$_t_string_memory_ptr_$returns$__$",
                        "typeString": "function (bool,string memory) pure"
                      }
                    },
                    "id": 2580,
                    "isConstant": false,
                    "isLValue": false,
                    "isPure": false,
                    "kind": "functionCall",
                    "lValueRequested": false,
                    "names": [],
                    "nodeType": "FunctionCall",
                    "src": "2137:73:22",
                    "tryCall": false,
                    "typeDescriptions": {
                      "typeIdentifier": "t_tuple$__$",
                      "typeString": "tuple()"
                    }
                  },
                  "id": 2581,
                  "nodeType": "ExpressionStatement",
                  "src": "2137:73:22"
                },
                {
                  "assignments": [
                    2583,
                    null
                  ],
                  "declarations": [
                    {
                      "constant": false,
                      "id": 2583,
                      "name": "success",
                      "nodeType": "VariableDeclaration",
                      "overrides": null,
                      "scope": 2596,
                      "src": "2299:12:22",
                      "stateVariable": false,
                      "storageLocation": "default",
                      "typeDescriptions": {
                        "typeIdentifier": "t_bool",
                        "typeString": "bool"
                      },
                      "typeName": {
                        "id": 2582,
                        "name": "bool",
                        "nodeType": "ElementaryTypeName",
                        "src": "2299:4:22",
                        "typeDescriptions": {
                          "typeIdentifier": "t_bool",
                          "typeString": "bool"
                        }
                      },
                      "value": null,
                      "visibility": "internal"
                    },
                    null
                  ],
                  "id": 2590,
                  "initialValue": {
                    "argumentTypes": null,
                    "arguments": [
                      {
                        "argumentTypes": null,
                        "hexValue": "",
                        "id": 2588,
                        "isConstant": false,
                        "isLValue": false,
                        "isPure": true,
                        "kind": "string",
                        "lValueRequested": false,
                        "nodeType": "Literal",
                        "src": "2349:2:22",
                        "subdenomination": null,
                        "typeDescriptions": {
                          "typeIdentifier": "t_stringliteral_c5d2460186f7233c927e7db2dcc703c0e500b653ca82273b7bfad8045d85a470",
                          "typeString": "literal_string \"\""
                        },
                        "value": ""
                      }
                    ],
                    "expression": {
                      "argumentTypes": [
                        {
                          "typeIdentifier": "t_stringliteral_c5d2460186f7233c927e7db2dcc703c0e500b653ca82273b7bfad8045d85a470",
                          "typeString": "literal_string \"\""
                        }
                      ],
                      "expression": {
                        "argumentTypes": null,
                        "expression": {
                          "argumentTypes": null,
                          "id": 2584,
                          "name": "recipient",
                          "nodeType": "Identifier",
                          "overloadedDeclarations": [],
                          "referencedDeclaration": 2566,
                          "src": "2317:9:22",
                          "typeDescriptions": {
                            "typeIdentifier": "t_address_payable",
                            "typeString": "address payable"
                          }
                        },
                        "id": 2585,
                        "isConstant": false,
                        "isLValue": false,
                        "isPure": false,
                        "lValueRequested": false,
                        "memberName": "call",
                        "nodeType": "MemberAccess",
                        "referencedDeclaration": null,
                        "src": "2317:14:22",
                        "typeDescriptions": {
                          "typeIdentifier": "t_function_barecall_payable$_t_bytes_memory_ptr_$returns$_t_bool_$_t_bytes_memory_ptr_$",
                          "typeString": "function (bytes memory) payable returns (bool,bytes memory)"
                        }
                      },
                      "id": 2587,
                      "isConstant": false,
                      "isLValue": false,
                      "isPure": false,
                      "lValueRequested": false,
                      "names": [
                        "value"
                      ],
                      "nodeType": "FunctionCallOptions",
                      "options": [
                        {
                          "argumentTypes": null,
                          "id": 2586,
                          "name": "amount",
                          "nodeType": "Identifier",
                          "overloadedDeclarations": [],
                          "referencedDeclaration": 2568,
                          "src": "2340:6:22",
                          "typeDescriptions": {
                            "typeIdentifier": "t_uint256",
                            "typeString": "uint256"
                          }
                        }
                      ],
                      "src": "2317:31:22",
                      "typeDescriptions": {
                        "typeIdentifier": "t_function_barecall_payable$_t_bytes_memory_ptr_$returns$_t_bool_$_t_bytes_memory_ptr_$value",
                        "typeString": "function (bytes memory) payable returns (bool,bytes memory)"
                      }
                    },
                    "id": 2589,
                    "isConstant": false,
                    "isLValue": false,
                    "isPure": false,
                    "kind": "functionCall",
                    "lValueRequested": false,
                    "names": [],
                    "nodeType": "FunctionCall",
                    "src": "2317:35:22",
                    "tryCall": false,
                    "typeDescriptions": {
                      "typeIdentifier": "t_tuple$_t_bool_$_t_bytes_memory_ptr_$",
                      "typeString": "tuple(bool,bytes memory)"
                    }
                  },
                  "nodeType": "VariableDeclarationStatement",
                  "src": "2298:54:22"
                },
                {
                  "expression": {
                    "argumentTypes": null,
                    "arguments": [
                      {
                        "argumentTypes": null,
                        "id": 2592,
                        "name": "success",
                        "nodeType": "Identifier",
                        "overloadedDeclarations": [],
                        "referencedDeclaration": 2583,
                        "src": "2370:7:22",
                        "typeDescriptions": {
                          "typeIdentifier": "t_bool",
                          "typeString": "bool"
                        }
                      },
                      {
                        "argumentTypes": null,
                        "hexValue": "416464726573733a20756e61626c6520746f2073656e642076616c75652c20726563697069656e74206d61792068617665207265766572746564",
                        "id": 2593,
                        "isConstant": false,
                        "isLValue": false,
                        "isPure": true,
                        "kind": "string",
                        "lValueRequested": false,
                        "nodeType": "Literal",
                        "src": "2379:60:22",
                        "subdenomination": null,
                        "typeDescriptions": {
                          "typeIdentifier": "t_stringliteral_51ddaa38748c0a1144620fb5bfe8edab31ea437571ad591a7734bbfd0429aeae",
                          "typeString": "literal_string \"Address: unable to send value, recipient may have reverted\""
                        },
                        "value": "Address: unable to send value, recipient may have reverted"
                      }
                    ],
                    "expression": {
                      "argumentTypes": [
                        {
                          "typeIdentifier": "t_bool",
                          "typeString": "bool"
                        },
                        {
                          "typeIdentifier": "t_stringliteral_51ddaa38748c0a1144620fb5bfe8edab31ea437571ad591a7734bbfd0429aeae",
                          "typeString": "literal_string \"Address: unable to send value, recipient may have reverted\""
                        }
                      ],
                      "id": 2591,
                      "name": "require",
                      "nodeType": "Identifier",
                      "overloadedDeclarations": [
                        -18,
                        -18
                      ],
                      "referencedDeclaration": -18,
                      "src": "2362:7:22",
                      "typeDescriptions": {
                        "typeIdentifier": "t_function_require_pure$_t_bool_$_t_string_memory_ptr_$returns$__$",
                        "typeString": "function (bool,string memory) pure"
                      }
                    },
                    "id": 2594,
                    "isConstant": false,
                    "isLValue": false,
                    "isPure": false,
                    "kind": "functionCall",
                    "lValueRequested": false,
                    "names": [],
                    "nodeType": "FunctionCall",
                    "src": "2362:78:22",
                    "tryCall": false,
                    "typeDescriptions": {
                      "typeIdentifier": "t_tuple$__$",
                      "typeString": "tuple()"
                    }
                  },
                  "id": 2595,
                  "nodeType": "ExpressionStatement",
                  "src": "2362:78:22"
                }
              ]
            },
            "documentation": "@dev Replacement for Solidity's `transfer`: sends `amount` wei to\n`recipient`, forwarding all available gas and reverting on errors.\n     * https://eips.ethereum.org/EIPS/eip-1884[EIP1884] increases the gas cost\nof certain opcodes, possibly making contracts go over the 2300 gas limit\nimposed by `transfer`, making them unable to receive funds via\n`transfer`. {sendValue} removes this limitation.\n     * https://diligence.consensys.net/posts/2019/09/stop-using-soliditys-transfer-now/[Learn more].\n     * IMPORTANT: because control is transferred to `recipient`, care must be\ntaken to not create reentrancy vulnerabilities. Consider using\n{ReentrancyGuard} or the\nhttps://solidity.readthedocs.io/en/v0.5.11/security-considerations.html#use-the-checks-effects-interactions-pattern[checks-effects-interactions pattern].",
            "id": 2597,
            "implemented": true,
            "kind": "function",
            "modifiers": [],
            "name": "sendValue",
            "nodeType": "FunctionDefinition",
            "overrides": null,
            "parameters": {
              "id": 2569,
              "nodeType": "ParameterList",
              "parameters": [
                {
                  "constant": false,
                  "id": 2566,
                  "name": "recipient",
                  "nodeType": "VariableDeclaration",
                  "overrides": null,
                  "scope": 2597,
                  "src": "2075:25:22",
                  "stateVariable": false,
                  "storageLocation": "default",
                  "typeDescriptions": {
                    "typeIdentifier": "t_address_payable",
                    "typeString": "address payable"
                  },
                  "typeName": {
                    "id": 2565,
                    "name": "address",
                    "nodeType": "ElementaryTypeName",
                    "src": "2075:15:22",
                    "stateMutability": "payable",
                    "typeDescriptions": {
                      "typeIdentifier": "t_address_payable",
                      "typeString": "address payable"
                    }
                  },
                  "value": null,
                  "visibility": "internal"
                },
                {
                  "constant": false,
                  "id": 2568,
                  "name": "amount",
                  "nodeType": "VariableDeclaration",
                  "overrides": null,
                  "scope": 2597,
                  "src": "2102:14:22",
                  "stateVariable": false,
                  "storageLocation": "default",
                  "typeDescriptions": {
                    "typeIdentifier": "t_uint256",
                    "typeString": "uint256"
                  },
                  "typeName": {
                    "id": 2567,
                    "name": "uint256",
                    "nodeType": "ElementaryTypeName",
                    "src": "2102:7:22",
                    "typeDescriptions": {
                      "typeIdentifier": "t_uint256",
                      "typeString": "uint256"
                    }
                  },
                  "value": null,
                  "visibility": "internal"
                }
              ],
              "src": "2074:43:22"
            },
            "returnParameters": {
              "id": 2570,
              "nodeType": "ParameterList",
              "parameters": [],
              "src": "2127:0:22"
            },
            "scope": 2831,
            "src": "2056:391:22",
            "stateMutability": "nonpayable",
            "virtual": false,
            "visibility": "internal"
          },
          {
            "body": {
              "id": 2612,
              "nodeType": "Block",
              "src": "3277:82:22",
              "statements": [
                {
                  "expression": {
                    "argumentTypes": null,
                    "arguments": [
                      {
                        "argumentTypes": null,
                        "id": 2607,
                        "name": "target",
                        "nodeType": "Identifier",
                        "overloadedDeclarations": [],
                        "referencedDeclaration": 2599,
                        "src": "3305:6:22",
                        "typeDescriptions": {
                          "typeIdentifier": "t_address",
                          "typeString": "address"
                        }
                      },
                      {
                        "argumentTypes": null,
                        "id": 2608,
                        "name": "data",
                        "nodeType": "Identifier",
                        "overloadedDeclarations": [],
                        "referencedDeclaration": 2601,
                        "src": "3313:4:22",
                        "typeDescriptions": {
                          "typeIdentifier": "t_bytes_memory_ptr",
                          "typeString": "bytes memory"
                        }
                      },
                      {
                        "argumentTypes": null,
                        "hexValue": "416464726573733a206c6f772d6c6576656c2063616c6c206661696c6564",
                        "id": 2609,
                        "isConstant": false,
                        "isLValue": false,
                        "isPure": true,
                        "kind": "string",
                        "lValueRequested": false,
                        "nodeType": "Literal",
                        "src": "3319:32:22",
                        "subdenomination": null,
                        "typeDescriptions": {
                          "typeIdentifier": "t_stringliteral_24d7ab5d382116e64324f19950ca9340b8af1ddeb09a8d026e0a3c6a01dcc9df",
                          "typeString": "literal_string \"Address: low-level call failed\""
                        },
                        "value": "Address: low-level call failed"
                      }
                    ],
                    "expression": {
                      "argumentTypes": [
                        {
                          "typeIdentifier": "t_address",
                          "typeString": "address"
                        },
                        {
                          "typeIdentifier": "t_bytes_memory_ptr",
                          "typeString": "bytes memory"
                        },
                        {
                          "typeIdentifier": "t_stringliteral_24d7ab5d382116e64324f19950ca9340b8af1ddeb09a8d026e0a3c6a01dcc9df",
                          "typeString": "literal_string \"Address: low-level call failed\""
                        }
                      ],
                      "id": 2606,
                      "name": "functionCall",
                      "nodeType": "Identifier",
                      "overloadedDeclarations": [
                        2613,
                        2632
                      ],
                      "referencedDeclaration": 2632,
                      "src": "3292:12:22",
                      "typeDescriptions": {
                        "typeIdentifier": "t_function_internal_nonpayable$_t_address_$_t_bytes_memory_ptr_$_t_string_memory_ptr_$returns$_t_bytes_memory_ptr_$",
                        "typeString": "function (address,bytes memory,string memory) returns (bytes memory)"
                      }
                    },
                    "id": 2610,
                    "isConstant": false,
                    "isLValue": false,
                    "isPure": false,
                    "kind": "functionCall",
                    "lValueRequested": false,
                    "names": [],
                    "nodeType": "FunctionCall",
                    "src": "3292:60:22",
                    "tryCall": false,
                    "typeDescriptions": {
                      "typeIdentifier": "t_bytes_memory_ptr",
                      "typeString": "bytes memory"
                    }
                  },
                  "functionReturnParameters": 2605,
                  "id": 2611,
                  "nodeType": "Return",
                  "src": "3285:67:22"
                }
              ]
            },
            "documentation": "@dev Performs a Solidity function call using a low level `call`. A\nplain`call` is an unsafe replacement for a function call: use this\nfunction instead.\n     * If `target` reverts with a revert reason, it is bubbled up by this\nfunction (like regular Solidity function calls).\n     * Returns the raw returned data. To convert to the expected return value,\nuse https://solidity.readthedocs.io/en/latest/units-and-global-variables.html?highlight=abi.decode#abi-encoding-and-decoding-functions[`abi.decode`].\n     * Requirements:\n     * - `target` must be a contract.\n- calling `target` with `data` must not revert.\n     * _Available since v3.1._",
            "id": 2613,
            "implemented": true,
            "kind": "function",
            "modifiers": [],
            "name": "functionCall",
            "nodeType": "FunctionDefinition",
            "overrides": null,
            "parameters": {
              "id": 2602,
              "nodeType": "ParameterList",
              "parameters": [
                {
                  "constant": false,
                  "id": 2599,
                  "name": "target",
                  "nodeType": "VariableDeclaration",
                  "overrides": null,
                  "scope": 2613,
                  "src": "3210:14:22",
                  "stateVariable": false,
                  "storageLocation": "default",
                  "typeDescriptions": {
                    "typeIdentifier": "t_address",
                    "typeString": "address"
                  },
                  "typeName": {
                    "id": 2598,
                    "name": "address",
                    "nodeType": "ElementaryTypeName",
                    "src": "3210:7:22",
                    "stateMutability": "nonpayable",
                    "typeDescriptions": {
                      "typeIdentifier": "t_address",
                      "typeString": "address"
                    }
                  },
                  "value": null,
                  "visibility": "internal"
                },
                {
                  "constant": false,
                  "id": 2601,
                  "name": "data",
                  "nodeType": "VariableDeclaration",
                  "overrides": null,
                  "scope": 2613,
                  "src": "3226:17:22",
                  "stateVariable": false,
                  "storageLocation": "memory",
                  "typeDescriptions": {
                    "typeIdentifier": "t_bytes_memory_ptr",
                    "typeString": "bytes"
                  },
                  "typeName": {
                    "id": 2600,
                    "name": "bytes",
                    "nodeType": "ElementaryTypeName",
                    "src": "3226:5:22",
                    "typeDescriptions": {
                      "typeIdentifier": "t_bytes_storage_ptr",
                      "typeString": "bytes"
                    }
                  },
                  "value": null,
                  "visibility": "internal"
                }
              ],
              "src": "3209:35:22"
            },
            "returnParameters": {
              "id": 2605,
              "nodeType": "ParameterList",
              "parameters": [
                {
                  "constant": false,
                  "id": 2604,
                  "name": "",
                  "nodeType": "VariableDeclaration",
                  "overrides": null,
                  "scope": 2613,
                  "src": "3263:12:22",
                  "stateVariable": false,
                  "storageLocation": "memory",
                  "typeDescriptions": {
                    "typeIdentifier": "t_bytes_memory_ptr",
                    "typeString": "bytes"
                  },
                  "typeName": {
                    "id": 2603,
                    "name": "bytes",
                    "nodeType": "ElementaryTypeName",
                    "src": "3263:5:22",
                    "typeDescriptions": {
                      "typeIdentifier": "t_bytes_storage_ptr",
                      "typeString": "bytes"
                    }
                  },
                  "value": null,
                  "visibility": "internal"
                }
              ],
              "src": "3262:14:22"
            },
            "scope": 2831,
            "src": "3188:171:22",
            "stateMutability": "nonpayable",
            "virtual": false,
            "visibility": "internal"
          },
          {
            "body": {
              "id": 2631,
              "nodeType": "Block",
              "src": "3698:76:22",
              "statements": [
                {
                  "expression": {
                    "argumentTypes": null,
                    "arguments": [
                      {
                        "argumentTypes": null,
                        "id": 2625,
                        "name": "target",
                        "nodeType": "Identifier",
                        "overloadedDeclarations": [],
                        "referencedDeclaration": 2615,
                        "src": "3737:6:22",
                        "typeDescriptions": {
                          "typeIdentifier": "t_address",
                          "typeString": "address"
                        }
                      },
                      {
                        "argumentTypes": null,
                        "id": 2626,
                        "name": "data",
                        "nodeType": "Identifier",
                        "overloadedDeclarations": [],
                        "referencedDeclaration": 2617,
                        "src": "3745:4:22",
                        "typeDescriptions": {
                          "typeIdentifier": "t_bytes_memory_ptr",
                          "typeString": "bytes memory"
                        }
                      },
                      {
                        "argumentTypes": null,
                        "hexValue": "30",
                        "id": 2627,
                        "isConstant": false,
                        "isLValue": false,
                        "isPure": true,
                        "kind": "number",
                        "lValueRequested": false,
                        "nodeType": "Literal",
                        "src": "3751:1:22",
                        "subdenomination": null,
                        "typeDescriptions": {
                          "typeIdentifier": "t_rational_0_by_1",
                          "typeString": "int_const 0"
                        },
                        "value": "0"
                      },
                      {
                        "argumentTypes": null,
                        "id": 2628,
                        "name": "errorMessage",
                        "nodeType": "Identifier",
                        "overloadedDeclarations": [],
                        "referencedDeclaration": 2619,
                        "src": "3754:12:22",
                        "typeDescriptions": {
                          "typeIdentifier": "t_string_memory_ptr",
                          "typeString": "string memory"
                        }
                      }
                    ],
                    "expression": {
                      "argumentTypes": [
                        {
                          "typeIdentifier": "t_address",
                          "typeString": "address"
                        },
                        {
                          "typeIdentifier": "t_bytes_memory_ptr",
                          "typeString": "bytes memory"
                        },
                        {
                          "typeIdentifier": "t_rational_0_by_1",
                          "typeString": "int_const 0"
                        },
                        {
                          "typeIdentifier": "t_string_memory_ptr",
                          "typeString": "string memory"
                        }
                      ],
                      "id": 2624,
                      "name": "functionCallWithValue",
                      "nodeType": "Identifier",
                      "overloadedDeclarations": [
                        2651,
                        2700
                      ],
                      "referencedDeclaration": 2700,
                      "src": "3715:21:22",
                      "typeDescriptions": {
                        "typeIdentifier": "t_function_internal_nonpayable$_t_address_$_t_bytes_memory_ptr_$_t_uint256_$_t_string_memory_ptr_$returns$_t_bytes_memory_ptr_$",
                        "typeString": "function (address,bytes memory,uint256,string memory) returns (bytes memory)"
                      }
                    },
                    "id": 2629,
                    "isConstant": false,
                    "isLValue": false,
                    "isPure": false,
                    "kind": "functionCall",
                    "lValueRequested": false,
                    "names": [],
                    "nodeType": "FunctionCall",
                    "src": "3715:52:22",
                    "tryCall": false,
                    "typeDescriptions": {
                      "typeIdentifier": "t_bytes_memory_ptr",
                      "typeString": "bytes memory"
                    }
                  },
                  "functionReturnParameters": 2623,
                  "id": 2630,
                  "nodeType": "Return",
                  "src": "3708:59:22"
                }
              ]
            },
            "documentation": "@dev Same as {xref-Address-functionCall-address-bytes-}[`functionCall`], but with\n`errorMessage` as a fallback revert reason when `target` reverts.\n     * _Available since v3.1._",
            "id": 2632,
            "implemented": true,
            "kind": "function",
            "modifiers": [],
            "name": "functionCall",
            "nodeType": "FunctionDefinition",
            "overrides": null,
            "parameters": {
              "id": 2620,
              "nodeType": "ParameterList",
              "parameters": [
                {
                  "constant": false,
                  "id": 2615,
                  "name": "target",
                  "nodeType": "VariableDeclaration",
                  "overrides": null,
                  "scope": 2632,
                  "src": "3603:14:22",
                  "stateVariable": false,
                  "storageLocation": "default",
                  "typeDescriptions": {
                    "typeIdentifier": "t_address",
                    "typeString": "address"
                  },
                  "typeName": {
                    "id": 2614,
                    "name": "address",
                    "nodeType": "ElementaryTypeName",
                    "src": "3603:7:22",
                    "stateMutability": "nonpayable",
                    "typeDescriptions": {
                      "typeIdentifier": "t_address",
                      "typeString": "address"
                    }
                  },
                  "value": null,
                  "visibility": "internal"
                },
                {
                  "constant": false,
                  "id": 2617,
                  "name": "data",
                  "nodeType": "VariableDeclaration",
                  "overrides": null,
                  "scope": 2632,
                  "src": "3619:17:22",
                  "stateVariable": false,
                  "storageLocation": "memory",
                  "typeDescriptions": {
                    "typeIdentifier": "t_bytes_memory_ptr",
                    "typeString": "bytes"
                  },
                  "typeName": {
                    "id": 2616,
                    "name": "bytes",
                    "nodeType": "ElementaryTypeName",
                    "src": "3619:5:22",
                    "typeDescriptions": {
                      "typeIdentifier": "t_bytes_storage_ptr",
                      "typeString": "bytes"
                    }
                  },
                  "value": null,
                  "visibility": "internal"
                },
                {
                  "constant": false,
                  "id": 2619,
                  "name": "errorMessage",
                  "nodeType": "VariableDeclaration",
                  "overrides": null,
                  "scope": 2632,
                  "src": "3638:26:22",
                  "stateVariable": false,
                  "storageLocation": "memory",
                  "typeDescriptions": {
                    "typeIdentifier": "t_string_memory_ptr",
                    "typeString": "string"
                  },
                  "typeName": {
                    "id": 2618,
                    "name": "string",
                    "nodeType": "ElementaryTypeName",
                    "src": "3638:6:22",
                    "typeDescriptions": {
                      "typeIdentifier": "t_string_storage_ptr",
                      "typeString": "string"
                    }
                  },
                  "value": null,
                  "visibility": "internal"
                }
              ],
              "src": "3602:63:22"
            },
            "returnParameters": {
              "id": 2623,
              "nodeType": "ParameterList",
              "parameters": [
                {
                  "constant": false,
                  "id": 2622,
                  "name": "",
                  "nodeType": "VariableDeclaration",
                  "overrides": null,
                  "scope": 2632,
                  "src": "3684:12:22",
                  "stateVariable": false,
                  "storageLocation": "memory",
                  "typeDescriptions": {
                    "typeIdentifier": "t_bytes_memory_ptr",
                    "typeString": "bytes"
                  },
                  "typeName": {
                    "id": 2621,
                    "name": "bytes",
                    "nodeType": "ElementaryTypeName",
                    "src": "3684:5:22",
                    "typeDescriptions": {
                      "typeIdentifier": "t_bytes_storage_ptr",
                      "typeString": "bytes"
                    }
                  },
                  "value": null,
                  "visibility": "internal"
                }
              ],
              "src": "3683:14:22"
            },
            "scope": 2831,
            "src": "3581:193:22",
            "stateMutability": "nonpayable",
            "virtual": false,
            "visibility": "internal"
          },
          {
            "body": {
              "id": 2650,
              "nodeType": "Block",
              "src": "4249:111:22",
              "statements": [
                {
                  "expression": {
                    "argumentTypes": null,
                    "arguments": [
                      {
                        "argumentTypes": null,
                        "id": 2644,
                        "name": "target",
                        "nodeType": "Identifier",
                        "overloadedDeclarations": [],
                        "referencedDeclaration": 2634,
                        "src": "4288:6:22",
                        "typeDescriptions": {
                          "typeIdentifier": "t_address",
                          "typeString": "address"
                        }
                      },
                      {
                        "argumentTypes": null,
                        "id": 2645,
                        "name": "data",
                        "nodeType": "Identifier",
                        "overloadedDeclarations": [],
                        "referencedDeclaration": 2636,
                        "src": "4296:4:22",
                        "typeDescriptions": {
                          "typeIdentifier": "t_bytes_memory_ptr",
                          "typeString": "bytes memory"
                        }
                      },
                      {
                        "argumentTypes": null,
                        "id": 2646,
                        "name": "value",
                        "nodeType": "Identifier",
                        "overloadedDeclarations": [],
                        "referencedDeclaration": 2638,
                        "src": "4302:5:22",
                        "typeDescriptions": {
                          "typeIdentifier": "t_uint256",
                          "typeString": "uint256"
                        }
                      },
                      {
                        "argumentTypes": null,
                        "hexValue": "416464726573733a206c6f772d6c6576656c2063616c6c20776974682076616c7565206661696c6564",
                        "id": 2647,
                        "isConstant": false,
                        "isLValue": false,
                        "isPure": true,
                        "kind": "string",
                        "lValueRequested": false,
                        "nodeType": "Literal",
                        "src": "4309:43:22",
                        "subdenomination": null,
                        "typeDescriptions": {
                          "typeIdentifier": "t_stringliteral_88a4a0b5e975840320a0475d4027005235904fdb5ece94df156f3d717cb2dbfc",
                          "typeString": "literal_string \"Address: low-level call with value failed\""
                        },
                        "value": "Address: low-level call with value failed"
                      }
                    ],
                    "expression": {
                      "argumentTypes": [
                        {
                          "typeIdentifier": "t_address",
                          "typeString": "address"
                        },
                        {
                          "typeIdentifier": "t_bytes_memory_ptr",
                          "typeString": "bytes memory"
                        },
                        {
                          "typeIdentifier": "t_uint256",
                          "typeString": "uint256"
                        },
                        {
                          "typeIdentifier": "t_stringliteral_88a4a0b5e975840320a0475d4027005235904fdb5ece94df156f3d717cb2dbfc",
                          "typeString": "literal_string \"Address: low-level call with value failed\""
                        }
                      ],
                      "id": 2643,
                      "name": "functionCallWithValue",
                      "nodeType": "Identifier",
                      "overloadedDeclarations": [
                        2651,
                        2700
                      ],
                      "referencedDeclaration": 2700,
                      "src": "4266:21:22",
                      "typeDescriptions": {
                        "typeIdentifier": "t_function_internal_nonpayable$_t_address_$_t_bytes_memory_ptr_$_t_uint256_$_t_string_memory_ptr_$returns$_t_bytes_memory_ptr_$",
                        "typeString": "function (address,bytes memory,uint256,string memory) returns (bytes memory)"
                      }
                    },
                    "id": 2648,
                    "isConstant": false,
                    "isLValue": false,
                    "isPure": false,
                    "kind": "functionCall",
                    "lValueRequested": false,
                    "names": [],
                    "nodeType": "FunctionCall",
                    "src": "4266:87:22",
                    "tryCall": false,
                    "typeDescriptions": {
                      "typeIdentifier": "t_bytes_memory_ptr",
                      "typeString": "bytes memory"
                    }
                  },
                  "functionReturnParameters": 2642,
                  "id": 2649,
                  "nodeType": "Return",
                  "src": "4259:94:22"
                }
              ]
            },
            "documentation": "@dev Same as {xref-Address-functionCall-address-bytes-}[`functionCall`],\nbut also transferring `value` wei to `target`.\n     * Requirements:\n     * - the calling contract must have an ETH balance of at least `value`.\n- the called Solidity function must be `payable`.\n     * _Available since v3.1._",
            "id": 2651,
            "implemented": true,
            "kind": "function",
            "modifiers": [],
            "name": "functionCallWithValue",
            "nodeType": "FunctionDefinition",
            "overrides": null,
            "parameters": {
              "id": 2639,
              "nodeType": "ParameterList",
              "parameters": [
                {
                  "constant": false,
                  "id": 2634,
                  "name": "target",
                  "nodeType": "VariableDeclaration",
                  "overrides": null,
                  "scope": 2651,
                  "src": "4167:14:22",
                  "stateVariable": false,
                  "storageLocation": "default",
                  "typeDescriptions": {
                    "typeIdentifier": "t_address",
                    "typeString": "address"
                  },
                  "typeName": {
                    "id": 2633,
                    "name": "address",
                    "nodeType": "ElementaryTypeName",
                    "src": "4167:7:22",
                    "stateMutability": "nonpayable",
                    "typeDescriptions": {
                      "typeIdentifier": "t_address",
                      "typeString": "address"
                    }
                  },
                  "value": null,
                  "visibility": "internal"
                },
                {
                  "constant": false,
                  "id": 2636,
                  "name": "data",
                  "nodeType": "VariableDeclaration",
                  "overrides": null,
                  "scope": 2651,
                  "src": "4183:17:22",
                  "stateVariable": false,
                  "storageLocation": "memory",
                  "typeDescriptions": {
                    "typeIdentifier": "t_bytes_memory_ptr",
                    "typeString": "bytes"
                  },
                  "typeName": {
                    "id": 2635,
                    "name": "bytes",
                    "nodeType": "ElementaryTypeName",
                    "src": "4183:5:22",
                    "typeDescriptions": {
                      "typeIdentifier": "t_bytes_storage_ptr",
                      "typeString": "bytes"
                    }
                  },
                  "value": null,
                  "visibility": "internal"
                },
                {
                  "constant": false,
                  "id": 2638,
                  "name": "value",
                  "nodeType": "VariableDeclaration",
                  "overrides": null,
                  "scope": 2651,
                  "src": "4202:13:22",
                  "stateVariable": false,
                  "storageLocation": "default",
                  "typeDescriptions": {
                    "typeIdentifier": "t_uint256",
                    "typeString": "uint256"
                  },
                  "typeName": {
                    "id": 2637,
                    "name": "uint256",
                    "nodeType": "ElementaryTypeName",
                    "src": "4202:7:22",
                    "typeDescriptions": {
                      "typeIdentifier": "t_uint256",
                      "typeString": "uint256"
                    }
                  },
                  "value": null,
                  "visibility": "internal"
                }
              ],
              "src": "4166:50:22"
            },
            "returnParameters": {
              "id": 2642,
              "nodeType": "ParameterList",
              "parameters": [
                {
                  "constant": false,
                  "id": 2641,
                  "name": "",
                  "nodeType": "VariableDeclaration",
                  "overrides": null,
                  "scope": 2651,
                  "src": "4235:12:22",
                  "stateVariable": false,
                  "storageLocation": "memory",
                  "typeDescriptions": {
                    "typeIdentifier": "t_bytes_memory_ptr",
                    "typeString": "bytes"
                  },
                  "typeName": {
                    "id": 2640,
                    "name": "bytes",
                    "nodeType": "ElementaryTypeName",
                    "src": "4235:5:22",
                    "typeDescriptions": {
                      "typeIdentifier": "t_bytes_storage_ptr",
                      "typeString": "bytes"
                    }
                  },
                  "value": null,
                  "visibility": "internal"
                }
              ],
              "src": "4234:14:22"
            },
            "scope": 2831,
            "src": "4136:224:22",
            "stateMutability": "nonpayable",
            "virtual": false,
            "visibility": "internal"
          },
          {
            "body": {
              "id": 2699,
              "nodeType": "Block",
              "src": "4749:382:22",
              "statements": [
                {
                  "expression": {
                    "argumentTypes": null,
                    "arguments": [
                      {
                        "argumentTypes": null,
                        "commonType": {
                          "typeIdentifier": "t_uint256",
                          "typeString": "uint256"
                        },
                        "id": 2671,
                        "isConstant": false,
                        "isLValue": false,
                        "isPure": false,
                        "lValueRequested": false,
                        "leftExpression": {
                          "argumentTypes": null,
                          "expression": {
                            "argumentTypes": null,
                            "arguments": [
                              {
                                "argumentTypes": null,
                                "id": 2667,
                                "name": "this",
                                "nodeType": "Identifier",
                                "overloadedDeclarations": [],
                                "referencedDeclaration": -28,
                                "src": "4775:4:22",
                                "typeDescriptions": {
                                  "typeIdentifier": "t_contract$_Address_$2831",
                                  "typeString": "library Address"
                                }
                              }
                            ],
                            "expression": {
                              "argumentTypes": [
                                {
                                  "typeIdentifier": "t_contract$_Address_$2831",
                                  "typeString": "library Address"
                                }
                              ],
                              "id": 2666,
                              "isConstant": false,
                              "isLValue": false,
                              "isPure": true,
                              "lValueRequested": false,
                              "nodeType": "ElementaryTypeNameExpression",
                              "src": "4767:7:22",
                              "typeDescriptions": {
                                "typeIdentifier": "t_type$_t_address_$",
                                "typeString": "type(address)"
                              },
                              "typeName": {
                                "id": 2665,
                                "name": "address",
                                "nodeType": "ElementaryTypeName",
                                "src": "4767:7:22",
                                "typeDescriptions": {
                                  "typeIdentifier": null,
                                  "typeString": null
                                }
                              }
                            },
                            "id": 2668,
                            "isConstant": false,
                            "isLValue": false,
                            "isPure": false,
                            "kind": "typeConversion",
                            "lValueRequested": false,
                            "names": [],
                            "nodeType": "FunctionCall",
                            "src": "4767:13:22",
                            "tryCall": false,
                            "typeDescriptions": {
                              "typeIdentifier": "t_address",
                              "typeString": "address"
                            }
                          },
                          "id": 2669,
                          "isConstant": false,
                          "isLValue": false,
                          "isPure": false,
                          "lValueRequested": false,
                          "memberName": "balance",
                          "nodeType": "MemberAccess",
                          "referencedDeclaration": null,
                          "src": "4767:21:22",
                          "typeDescriptions": {
                            "typeIdentifier": "t_uint256",
                            "typeString": "uint256"
                          }
                        },
                        "nodeType": "BinaryOperation",
                        "operator": ">=",
                        "rightExpression": {
                          "argumentTypes": null,
                          "id": 2670,
                          "name": "value",
                          "nodeType": "Identifier",
                          "overloadedDeclarations": [],
                          "referencedDeclaration": 2657,
                          "src": "4792:5:22",
                          "typeDescriptions": {
                            "typeIdentifier": "t_uint256",
                            "typeString": "uint256"
                          }
                        },
                        "src": "4767:30:22",
                        "typeDescriptions": {
                          "typeIdentifier": "t_bool",
                          "typeString": "bool"
                        }
                      },
                      {
                        "argumentTypes": null,
                        "hexValue": "416464726573733a20696e73756666696369656e742062616c616e636520666f722063616c6c",
                        "id": 2672,
                        "isConstant": false,
                        "isLValue": false,
                        "isPure": true,
                        "kind": "string",
                        "lValueRequested": false,
                        "nodeType": "Literal",
                        "src": "4799:40:22",
                        "subdenomination": null,
                        "typeDescriptions": {
                          "typeIdentifier": "t_stringliteral_565f1a77334fc4792800921178c71e4521acffab18ff9e7885b49377ee80ab4c",
                          "typeString": "literal_string \"Address: insufficient balance for call\""
                        },
                        "value": "Address: insufficient balance for call"
                      }
                    ],
                    "expression": {
                      "argumentTypes": [
                        {
                          "typeIdentifier": "t_bool",
                          "typeString": "bool"
                        },
                        {
                          "typeIdentifier": "t_stringliteral_565f1a77334fc4792800921178c71e4521acffab18ff9e7885b49377ee80ab4c",
                          "typeString": "literal_string \"Address: insufficient balance for call\""
                        }
                      ],
                      "id": 2664,
                      "name": "require",
                      "nodeType": "Identifier",
                      "overloadedDeclarations": [
                        -18,
                        -18
                      ],
                      "referencedDeclaration": -18,
                      "src": "4759:7:22",
                      "typeDescriptions": {
                        "typeIdentifier": "t_function_require_pure$_t_bool_$_t_string_memory_ptr_$returns$__$",
                        "typeString": "function (bool,string memory) pure"
                      }
                    },
                    "id": 2673,
                    "isConstant": false,
                    "isLValue": false,
                    "isPure": false,
                    "kind": "functionCall",
                    "lValueRequested": false,
                    "names": [],
                    "nodeType": "FunctionCall",
                    "src": "4759:81:22",
                    "tryCall": false,
                    "typeDescriptions": {
                      "typeIdentifier": "t_tuple$__$",
                      "typeString": "tuple()"
                    }
                  },
                  "id": 2674,
                  "nodeType": "ExpressionStatement",
                  "src": "4759:81:22"
                },
                {
                  "expression": {
                    "argumentTypes": null,
                    "arguments": [
                      {
                        "argumentTypes": null,
                        "arguments": [
                          {
                            "argumentTypes": null,
                            "id": 2677,
                            "name": "target",
                            "nodeType": "Identifier",
                            "overloadedDeclarations": [],
                            "referencedDeclaration": 2653,
                            "src": "4869:6:22",
                            "typeDescriptions": {
                              "typeIdentifier": "t_address",
                              "typeString": "address"
                            }
                          }
                        ],
                        "expression": {
                          "argumentTypes": [
                            {
                              "typeIdentifier": "t_address",
                              "typeString": "address"
                            }
                          ],
                          "id": 2676,
                          "name": "isContract",
                          "nodeType": "Identifier",
                          "overloadedDeclarations": [],
                          "referencedDeclaration": 2564,
                          "src": "4858:10:22",
                          "typeDescriptions": {
                            "typeIdentifier": "t_function_internal_view$_t_address_$returns$_t_bool_$",
                            "typeString": "function (address) view returns (bool)"
                          }
                        },
                        "id": 2678,
                        "isConstant": false,
                        "isLValue": false,
                        "isPure": false,
                        "kind": "functionCall",
                        "lValueRequested": false,
                        "names": [],
                        "nodeType": "FunctionCall",
                        "src": "4858:18:22",
                        "tryCall": false,
                        "typeDescriptions": {
                          "typeIdentifier": "t_bool",
                          "typeString": "bool"
                        }
                      },
                      {
                        "argumentTypes": null,
                        "hexValue": "416464726573733a2063616c6c20746f206e6f6e2d636f6e7472616374",
                        "id": 2679,
                        "isConstant": false,
                        "isLValue": false,
                        "isPure": true,
                        "kind": "string",
                        "lValueRequested": false,
                        "nodeType": "Literal",
                        "src": "4878:31:22",
                        "subdenomination": null,
                        "typeDescriptions": {
                          "typeIdentifier": "t_stringliteral_cc2e4e38850b7c0a3e942cfed89b71c77302df25bcb2ec297a0c4ff9ff6b90ad",
                          "typeString": "literal_string \"Address: call to non-contract\""
                        },
                        "value": "Address: call to non-contract"
                      }
                    ],
                    "expression": {
                      "argumentTypes": [
                        {
                          "typeIdentifier": "t_bool",
                          "typeString": "bool"
                        },
                        {
                          "typeIdentifier": "t_stringliteral_cc2e4e38850b7c0a3e942cfed89b71c77302df25bcb2ec297a0c4ff9ff6b90ad",
                          "typeString": "literal_string \"Address: call to non-contract\""
                        }
                      ],
                      "id": 2675,
                      "name": "require",
                      "nodeType": "Identifier",
                      "overloadedDeclarations": [
                        -18,
                        -18
                      ],
                      "referencedDeclaration": -18,
                      "src": "4850:7:22",
                      "typeDescriptions": {
                        "typeIdentifier": "t_function_require_pure$_t_bool_$_t_string_memory_ptr_$returns$__$",
                        "typeString": "function (bool,string memory) pure"
                      }
                    },
                    "id": 2680,
                    "isConstant": false,
                    "isLValue": false,
                    "isPure": false,
                    "kind": "functionCall",
                    "lValueRequested": false,
                    "names": [],
                    "nodeType": "FunctionCall",
                    "src": "4850:60:22",
                    "tryCall": false,
                    "typeDescriptions": {
                      "typeIdentifier": "t_tuple$__$",
                      "typeString": "tuple()"
                    }
                  },
                  "id": 2681,
                  "nodeType": "ExpressionStatement",
                  "src": "4850:60:22"
                },
                {
                  "assignments": [
                    2683,
                    2685
                  ],
                  "declarations": [
                    {
                      "constant": false,
                      "id": 2683,
                      "name": "success",
                      "nodeType": "VariableDeclaration",
                      "overrides": null,
                      "scope": 2699,
                      "src": "4981:12:22",
                      "stateVariable": false,
                      "storageLocation": "default",
                      "typeDescriptions": {
                        "typeIdentifier": "t_bool",
                        "typeString": "bool"
                      },
                      "typeName": {
                        "id": 2682,
                        "name": "bool",
                        "nodeType": "ElementaryTypeName",
                        "src": "4981:4:22",
                        "typeDescriptions": {
                          "typeIdentifier": "t_bool",
                          "typeString": "bool"
                        }
                      },
                      "value": null,
                      "visibility": "internal"
                    },
                    {
                      "constant": false,
                      "id": 2685,
                      "name": "returndata",
                      "nodeType": "VariableDeclaration",
                      "overrides": null,
                      "scope": 2699,
                      "src": "4995:23:22",
                      "stateVariable": false,
                      "storageLocation": "memory",
                      "typeDescriptions": {
                        "typeIdentifier": "t_bytes_memory_ptr",
                        "typeString": "bytes"
                      },
                      "typeName": {
                        "id": 2684,
                        "name": "bytes",
                        "nodeType": "ElementaryTypeName",
                        "src": "4995:5:22",
                        "typeDescriptions": {
                          "typeIdentifier": "t_bytes_storage_ptr",
                          "typeString": "bytes"
                        }
                      },
                      "value": null,
                      "visibility": "internal"
                    }
                  ],
                  "id": 2692,
                  "initialValue": {
                    "argumentTypes": null,
                    "arguments": [
                      {
                        "argumentTypes": null,
                        "id": 2690,
                        "name": "data",
                        "nodeType": "Identifier",
                        "overloadedDeclarations": [],
                        "referencedDeclaration": 2655,
                        "src": "5050:4:22",
                        "typeDescriptions": {
                          "typeIdentifier": "t_bytes_memory_ptr",
                          "typeString": "bytes memory"
                        }
                      }
                    ],
                    "expression": {
                      "argumentTypes": [
                        {
                          "typeIdentifier": "t_bytes_memory_ptr",
                          "typeString": "bytes memory"
                        }
                      ],
                      "expression": {
                        "argumentTypes": null,
                        "expression": {
                          "argumentTypes": null,
                          "id": 2686,
                          "name": "target",
                          "nodeType": "Identifier",
                          "overloadedDeclarations": [],
                          "referencedDeclaration": 2653,
                          "src": "5022:6:22",
                          "typeDescriptions": {
                            "typeIdentifier": "t_address",
                            "typeString": "address"
                          }
                        },
                        "id": 2687,
                        "isConstant": false,
                        "isLValue": false,
                        "isPure": false,
                        "lValueRequested": false,
                        "memberName": "call",
                        "nodeType": "MemberAccess",
                        "referencedDeclaration": null,
                        "src": "5022:11:22",
                        "typeDescriptions": {
                          "typeIdentifier": "t_function_barecall_payable$_t_bytes_memory_ptr_$returns$_t_bool_$_t_bytes_memory_ptr_$",
                          "typeString": "function (bytes memory) payable returns (bool,bytes memory)"
                        }
                      },
                      "id": 2689,
                      "isConstant": false,
                      "isLValue": false,
                      "isPure": false,
                      "lValueRequested": false,
                      "names": [
                        "value"
                      ],
                      "nodeType": "FunctionCallOptions",
                      "options": [
                        {
                          "argumentTypes": null,
                          "id": 2688,
                          "name": "value",
                          "nodeType": "Identifier",
                          "overloadedDeclarations": [],
                          "referencedDeclaration": 2657,
                          "src": "5042:5:22",
                          "typeDescriptions": {
                            "typeIdentifier": "t_uint256",
                            "typeString": "uint256"
                          }
                        }
                      ],
                      "src": "5022:27:22",
                      "typeDescriptions": {
                        "typeIdentifier": "t_function_barecall_payable$_t_bytes_memory_ptr_$returns$_t_bool_$_t_bytes_memory_ptr_$value",
                        "typeString": "function (bytes memory) payable returns (bool,bytes memory)"
                      }
                    },
                    "id": 2691,
                    "isConstant": false,
                    "isLValue": false,
                    "isPure": false,
                    "kind": "functionCall",
                    "lValueRequested": false,
                    "names": [],
                    "nodeType": "FunctionCall",
                    "src": "5022:33:22",
                    "tryCall": false,
                    "typeDescriptions": {
                      "typeIdentifier": "t_tuple$_t_bool_$_t_bytes_memory_ptr_$",
                      "typeString": "tuple(bool,bytes memory)"
                    }
                  },
                  "nodeType": "VariableDeclarationStatement",
                  "src": "4980:75:22"
                },
                {
                  "expression": {
                    "argumentTypes": null,
                    "arguments": [
                      {
                        "argumentTypes": null,
                        "id": 2694,
                        "name": "success",
                        "nodeType": "Identifier",
                        "overloadedDeclarations": [],
                        "referencedDeclaration": 2683,
                        "src": "5090:7:22",
                        "typeDescriptions": {
                          "typeIdentifier": "t_bool",
                          "typeString": "bool"
                        }
                      },
                      {
                        "argumentTypes": null,
                        "id": 2695,
                        "name": "returndata",
                        "nodeType": "Identifier",
                        "overloadedDeclarations": [],
                        "referencedDeclaration": 2685,
                        "src": "5099:10:22",
                        "typeDescriptions": {
                          "typeIdentifier": "t_bytes_memory_ptr",
                          "typeString": "bytes memory"
                        }
                      },
                      {
                        "argumentTypes": null,
                        "id": 2696,
                        "name": "errorMessage",
                        "nodeType": "Identifier",
                        "overloadedDeclarations": [],
                        "referencedDeclaration": 2659,
                        "src": "5111:12:22",
                        "typeDescriptions": {
                          "typeIdentifier": "t_string_memory_ptr",
                          "typeString": "string memory"
                        }
                      }
                    ],
                    "expression": {
                      "argumentTypes": [
                        {
                          "typeIdentifier": "t_bool",
                          "typeString": "bool"
                        },
                        {
                          "typeIdentifier": "t_bytes_memory_ptr",
                          "typeString": "bytes memory"
                        },
                        {
                          "typeIdentifier": "t_string_memory_ptr",
                          "typeString": "string memory"
                        }
                      ],
                      "id": 2693,
                      "name": "_verifyCallResult",
                      "nodeType": "Identifier",
                      "overloadedDeclarations": [],
                      "referencedDeclaration": 2830,
                      "src": "5072:17:22",
                      "typeDescriptions": {
                        "typeIdentifier": "t_function_internal_pure$_t_bool_$_t_bytes_memory_ptr_$_t_string_memory_ptr_$returns$_t_bytes_memory_ptr_$",
                        "typeString": "function (bool,bytes memory,string memory) pure returns (bytes memory)"
                      }
                    },
                    "id": 2697,
                    "isConstant": false,
                    "isLValue": false,
                    "isPure": false,
                    "kind": "functionCall",
                    "lValueRequested": false,
                    "names": [],
                    "nodeType": "FunctionCall",
                    "src": "5072:52:22",
                    "tryCall": false,
                    "typeDescriptions": {
                      "typeIdentifier": "t_bytes_memory_ptr",
                      "typeString": "bytes memory"
                    }
                  },
                  "functionReturnParameters": 2663,
                  "id": 2698,
                  "nodeType": "Return",
                  "src": "5065:59:22"
                }
              ]
            },
            "documentation": "@dev Same as {xref-Address-functionCallWithValue-address-bytes-uint256-}[`functionCallWithValue`], but\nwith `errorMessage` as a fallback revert reason when `target` reverts.\n     * _Available since v3.1._",
            "id": 2700,
            "implemented": true,
            "kind": "function",
            "modifiers": [],
            "name": "functionCallWithValue",
            "nodeType": "FunctionDefinition",
            "overrides": null,
            "parameters": {
              "id": 2660,
              "nodeType": "ParameterList",
              "parameters": [
                {
                  "constant": false,
                  "id": 2653,
                  "name": "target",
                  "nodeType": "VariableDeclaration",
                  "overrides": null,
                  "scope": 2700,
                  "src": "4639:14:22",
                  "stateVariable": false,
                  "storageLocation": "default",
                  "typeDescriptions": {
                    "typeIdentifier": "t_address",
                    "typeString": "address"
                  },
                  "typeName": {
                    "id": 2652,
                    "name": "address",
                    "nodeType": "ElementaryTypeName",
                    "src": "4639:7:22",
                    "stateMutability": "nonpayable",
                    "typeDescriptions": {
                      "typeIdentifier": "t_address",
                      "typeString": "address"
                    }
                  },
                  "value": null,
                  "visibility": "internal"
                },
                {
                  "constant": false,
                  "id": 2655,
                  "name": "data",
                  "nodeType": "VariableDeclaration",
                  "overrides": null,
                  "scope": 2700,
                  "src": "4655:17:22",
                  "stateVariable": false,
                  "storageLocation": "memory",
                  "typeDescriptions": {
                    "typeIdentifier": "t_bytes_memory_ptr",
                    "typeString": "bytes"
                  },
                  "typeName": {
                    "id": 2654,
                    "name": "bytes",
                    "nodeType": "ElementaryTypeName",
                    "src": "4655:5:22",
                    "typeDescriptions": {
                      "typeIdentifier": "t_bytes_storage_ptr",
                      "typeString": "bytes"
                    }
                  },
                  "value": null,
                  "visibility": "internal"
                },
                {
                  "constant": false,
                  "id": 2657,
                  "name": "value",
                  "nodeType": "VariableDeclaration",
                  "overrides": null,
                  "scope": 2700,
                  "src": "4674:13:22",
                  "stateVariable": false,
                  "storageLocation": "default",
                  "typeDescriptions": {
                    "typeIdentifier": "t_uint256",
                    "typeString": "uint256"
                  },
                  "typeName": {
                    "id": 2656,
                    "name": "uint256",
                    "nodeType": "ElementaryTypeName",
                    "src": "4674:7:22",
                    "typeDescriptions": {
                      "typeIdentifier": "t_uint256",
                      "typeString": "uint256"
                    }
                  },
                  "value": null,
                  "visibility": "internal"
                },
                {
                  "constant": false,
                  "id": 2659,
                  "name": "errorMessage",
                  "nodeType": "VariableDeclaration",
                  "overrides": null,
                  "scope": 2700,
                  "src": "4689:26:22",
                  "stateVariable": false,
                  "storageLocation": "memory",
                  "typeDescriptions": {
                    "typeIdentifier": "t_string_memory_ptr",
                    "typeString": "string"
                  },
                  "typeName": {
                    "id": 2658,
                    "name": "string",
                    "nodeType": "ElementaryTypeName",
                    "src": "4689:6:22",
                    "typeDescriptions": {
                      "typeIdentifier": "t_string_storage_ptr",
                      "typeString": "string"
                    }
                  },
                  "value": null,
                  "visibility": "internal"
                }
              ],
              "src": "4638:78:22"
            },
            "returnParameters": {
              "id": 2663,
              "nodeType": "ParameterList",
              "parameters": [
                {
                  "constant": false,
                  "id": 2662,
                  "name": "",
                  "nodeType": "VariableDeclaration",
                  "overrides": null,
                  "scope": 2700,
                  "src": "4735:12:22",
                  "stateVariable": false,
                  "storageLocation": "memory",
                  "typeDescriptions": {
                    "typeIdentifier": "t_bytes_memory_ptr",
                    "typeString": "bytes"
                  },
                  "typeName": {
                    "id": 2661,
                    "name": "bytes",
                    "nodeType": "ElementaryTypeName",
                    "src": "4735:5:22",
                    "typeDescriptions": {
                      "typeIdentifier": "t_bytes_storage_ptr",
                      "typeString": "bytes"
                    }
                  },
                  "value": null,
                  "visibility": "internal"
                }
              ],
              "src": "4734:14:22"
            },
            "scope": 2831,
            "src": "4608:523:22",
            "stateMutability": "nonpayable",
            "virtual": false,
            "visibility": "internal"
          },
          {
            "body": {
              "id": 2715,
              "nodeType": "Block",
              "src": "5408:97:22",
              "statements": [
                {
                  "expression": {
                    "argumentTypes": null,
                    "arguments": [
                      {
                        "argumentTypes": null,
                        "id": 2710,
                        "name": "target",
                        "nodeType": "Identifier",
                        "overloadedDeclarations": [],
                        "referencedDeclaration": 2702,
                        "src": "5444:6:22",
                        "typeDescriptions": {
                          "typeIdentifier": "t_address",
                          "typeString": "address"
                        }
                      },
                      {
                        "argumentTypes": null,
                        "id": 2711,
                        "name": "data",
                        "nodeType": "Identifier",
                        "overloadedDeclarations": [],
                        "referencedDeclaration": 2704,
                        "src": "5452:4:22",
                        "typeDescriptions": {
                          "typeIdentifier": "t_bytes_memory_ptr",
                          "typeString": "bytes memory"
                        }
                      },
                      {
                        "argumentTypes": null,
                        "hexValue": "416464726573733a206c6f772d6c6576656c207374617469632063616c6c206661696c6564",
                        "id": 2712,
                        "isConstant": false,
                        "isLValue": false,
                        "isPure": true,
                        "kind": "string",
                        "lValueRequested": false,
                        "nodeType": "Literal",
                        "src": "5458:39:22",
                        "subdenomination": null,
                        "typeDescriptions": {
                          "typeIdentifier": "t_stringliteral_90ec82aa826a536a4cbfae44ecfa384680faa9a4b77344bce96aa761ad904df0",
                          "typeString": "literal_string \"Address: low-level static call failed\""
                        },
                        "value": "Address: low-level static call failed"
                      }
                    ],
                    "expression": {
                      "argumentTypes": [
                        {
                          "typeIdentifier": "t_address",
                          "typeString": "address"
                        },
                        {
                          "typeIdentifier": "t_bytes_memory_ptr",
                          "typeString": "bytes memory"
                        },
                        {
                          "typeIdentifier": "t_stringliteral_90ec82aa826a536a4cbfae44ecfa384680faa9a4b77344bce96aa761ad904df0",
                          "typeString": "literal_string \"Address: low-level static call failed\""
                        }
                      ],
                      "id": 2709,
                      "name": "functionStaticCall",
                      "nodeType": "Identifier",
                      "overloadedDeclarations": [
                        2716,
                        2750
                      ],
                      "referencedDeclaration": 2750,
                      "src": "5425:18:22",
                      "typeDescriptions": {
                        "typeIdentifier": "t_function_internal_view$_t_address_$_t_bytes_memory_ptr_$_t_string_memory_ptr_$returns$_t_bytes_memory_ptr_$",
                        "typeString": "function (address,bytes memory,string memory) view returns (bytes memory)"
                      }
                    },
                    "id": 2713,
                    "isConstant": false,
                    "isLValue": false,
                    "isPure": false,
                    "kind": "functionCall",
                    "lValueRequested": false,
                    "names": [],
                    "nodeType": "FunctionCall",
                    "src": "5425:73:22",
                    "tryCall": false,
                    "typeDescriptions": {
                      "typeIdentifier": "t_bytes_memory_ptr",
                      "typeString": "bytes memory"
                    }
                  },
                  "functionReturnParameters": 2708,
                  "id": 2714,
                  "nodeType": "Return",
                  "src": "5418:80:22"
                }
              ]
            },
            "documentation": "@dev Same as {xref-Address-functionCall-address-bytes-}[`functionCall`],\nbut performing a static call.\n     * _Available since v3.3._",
            "id": 2716,
            "implemented": true,
            "kind": "function",
            "modifiers": [],
            "name": "functionStaticCall",
            "nodeType": "FunctionDefinition",
            "overrides": null,
            "parameters": {
              "id": 2705,
              "nodeType": "ParameterList",
              "parameters": [
                {
                  "constant": false,
                  "id": 2702,
                  "name": "target",
                  "nodeType": "VariableDeclaration",
                  "overrides": null,
                  "scope": 2716,
                  "src": "5336:14:22",
                  "stateVariable": false,
                  "storageLocation": "default",
                  "typeDescriptions": {
                    "typeIdentifier": "t_address",
                    "typeString": "address"
                  },
                  "typeName": {
                    "id": 2701,
                    "name": "address",
                    "nodeType": "ElementaryTypeName",
                    "src": "5336:7:22",
                    "stateMutability": "nonpayable",
                    "typeDescriptions": {
                      "typeIdentifier": "t_address",
                      "typeString": "address"
                    }
                  },
                  "value": null,
                  "visibility": "internal"
                },
                {
                  "constant": false,
                  "id": 2704,
                  "name": "data",
                  "nodeType": "VariableDeclaration",
                  "overrides": null,
                  "scope": 2716,
                  "src": "5352:17:22",
                  "stateVariable": false,
                  "storageLocation": "memory",
                  "typeDescriptions": {
                    "typeIdentifier": "t_bytes_memory_ptr",
                    "typeString": "bytes"
                  },
                  "typeName": {
                    "id": 2703,
                    "name": "bytes",
                    "nodeType": "ElementaryTypeName",
                    "src": "5352:5:22",
                    "typeDescriptions": {
                      "typeIdentifier": "t_bytes_storage_ptr",
                      "typeString": "bytes"
                    }
                  },
                  "value": null,
                  "visibility": "internal"
                }
              ],
              "src": "5335:35:22"
            },
            "returnParameters": {
              "id": 2708,
              "nodeType": "ParameterList",
              "parameters": [
                {
                  "constant": false,
                  "id": 2707,
                  "name": "",
                  "nodeType": "VariableDeclaration",
                  "overrides": null,
                  "scope": 2716,
                  "src": "5394:12:22",
                  "stateVariable": false,
                  "storageLocation": "memory",
                  "typeDescriptions": {
                    "typeIdentifier": "t_bytes_memory_ptr",
                    "typeString": "bytes"
                  },
                  "typeName": {
                    "id": 2706,
                    "name": "bytes",
                    "nodeType": "ElementaryTypeName",
                    "src": "5394:5:22",
                    "typeDescriptions": {
                      "typeIdentifier": "t_bytes_storage_ptr",
                      "typeString": "bytes"
                    }
                  },
                  "value": null,
                  "visibility": "internal"
                }
              ],
              "src": "5393:14:22"
            },
            "scope": 2831,
            "src": "5308:197:22",
            "stateMutability": "view",
            "virtual": false,
            "visibility": "internal"
          },
          {
            "body": {
              "id": 2749,
              "nodeType": "Block",
              "src": "5817:288:22",
              "statements": [
                {
                  "expression": {
                    "argumentTypes": null,
                    "arguments": [
                      {
                        "argumentTypes": null,
                        "arguments": [
                          {
                            "argumentTypes": null,
                            "id": 2729,
                            "name": "target",
                            "nodeType": "Identifier",
                            "overloadedDeclarations": [],
                            "referencedDeclaration": 2718,
                            "src": "5846:6:22",
                            "typeDescriptions": {
                              "typeIdentifier": "t_address",
                              "typeString": "address"
                            }
                          }
                        ],
                        "expression": {
                          "argumentTypes": [
                            {
                              "typeIdentifier": "t_address",
                              "typeString": "address"
                            }
                          ],
                          "id": 2728,
                          "name": "isContract",
                          "nodeType": "Identifier",
                          "overloadedDeclarations": [],
                          "referencedDeclaration": 2564,
                          "src": "5835:10:22",
                          "typeDescriptions": {
                            "typeIdentifier": "t_function_internal_view$_t_address_$returns$_t_bool_$",
                            "typeString": "function (address) view returns (bool)"
                          }
                        },
                        "id": 2730,
                        "isConstant": false,
                        "isLValue": false,
                        "isPure": false,
                        "kind": "functionCall",
                        "lValueRequested": false,
                        "names": [],
                        "nodeType": "FunctionCall",
                        "src": "5835:18:22",
                        "tryCall": false,
                        "typeDescriptions": {
                          "typeIdentifier": "t_bool",
                          "typeString": "bool"
                        }
                      },
                      {
                        "argumentTypes": null,
                        "hexValue": "416464726573733a207374617469632063616c6c20746f206e6f6e2d636f6e7472616374",
                        "id": 2731,
                        "isConstant": false,
                        "isLValue": false,
                        "isPure": true,
                        "kind": "string",
                        "lValueRequested": false,
                        "nodeType": "Literal",
                        "src": "5855:38:22",
                        "subdenomination": null,
                        "typeDescriptions": {
                          "typeIdentifier": "t_stringliteral_c79cc78e4f16ce3933a42b84c73868f93bb4a59c031a0acf576679de98c608a9",
                          "typeString": "literal_string \"Address: static call to non-contract\""
                        },
                        "value": "Address: static call to non-contract"
                      }
                    ],
                    "expression": {
                      "argumentTypes": [
                        {
                          "typeIdentifier": "t_bool",
                          "typeString": "bool"
                        },
                        {
                          "typeIdentifier": "t_stringliteral_c79cc78e4f16ce3933a42b84c73868f93bb4a59c031a0acf576679de98c608a9",
                          "typeString": "literal_string \"Address: static call to non-contract\""
                        }
                      ],
                      "id": 2727,
                      "name": "require",
                      "nodeType": "Identifier",
                      "overloadedDeclarations": [
                        -18,
                        -18
                      ],
                      "referencedDeclaration": -18,
                      "src": "5827:7:22",
                      "typeDescriptions": {
                        "typeIdentifier": "t_function_require_pure$_t_bool_$_t_string_memory_ptr_$returns$__$",
                        "typeString": "function (bool,string memory) pure"
                      }
                    },
                    "id": 2732,
                    "isConstant": false,
                    "isLValue": false,
                    "isPure": false,
                    "kind": "functionCall",
                    "lValueRequested": false,
                    "names": [],
                    "nodeType": "FunctionCall",
                    "src": "5827:67:22",
                    "tryCall": false,
                    "typeDescriptions": {
                      "typeIdentifier": "t_tuple$__$",
                      "typeString": "tuple()"
                    }
                  },
                  "id": 2733,
                  "nodeType": "ExpressionStatement",
                  "src": "5827:67:22"
                },
                {
                  "assignments": [
                    2735,
                    2737
                  ],
                  "declarations": [
                    {
                      "constant": false,
                      "id": 2735,
                      "name": "success",
                      "nodeType": "VariableDeclaration",
                      "overrides": null,
                      "scope": 2749,
                      "src": "5965:12:22",
                      "stateVariable": false,
                      "storageLocation": "default",
                      "typeDescriptions": {
                        "typeIdentifier": "t_bool",
                        "typeString": "bool"
                      },
                      "typeName": {
                        "id": 2734,
                        "name": "bool",
                        "nodeType": "ElementaryTypeName",
                        "src": "5965:4:22",
                        "typeDescriptions": {
                          "typeIdentifier": "t_bool",
                          "typeString": "bool"
                        }
                      },
                      "value": null,
                      "visibility": "internal"
                    },
                    {
                      "constant": false,
                      "id": 2737,
                      "name": "returndata",
                      "nodeType": "VariableDeclaration",
                      "overrides": null,
                      "scope": 2749,
                      "src": "5979:23:22",
                      "stateVariable": false,
                      "storageLocation": "memory",
                      "typeDescriptions": {
                        "typeIdentifier": "t_bytes_memory_ptr",
                        "typeString": "bytes"
                      },
                      "typeName": {
                        "id": 2736,
                        "name": "bytes",
                        "nodeType": "ElementaryTypeName",
                        "src": "5979:5:22",
                        "typeDescriptions": {
                          "typeIdentifier": "t_bytes_storage_ptr",
                          "typeString": "bytes"
                        }
                      },
                      "value": null,
                      "visibility": "internal"
                    }
                  ],
                  "id": 2742,
                  "initialValue": {
                    "argumentTypes": null,
                    "arguments": [
                      {
                        "argumentTypes": null,
                        "id": 2740,
                        "name": "data",
                        "nodeType": "Identifier",
                        "overloadedDeclarations": [],
                        "referencedDeclaration": 2720,
                        "src": "6024:4:22",
                        "typeDescriptions": {
                          "typeIdentifier": "t_bytes_memory_ptr",
                          "typeString": "bytes memory"
                        }
                      }
                    ],
                    "expression": {
                      "argumentTypes": [
                        {
                          "typeIdentifier": "t_bytes_memory_ptr",
                          "typeString": "bytes memory"
                        }
                      ],
                      "expression": {
                        "argumentTypes": null,
                        "id": 2738,
                        "name": "target",
                        "nodeType": "Identifier",
                        "overloadedDeclarations": [],
                        "referencedDeclaration": 2718,
                        "src": "6006:6:22",
                        "typeDescriptions": {
                          "typeIdentifier": "t_address",
                          "typeString": "address"
                        }
                      },
                      "id": 2739,
                      "isConstant": false,
                      "isLValue": false,
                      "isPure": false,
                      "lValueRequested": false,
                      "memberName": "staticcall",
                      "nodeType": "MemberAccess",
                      "referencedDeclaration": null,
                      "src": "6006:17:22",
                      "typeDescriptions": {
                        "typeIdentifier": "t_function_barestaticcall_view$_t_bytes_memory_ptr_$returns$_t_bool_$_t_bytes_memory_ptr_$",
                        "typeString": "function (bytes memory) view returns (bool,bytes memory)"
                      }
                    },
                    "id": 2741,
                    "isConstant": false,
                    "isLValue": false,
                    "isPure": false,
                    "kind": "functionCall",
                    "lValueRequested": false,
                    "names": [],
                    "nodeType": "FunctionCall",
                    "src": "6006:23:22",
                    "tryCall": false,
                    "typeDescriptions": {
                      "typeIdentifier": "t_tuple$_t_bool_$_t_bytes_memory_ptr_$",
                      "typeString": "tuple(bool,bytes memory)"
                    }
                  },
                  "nodeType": "VariableDeclarationStatement",
                  "src": "5964:65:22"
                },
                {
                  "expression": {
                    "argumentTypes": null,
                    "arguments": [
                      {
                        "argumentTypes": null,
                        "id": 2744,
                        "name": "success",
                        "nodeType": "Identifier",
                        "overloadedDeclarations": [],
                        "referencedDeclaration": 2735,
                        "src": "6064:7:22",
                        "typeDescriptions": {
                          "typeIdentifier": "t_bool",
                          "typeString": "bool"
                        }
                      },
                      {
                        "argumentTypes": null,
                        "id": 2745,
                        "name": "returndata",
                        "nodeType": "Identifier",
                        "overloadedDeclarations": [],
                        "referencedDeclaration": 2737,
                        "src": "6073:10:22",
                        "typeDescriptions": {
                          "typeIdentifier": "t_bytes_memory_ptr",
                          "typeString": "bytes memory"
                        }
                      },
                      {
                        "argumentTypes": null,
                        "id": 2746,
                        "name": "errorMessage",
                        "nodeType": "Identifier",
                        "overloadedDeclarations": [],
                        "referencedDeclaration": 2722,
                        "src": "6085:12:22",
                        "typeDescriptions": {
                          "typeIdentifier": "t_string_memory_ptr",
                          "typeString": "string memory"
                        }
                      }
                    ],
                    "expression": {
                      "argumentTypes": [
                        {
                          "typeIdentifier": "t_bool",
                          "typeString": "bool"
                        },
                        {
                          "typeIdentifier": "t_bytes_memory_ptr",
                          "typeString": "bytes memory"
                        },
                        {
                          "typeIdentifier": "t_string_memory_ptr",
                          "typeString": "string memory"
                        }
                      ],
                      "id": 2743,
                      "name": "_verifyCallResult",
                      "nodeType": "Identifier",
                      "overloadedDeclarations": [],
                      "referencedDeclaration": 2830,
                      "src": "6046:17:22",
                      "typeDescriptions": {
                        "typeIdentifier": "t_function_internal_pure$_t_bool_$_t_bytes_memory_ptr_$_t_string_memory_ptr_$returns$_t_bytes_memory_ptr_$",
                        "typeString": "function (bool,bytes memory,string memory) pure returns (bytes memory)"
                      }
                    },
                    "id": 2747,
                    "isConstant": false,
                    "isLValue": false,
                    "isPure": false,
                    "kind": "functionCall",
                    "lValueRequested": false,
                    "names": [],
                    "nodeType": "FunctionCall",
                    "src": "6046:52:22",
                    "tryCall": false,
                    "typeDescriptions": {
                      "typeIdentifier": "t_bytes_memory_ptr",
                      "typeString": "bytes memory"
                    }
                  },
                  "functionReturnParameters": 2726,
                  "id": 2748,
                  "nodeType": "Return",
                  "src": "6039:59:22"
                }
              ]
            },
            "documentation": "@dev Same as {xref-Address-functionCall-address-bytes-string-}[`functionCall`],\nbut performing a static call.\n     * _Available since v3.3._",
            "id": 2750,
            "implemented": true,
            "kind": "function",
            "modifiers": [],
            "name": "functionStaticCall",
            "nodeType": "FunctionDefinition",
            "overrides": null,
            "parameters": {
              "id": 2723,
              "nodeType": "ParameterList",
              "parameters": [
                {
                  "constant": false,
                  "id": 2718,
                  "name": "target",
                  "nodeType": "VariableDeclaration",
                  "overrides": null,
                  "scope": 2750,
                  "src": "5717:14:22",
                  "stateVariable": false,
                  "storageLocation": "default",
                  "typeDescriptions": {
                    "typeIdentifier": "t_address",
                    "typeString": "address"
                  },
                  "typeName": {
                    "id": 2717,
                    "name": "address",
                    "nodeType": "ElementaryTypeName",
                    "src": "5717:7:22",
                    "stateMutability": "nonpayable",
                    "typeDescriptions": {
                      "typeIdentifier": "t_address",
                      "typeString": "address"
                    }
                  },
                  "value": null,
                  "visibility": "internal"
                },
                {
                  "constant": false,
                  "id": 2720,
                  "name": "data",
                  "nodeType": "VariableDeclaration",
                  "overrides": null,
                  "scope": 2750,
                  "src": "5733:17:22",
                  "stateVariable": false,
                  "storageLocation": "memory",
                  "typeDescriptions": {
                    "typeIdentifier": "t_bytes_memory_ptr",
                    "typeString": "bytes"
                  },
                  "typeName": {
                    "id": 2719,
                    "name": "bytes",
                    "nodeType": "ElementaryTypeName",
                    "src": "5733:5:22",
                    "typeDescriptions": {
                      "typeIdentifier": "t_bytes_storage_ptr",
                      "typeString": "bytes"
                    }
                  },
                  "value": null,
                  "visibility": "internal"
                },
                {
                  "constant": false,
                  "id": 2722,
                  "name": "errorMessage",
                  "nodeType": "VariableDeclaration",
                  "overrides": null,
                  "scope": 2750,
                  "src": "5752:26:22",
                  "stateVariable": false,
                  "storageLocation": "memory",
                  "typeDescriptions": {
                    "typeIdentifier": "t_string_memory_ptr",
                    "typeString": "string"
                  },
                  "typeName": {
                    "id": 2721,
                    "name": "string",
                    "nodeType": "ElementaryTypeName",
                    "src": "5752:6:22",
                    "typeDescriptions": {
                      "typeIdentifier": "t_string_storage_ptr",
                      "typeString": "string"
                    }
                  },
                  "value": null,
                  "visibility": "internal"
                }
              ],
              "src": "5716:63:22"
            },
            "returnParameters": {
              "id": 2726,
              "nodeType": "ParameterList",
              "parameters": [
                {
                  "constant": false,
                  "id": 2725,
                  "name": "",
                  "nodeType": "VariableDeclaration",
                  "overrides": null,
                  "scope": 2750,
                  "src": "5803:12:22",
                  "stateVariable": false,
                  "storageLocation": "memory",
                  "typeDescriptions": {
                    "typeIdentifier": "t_bytes_memory_ptr",
                    "typeString": "bytes"
                  },
                  "typeName": {
                    "id": 2724,
                    "name": "bytes",
                    "nodeType": "ElementaryTypeName",
                    "src": "5803:5:22",
                    "typeDescriptions": {
                      "typeIdentifier": "t_bytes_storage_ptr",
                      "typeString": "bytes"
                    }
                  },
                  "value": null,
                  "visibility": "internal"
                }
              ],
              "src": "5802:14:22"
            },
            "scope": 2831,
            "src": "5689:416:22",
            "stateMutability": "view",
            "virtual": false,
            "visibility": "internal"
          },
          {
            "body": {
              "id": 2765,
              "nodeType": "Block",
              "src": "6381:101:22",
              "statements": [
                {
                  "expression": {
                    "argumentTypes": null,
                    "arguments": [
                      {
                        "argumentTypes": null,
                        "id": 2760,
                        "name": "target",
                        "nodeType": "Identifier",
                        "overloadedDeclarations": [],
                        "referencedDeclaration": 2752,
                        "src": "6419:6:22",
                        "typeDescriptions": {
                          "typeIdentifier": "t_address",
                          "typeString": "address"
                        }
                      },
                      {
                        "argumentTypes": null,
                        "id": 2761,
                        "name": "data",
                        "nodeType": "Identifier",
                        "overloadedDeclarations": [],
                        "referencedDeclaration": 2754,
                        "src": "6427:4:22",
                        "typeDescriptions": {
                          "typeIdentifier": "t_bytes_memory_ptr",
                          "typeString": "bytes memory"
                        }
                      },
                      {
                        "argumentTypes": null,
                        "hexValue": "416464726573733a206c6f772d6c6576656c2064656c65676174652063616c6c206661696c6564",
                        "id": 2762,
                        "isConstant": false,
                        "isLValue": false,
                        "isPure": true,
                        "kind": "string",
                        "lValueRequested": false,
                        "nodeType": "Literal",
                        "src": "6433:41:22",
                        "subdenomination": null,
                        "typeDescriptions": {
                          "typeIdentifier": "t_stringliteral_9fdcd12e4b726339b32a442b0a448365d5d85c96b2d2cff917b4f66c63110398",
                          "typeString": "literal_string \"Address: low-level delegate call failed\""
                        },
                        "value": "Address: low-level delegate call failed"
                      }
                    ],
                    "expression": {
                      "argumentTypes": [
                        {
                          "typeIdentifier": "t_address",
                          "typeString": "address"
                        },
                        {
                          "typeIdentifier": "t_bytes_memory_ptr",
                          "typeString": "bytes memory"
                        },
                        {
                          "typeIdentifier": "t_stringliteral_9fdcd12e4b726339b32a442b0a448365d5d85c96b2d2cff917b4f66c63110398",
                          "typeString": "literal_string \"Address: low-level delegate call failed\""
                        }
                      ],
                      "id": 2759,
                      "name": "functionDelegateCall",
                      "nodeType": "Identifier",
                      "overloadedDeclarations": [
                        2766,
                        2800
                      ],
                      "referencedDeclaration": 2800,
                      "src": "6398:20:22",
                      "typeDescriptions": {
                        "typeIdentifier": "t_function_internal_nonpayable$_t_address_$_t_bytes_memory_ptr_$_t_string_memory_ptr_$returns$_t_bytes_memory_ptr_$",
                        "typeString": "function (address,bytes memory,string memory) returns (bytes memory)"
                      }
                    },
                    "id": 2763,
                    "isConstant": false,
                    "isLValue": false,
                    "isPure": false,
                    "kind": "functionCall",
                    "lValueRequested": false,
                    "names": [],
                    "nodeType": "FunctionCall",
                    "src": "6398:77:22",
                    "tryCall": false,
                    "typeDescriptions": {
                      "typeIdentifier": "t_bytes_memory_ptr",
                      "typeString": "bytes memory"
                    }
                  },
                  "functionReturnParameters": 2758,
                  "id": 2764,
                  "nodeType": "Return",
                  "src": "6391:84:22"
                }
              ]
            },
            "documentation": "@dev Same as {xref-Address-functionCall-address-bytes-}[`functionCall`],\nbut performing a delegate call.\n     * _Available since v3.3._",
            "id": 2766,
            "implemented": true,
            "kind": "function",
            "modifiers": [],
            "name": "functionDelegateCall",
            "nodeType": "FunctionDefinition",
            "overrides": null,
            "parameters": {
              "id": 2755,
              "nodeType": "ParameterList",
              "parameters": [
                {
                  "constant": false,
                  "id": 2752,
                  "name": "target",
                  "nodeType": "VariableDeclaration",
                  "overrides": null,
                  "scope": 2766,
                  "src": "6314:14:22",
                  "stateVariable": false,
                  "storageLocation": "default",
                  "typeDescriptions": {
                    "typeIdentifier": "t_address",
                    "typeString": "address"
                  },
                  "typeName": {
                    "id": 2751,
                    "name": "address",
                    "nodeType": "ElementaryTypeName",
                    "src": "6314:7:22",
                    "stateMutability": "nonpayable",
                    "typeDescriptions": {
                      "typeIdentifier": "t_address",
                      "typeString": "address"
                    }
                  },
                  "value": null,
                  "visibility": "internal"
                },
                {
                  "constant": false,
                  "id": 2754,
                  "name": "data",
                  "nodeType": "VariableDeclaration",
                  "overrides": null,
                  "scope": 2766,
                  "src": "6330:17:22",
                  "stateVariable": false,
                  "storageLocation": "memory",
                  "typeDescriptions": {
                    "typeIdentifier": "t_bytes_memory_ptr",
                    "typeString": "bytes"
                  },
                  "typeName": {
                    "id": 2753,
                    "name": "bytes",
                    "nodeType": "ElementaryTypeName",
                    "src": "6330:5:22",
                    "typeDescriptions": {
                      "typeIdentifier": "t_bytes_storage_ptr",
                      "typeString": "bytes"
                    }
                  },
                  "value": null,
                  "visibility": "internal"
                }
              ],
              "src": "6313:35:22"
            },
            "returnParameters": {
              "id": 2758,
              "nodeType": "ParameterList",
              "parameters": [
                {
                  "constant": false,
                  "id": 2757,
                  "name": "",
                  "nodeType": "VariableDeclaration",
                  "overrides": null,
                  "scope": 2766,
                  "src": "6367:12:22",
                  "stateVariable": false,
                  "storageLocation": "memory",
                  "typeDescriptions": {
                    "typeIdentifier": "t_bytes_memory_ptr",
                    "typeString": "bytes"
                  },
                  "typeName": {
                    "id": 2756,
                    "name": "bytes",
                    "nodeType": "ElementaryTypeName",
                    "src": "6367:5:22",
                    "typeDescriptions": {
                      "typeIdentifier": "t_bytes_storage_ptr",
                      "typeString": "bytes"
                    }
                  },
                  "value": null,
                  "visibility": "internal"
                }
              ],
              "src": "6366:14:22"
            },
            "scope": 2831,
            "src": "6284:198:22",
            "stateMutability": "nonpayable",
            "virtual": false,
            "visibility": "internal"
          },
          {
            "body": {
              "id": 2799,
              "nodeType": "Block",
              "src": "6793:292:22",
              "statements": [
                {
                  "expression": {
                    "argumentTypes": null,
                    "arguments": [
                      {
                        "argumentTypes": null,
                        "arguments": [
                          {
                            "argumentTypes": null,
                            "id": 2779,
                            "name": "target",
                            "nodeType": "Identifier",
                            "overloadedDeclarations": [],
                            "referencedDeclaration": 2768,
                            "src": "6822:6:22",
                            "typeDescriptions": {
                              "typeIdentifier": "t_address",
                              "typeString": "address"
                            }
                          }
                        ],
                        "expression": {
                          "argumentTypes": [
                            {
                              "typeIdentifier": "t_address",
                              "typeString": "address"
                            }
                          ],
                          "id": 2778,
                          "name": "isContract",
                          "nodeType": "Identifier",
                          "overloadedDeclarations": [],
                          "referencedDeclaration": 2564,
                          "src": "6811:10:22",
                          "typeDescriptions": {
                            "typeIdentifier": "t_function_internal_view$_t_address_$returns$_t_bool_$",
                            "typeString": "function (address) view returns (bool)"
                          }
                        },
                        "id": 2780,
                        "isConstant": false,
                        "isLValue": false,
                        "isPure": false,
                        "kind": "functionCall",
                        "lValueRequested": false,
                        "names": [],
                        "nodeType": "FunctionCall",
                        "src": "6811:18:22",
                        "tryCall": false,
                        "typeDescriptions": {
                          "typeIdentifier": "t_bool",
                          "typeString": "bool"
                        }
                      },
                      {
                        "argumentTypes": null,
                        "hexValue": "416464726573733a2064656c65676174652063616c6c20746f206e6f6e2d636f6e7472616374",
                        "id": 2781,
                        "isConstant": false,
                        "isLValue": false,
                        "isPure": true,
                        "kind": "string",
                        "lValueRequested": false,
                        "nodeType": "Literal",
                        "src": "6831:40:22",
                        "subdenomination": null,
                        "typeDescriptions": {
                          "typeIdentifier": "t_stringliteral_b94ded0918034cf8f896e19fa3cfdef1188cd569c577264a3622e49152f88520",
                          "typeString": "literal_string \"Address: delegate call to non-contract\""
                        },
                        "value": "Address: delegate call to non-contract"
                      }
                    ],
                    "expression": {
                      "argumentTypes": [
                        {
                          "typeIdentifier": "t_bool",
                          "typeString": "bool"
                        },
                        {
                          "typeIdentifier": "t_stringliteral_b94ded0918034cf8f896e19fa3cfdef1188cd569c577264a3622e49152f88520",
                          "typeString": "literal_string \"Address: delegate call to non-contract\""
                        }
                      ],
                      "id": 2777,
                      "name": "require",
                      "nodeType": "Identifier",
                      "overloadedDeclarations": [
                        -18,
                        -18
                      ],
                      "referencedDeclaration": -18,
                      "src": "6803:7:22",
                      "typeDescriptions": {
                        "typeIdentifier": "t_function_require_pure$_t_bool_$_t_string_memory_ptr_$returns$__$",
                        "typeString": "function (bool,string memory) pure"
                      }
                    },
                    "id": 2782,
                    "isConstant": false,
                    "isLValue": false,
                    "isPure": false,
                    "kind": "functionCall",
                    "lValueRequested": false,
                    "names": [],
                    "nodeType": "FunctionCall",
                    "src": "6803:69:22",
                    "tryCall": false,
                    "typeDescriptions": {
                      "typeIdentifier": "t_tuple$__$",
                      "typeString": "tuple()"
                    }
                  },
                  "id": 2783,
                  "nodeType": "ExpressionStatement",
                  "src": "6803:69:22"
                },
                {
                  "assignments": [
                    2785,
                    2787
                  ],
                  "declarations": [
                    {
                      "constant": false,
                      "id": 2785,
                      "name": "success",
                      "nodeType": "VariableDeclaration",
                      "overrides": null,
                      "scope": 2799,
                      "src": "6943:12:22",
                      "stateVariable": false,
                      "storageLocation": "default",
                      "typeDescriptions": {
                        "typeIdentifier": "t_bool",
                        "typeString": "bool"
                      },
                      "typeName": {
                        "id": 2784,
                        "name": "bool",
                        "nodeType": "ElementaryTypeName",
                        "src": "6943:4:22",
                        "typeDescriptions": {
                          "typeIdentifier": "t_bool",
                          "typeString": "bool"
                        }
                      },
                      "value": null,
                      "visibility": "internal"
                    },
                    {
                      "constant": false,
                      "id": 2787,
                      "name": "returndata",
                      "nodeType": "VariableDeclaration",
                      "overrides": null,
                      "scope": 2799,
                      "src": "6957:23:22",
                      "stateVariable": false,
                      "storageLocation": "memory",
                      "typeDescriptions": {
                        "typeIdentifier": "t_bytes_memory_ptr",
                        "typeString": "bytes"
                      },
                      "typeName": {
                        "id": 2786,
                        "name": "bytes",
                        "nodeType": "ElementaryTypeName",
                        "src": "6957:5:22",
                        "typeDescriptions": {
                          "typeIdentifier": "t_bytes_storage_ptr",
                          "typeString": "bytes"
                        }
                      },
                      "value": null,
                      "visibility": "internal"
                    }
                  ],
                  "id": 2792,
                  "initialValue": {
                    "argumentTypes": null,
                    "arguments": [
                      {
                        "argumentTypes": null,
                        "id": 2790,
                        "name": "data",
                        "nodeType": "Identifier",
                        "overloadedDeclarations": [],
                        "referencedDeclaration": 2770,
                        "src": "7004:4:22",
                        "typeDescriptions": {
                          "typeIdentifier": "t_bytes_memory_ptr",
                          "typeString": "bytes memory"
                        }
                      }
                    ],
                    "expression": {
                      "argumentTypes": [
                        {
                          "typeIdentifier": "t_bytes_memory_ptr",
                          "typeString": "bytes memory"
                        }
                      ],
                      "expression": {
                        "argumentTypes": null,
                        "id": 2788,
                        "name": "target",
                        "nodeType": "Identifier",
                        "overloadedDeclarations": [],
                        "referencedDeclaration": 2768,
                        "src": "6984:6:22",
                        "typeDescriptions": {
                          "typeIdentifier": "t_address",
                          "typeString": "address"
                        }
                      },
                      "id": 2789,
                      "isConstant": false,
                      "isLValue": false,
                      "isPure": false,
                      "lValueRequested": false,
                      "memberName": "delegatecall",
                      "nodeType": "MemberAccess",
                      "referencedDeclaration": null,
                      "src": "6984:19:22",
                      "typeDescriptions": {
                        "typeIdentifier": "t_function_baredelegatecall_nonpayable$_t_bytes_memory_ptr_$returns$_t_bool_$_t_bytes_memory_ptr_$",
                        "typeString": "function (bytes memory) returns (bool,bytes memory)"
                      }
                    },
                    "id": 2791,
                    "isConstant": false,
                    "isLValue": false,
                    "isPure": false,
                    "kind": "functionCall",
                    "lValueRequested": false,
                    "names": [],
                    "nodeType": "FunctionCall",
                    "src": "6984:25:22",
                    "tryCall": false,
                    "typeDescriptions": {
                      "typeIdentifier": "t_tuple$_t_bool_$_t_bytes_memory_ptr_$",
                      "typeString": "tuple(bool,bytes memory)"
                    }
                  },
                  "nodeType": "VariableDeclarationStatement",
                  "src": "6942:67:22"
                },
                {
                  "expression": {
                    "argumentTypes": null,
                    "arguments": [
                      {
                        "argumentTypes": null,
                        "id": 2794,
                        "name": "success",
                        "nodeType": "Identifier",
                        "overloadedDeclarations": [],
                        "referencedDeclaration": 2785,
                        "src": "7044:7:22",
                        "typeDescriptions": {
                          "typeIdentifier": "t_bool",
                          "typeString": "bool"
                        }
                      },
                      {
                        "argumentTypes": null,
                        "id": 2795,
                        "name": "returndata",
                        "nodeType": "Identifier",
                        "overloadedDeclarations": [],
                        "referencedDeclaration": 2787,
                        "src": "7053:10:22",
                        "typeDescriptions": {
                          "typeIdentifier": "t_bytes_memory_ptr",
                          "typeString": "bytes memory"
                        }
                      },
                      {
                        "argumentTypes": null,
                        "id": 2796,
                        "name": "errorMessage",
                        "nodeType": "Identifier",
                        "overloadedDeclarations": [],
                        "referencedDeclaration": 2772,
                        "src": "7065:12:22",
                        "typeDescriptions": {
                          "typeIdentifier": "t_string_memory_ptr",
                          "typeString": "string memory"
                        }
                      }
                    ],
                    "expression": {
                      "argumentTypes": [
                        {
                          "typeIdentifier": "t_bool",
                          "typeString": "bool"
                        },
                        {
                          "typeIdentifier": "t_bytes_memory_ptr",
                          "typeString": "bytes memory"
                        },
                        {
                          "typeIdentifier": "t_string_memory_ptr",
                          "typeString": "string memory"
                        }
                      ],
                      "id": 2793,
                      "name": "_verifyCallResult",
                      "nodeType": "Identifier",
                      "overloadedDeclarations": [],
                      "referencedDeclaration": 2830,
                      "src": "7026:17:22",
                      "typeDescriptions": {
                        "typeIdentifier": "t_function_internal_pure$_t_bool_$_t_bytes_memory_ptr_$_t_string_memory_ptr_$returns$_t_bytes_memory_ptr_$",
                        "typeString": "function (bool,bytes memory,string memory) pure returns (bytes memory)"
                      }
                    },
                    "id": 2797,
                    "isConstant": false,
                    "isLValue": false,
                    "isPure": false,
                    "kind": "functionCall",
                    "lValueRequested": false,
                    "names": [],
                    "nodeType": "FunctionCall",
                    "src": "7026:52:22",
                    "tryCall": false,
                    "typeDescriptions": {
                      "typeIdentifier": "t_bytes_memory_ptr",
                      "typeString": "bytes memory"
                    }
                  },
                  "functionReturnParameters": 2776,
                  "id": 2798,
                  "nodeType": "Return",
                  "src": "7019:59:22"
                }
              ]
            },
            "documentation": "@dev Same as {xref-Address-functionCall-address-bytes-string-}[`functionCall`],\nbut performing a delegate call.\n     * _Available since v3.3._",
            "id": 2800,
            "implemented": true,
            "kind": "function",
            "modifiers": [],
            "name": "functionDelegateCall",
            "nodeType": "FunctionDefinition",
            "overrides": null,
            "parameters": {
              "id": 2773,
              "nodeType": "ParameterList",
              "parameters": [
                {
                  "constant": false,
                  "id": 2768,
                  "name": "target",
                  "nodeType": "VariableDeclaration",
                  "overrides": null,
                  "scope": 2800,
                  "src": "6698:14:22",
                  "stateVariable": false,
                  "storageLocation": "default",
                  "typeDescriptions": {
                    "typeIdentifier": "t_address",
                    "typeString": "address"
                  },
                  "typeName": {
                    "id": 2767,
                    "name": "address",
                    "nodeType": "ElementaryTypeName",
                    "src": "6698:7:22",
                    "stateMutability": "nonpayable",
                    "typeDescriptions": {
                      "typeIdentifier": "t_address",
                      "typeString": "address"
                    }
                  },
                  "value": null,
                  "visibility": "internal"
                },
                {
                  "constant": false,
                  "id": 2770,
                  "name": "data",
                  "nodeType": "VariableDeclaration",
                  "overrides": null,
                  "scope": 2800,
                  "src": "6714:17:22",
                  "stateVariable": false,
                  "storageLocation": "memory",
                  "typeDescriptions": {
                    "typeIdentifier": "t_bytes_memory_ptr",
                    "typeString": "bytes"
                  },
                  "typeName": {
                    "id": 2769,
                    "name": "bytes",
                    "nodeType": "ElementaryTypeName",
                    "src": "6714:5:22",
                    "typeDescriptions": {
                      "typeIdentifier": "t_bytes_storage_ptr",
                      "typeString": "bytes"
                    }
                  },
                  "value": null,
                  "visibility": "internal"
                },
                {
                  "constant": false,
                  "id": 2772,
                  "name": "errorMessage",
                  "nodeType": "VariableDeclaration",
                  "overrides": null,
                  "scope": 2800,
                  "src": "6733:26:22",
                  "stateVariable": false,
                  "storageLocation": "memory",
                  "typeDescriptions": {
                    "typeIdentifier": "t_string_memory_ptr",
                    "typeString": "string"
                  },
                  "typeName": {
                    "id": 2771,
                    "name": "string",
                    "nodeType": "ElementaryTypeName",
                    "src": "6733:6:22",
                    "typeDescriptions": {
                      "typeIdentifier": "t_string_storage_ptr",
                      "typeString": "string"
                    }
                  },
                  "value": null,
                  "visibility": "internal"
                }
              ],
              "src": "6697:63:22"
            },
            "returnParameters": {
              "id": 2776,
              "nodeType": "ParameterList",
              "parameters": [
                {
                  "constant": false,
                  "id": 2775,
                  "name": "",
                  "nodeType": "VariableDeclaration",
                  "overrides": null,
                  "scope": 2800,
                  "src": "6779:12:22",
                  "stateVariable": false,
                  "storageLocation": "memory",
                  "typeDescriptions": {
                    "typeIdentifier": "t_bytes_memory_ptr",
                    "typeString": "bytes"
                  },
                  "typeName": {
                    "id": 2774,
                    "name": "bytes",
                    "nodeType": "ElementaryTypeName",
                    "src": "6779:5:22",
                    "typeDescriptions": {
                      "typeIdentifier": "t_bytes_storage_ptr",
                      "typeString": "bytes"
                    }
                  },
                  "value": null,
                  "visibility": "internal"
                }
              ],
              "src": "6778:14:22"
            },
            "scope": 2831,
            "src": "6668:417:22",
            "stateMutability": "nonpayable",
            "virtual": false,
            "visibility": "internal"
          },
          {
            "body": {
              "id": 2829,
              "nodeType": "Block",
              "src": "7220:596:22",
              "statements": [
                {
                  "condition": {
                    "argumentTypes": null,
                    "id": 2811,
                    "name": "success",
                    "nodeType": "Identifier",
                    "overloadedDeclarations": [],
                    "referencedDeclaration": 2802,
                    "src": "7234:7:22",
                    "typeDescriptions": {
                      "typeIdentifier": "t_bool",
                      "typeString": "bool"
                    }
                  },
                  "falseBody": {
                    "id": 2827,
                    "nodeType": "Block",
                    "src": "7291:519:22",
                    "statements": [
                      {
                        "condition": {
                          "argumentTypes": null,
                          "commonType": {
                            "typeIdentifier": "t_uint256",
                            "typeString": "uint256"
                          },
                          "id": 2818,
                          "isConstant": false,
                          "isLValue": false,
                          "isPure": false,
                          "lValueRequested": false,
                          "leftExpression": {
                            "argumentTypes": null,
                            "expression": {
                              "argumentTypes": null,
                              "id": 2815,
                              "name": "returndata",
                              "nodeType": "Identifier",
                              "overloadedDeclarations": [],
                              "referencedDeclaration": 2804,
                              "src": "7375:10:22",
                              "typeDescriptions": {
                                "typeIdentifier": "t_bytes_memory_ptr",
                                "typeString": "bytes memory"
                              }
                            },
                            "id": 2816,
                            "isConstant": false,
                            "isLValue": false,
                            "isPure": false,
                            "lValueRequested": false,
                            "memberName": "length",
                            "nodeType": "MemberAccess",
                            "referencedDeclaration": null,
                            "src": "7375:17:22",
                            "typeDescriptions": {
                              "typeIdentifier": "t_uint256",
                              "typeString": "uint256"
                            }
                          },
                          "nodeType": "BinaryOperation",
                          "operator": ">",
                          "rightExpression": {
                            "argumentTypes": null,
                            "hexValue": "30",
                            "id": 2817,
                            "isConstant": false,
                            "isLValue": false,
                            "isPure": true,
                            "kind": "number",
                            "lValueRequested": false,
                            "nodeType": "Literal",
                            "src": "7395:1:22",
                            "subdenomination": null,
                            "typeDescriptions": {
                              "typeIdentifier": "t_rational_0_by_1",
                              "typeString": "int_const 0"
                            },
                            "value": "0"
                          },
                          "src": "7375:21:22",
                          "typeDescriptions": {
                            "typeIdentifier": "t_bool",
                            "typeString": "bool"
                          }
                        },
                        "falseBody": {
                          "id": 2825,
                          "nodeType": "Block",
                          "src": "7747:53:22",
                          "statements": [
                            {
                              "expression": {
                                "argumentTypes": null,
                                "arguments": [
                                  {
                                    "argumentTypes": null,
                                    "id": 2822,
                                    "name": "errorMessage",
                                    "nodeType": "Identifier",
                                    "overloadedDeclarations": [],
                                    "referencedDeclaration": 2806,
                                    "src": "7772:12:22",
                                    "typeDescriptions": {
                                      "typeIdentifier": "t_string_memory_ptr",
                                      "typeString": "string memory"
                                    }
                                  }
                                ],
                                "expression": {
                                  "argumentTypes": [
                                    {
                                      "typeIdentifier": "t_string_memory_ptr",
                                      "typeString": "string memory"
                                    }
                                  ],
                                  "id": 2821,
                                  "name": "revert",
                                  "nodeType": "Identifier",
                                  "overloadedDeclarations": [
                                    -19,
                                    -19
                                  ],
                                  "referencedDeclaration": -19,
                                  "src": "7765:6:22",
                                  "typeDescriptions": {
                                    "typeIdentifier": "t_function_revert_pure$_t_string_memory_ptr_$returns$__$",
                                    "typeString": "function (string memory) pure"
                                  }
                                },
                                "id": 2823,
                                "isConstant": false,
                                "isLValue": false,
                                "isPure": false,
                                "kind": "functionCall",
                                "lValueRequested": false,
                                "names": [],
                                "nodeType": "FunctionCall",
                                "src": "7765:20:22",
                                "tryCall": false,
                                "typeDescriptions": {
                                  "typeIdentifier": "t_tuple$__$",
                                  "typeString": "tuple()"
                                }
                              },
                              "id": 2824,
                              "nodeType": "ExpressionStatement",
                              "src": "7765:20:22"
                            }
                          ]
                        },
                        "id": 2826,
                        "nodeType": "IfStatement",
                        "src": "7371:429:22",
                        "trueBody": {
                          "id": 2820,
                          "nodeType": "Block",
                          "src": "7398:343:22",
                          "statements": [
                            {
                              "AST": {
                                "nodeType": "YulBlock",
                                "src": "7582:145:22",
                                "statements": [
                                  {
                                    "nodeType": "YulVariableDeclaration",
                                    "src": "7604:40:22",
                                    "value": {
                                      "arguments": [
                                        {
                                          "name": "returndata",
                                          "nodeType": "YulIdentifier",
                                          "src": "7633:10:22"
                                        }
                                      ],
                                      "functionName": {
                                        "name": "mload",
                                        "nodeType": "YulIdentifier",
                                        "src": "7627:5:22"
                                      },
                                      "nodeType": "YulFunctionCall",
                                      "src": "7627:17:22"
                                    },
                                    "variables": [
                                      {
                                        "name": "returndata_size",
                                        "nodeType": "YulTypedName",
                                        "src": "7608:15:22",
                                        "type": ""
                                      }
                                    ]
                                  },
                                  {
                                    "expression": {
                                      "arguments": [
                                        {
                                          "arguments": [
                                            {
                                              "kind": "number",
                                              "nodeType": "YulLiteral",
                                              "src": "7676:2:22",
                                              "type": "",
                                              "value": "32"
                                            },
                                            {
                                              "name": "returndata",
                                              "nodeType": "YulIdentifier",
                                              "src": "7680:10:22"
                                            }
                                          ],
                                          "functionName": {
                                            "name": "add",
                                            "nodeType": "YulIdentifier",
                                            "src": "7672:3:22"
                                          },
                                          "nodeType": "YulFunctionCall",
                                          "src": "7672:19:22"
                                        },
                                        {
                                          "name": "returndata_size",
                                          "nodeType": "YulIdentifier",
                                          "src": "7693:15:22"
                                        }
                                      ],
                                      "functionName": {
                                        "name": "revert",
                                        "nodeType": "YulIdentifier",
                                        "src": "7665:6:22"
                                      },
                                      "nodeType": "YulFunctionCall",
                                      "src": "7665:44:22"
                                    },
                                    "nodeType": "YulExpressionStatement",
                                    "src": "7665:44:22"
                                  }
                                ]
                              },
                              "evmVersion": "istanbul",
                              "externalReferences": [
                                {
                                  "declaration": 2804,
                                  "isOffset": false,
                                  "isSlot": false,
                                  "src": "7633:10:22",
                                  "valueSize": 1
                                },
                                {
                                  "declaration": 2804,
                                  "isOffset": false,
                                  "isSlot": false,
                                  "src": "7680:10:22",
                                  "valueSize": 1
                                }
                              ],
                              "id": 2819,
                              "nodeType": "InlineAssembly",
                              "src": "7573:154:22"
                            }
                          ]
                        }
                      }
                    ]
                  },
                  "id": 2828,
                  "nodeType": "IfStatement",
                  "src": "7230:580:22",
                  "trueBody": {
                    "id": 2814,
                    "nodeType": "Block",
                    "src": "7243:42:22",
                    "statements": [
                      {
                        "expression": {
                          "argumentTypes": null,
                          "id": 2812,
                          "name": "returndata",
                          "nodeType": "Identifier",
                          "overloadedDeclarations": [],
                          "referencedDeclaration": 2804,
                          "src": "7264:10:22",
                          "typeDescriptions": {
                            "typeIdentifier": "t_bytes_memory_ptr",
                            "typeString": "bytes memory"
                          }
                        },
                        "functionReturnParameters": 2810,
                        "id": 2813,
                        "nodeType": "Return",
                        "src": "7257:17:22"
                      }
                    ]
                  }
                }
              ]
            },
            "documentation": null,
            "id": 2830,
            "implemented": true,
            "kind": "function",
            "modifiers": [],
            "name": "_verifyCallResult",
            "nodeType": "FunctionDefinition",
            "overrides": null,
            "parameters": {
              "id": 2807,
              "nodeType": "ParameterList",
              "parameters": [
                {
                  "constant": false,
                  "id": 2802,
                  "name": "success",
                  "nodeType": "VariableDeclaration",
                  "overrides": null,
                  "scope": 2830,
                  "src": "7118:12:22",
                  "stateVariable": false,
                  "storageLocation": "default",
                  "typeDescriptions": {
                    "typeIdentifier": "t_bool",
                    "typeString": "bool"
                  },
                  "typeName": {
                    "id": 2801,
                    "name": "bool",
                    "nodeType": "ElementaryTypeName",
                    "src": "7118:4:22",
                    "typeDescriptions": {
                      "typeIdentifier": "t_bool",
                      "typeString": "bool"
                    }
                  },
                  "value": null,
                  "visibility": "internal"
                },
                {
                  "constant": false,
                  "id": 2804,
                  "name": "returndata",
                  "nodeType": "VariableDeclaration",
                  "overrides": null,
                  "scope": 2830,
                  "src": "7132:23:22",
                  "stateVariable": false,
                  "storageLocation": "memory",
                  "typeDescriptions": {
                    "typeIdentifier": "t_bytes_memory_ptr",
                    "typeString": "bytes"
                  },
                  "typeName": {
                    "id": 2803,
                    "name": "bytes",
                    "nodeType": "ElementaryTypeName",
                    "src": "7132:5:22",
                    "typeDescriptions": {
                      "typeIdentifier": "t_bytes_storage_ptr",
                      "typeString": "bytes"
                    }
                  },
                  "value": null,
                  "visibility": "internal"
                },
                {
                  "constant": false,
                  "id": 2806,
                  "name": "errorMessage",
                  "nodeType": "VariableDeclaration",
                  "overrides": null,
                  "scope": 2830,
                  "src": "7157:26:22",
                  "stateVariable": false,
                  "storageLocation": "memory",
                  "typeDescriptions": {
                    "typeIdentifier": "t_string_memory_ptr",
                    "typeString": "string"
                  },
                  "typeName": {
                    "id": 2805,
                    "name": "string",
                    "nodeType": "ElementaryTypeName",
                    "src": "7157:6:22",
                    "typeDescriptions": {
                      "typeIdentifier": "t_string_storage_ptr",
                      "typeString": "string"
                    }
                  },
                  "value": null,
                  "visibility": "internal"
                }
              ],
              "src": "7117:67:22"
            },
            "returnParameters": {
              "id": 2810,
              "nodeType": "ParameterList",
              "parameters": [
                {
                  "constant": false,
                  "id": 2809,
                  "name": "",
                  "nodeType": "VariableDeclaration",
                  "overrides": null,
                  "scope": 2830,
                  "src": "7206:12:22",
                  "stateVariable": false,
                  "storageLocation": "memory",
                  "typeDescriptions": {
                    "typeIdentifier": "t_bytes_memory_ptr",
                    "typeString": "bytes"
                  },
                  "typeName": {
                    "id": 2808,
                    "name": "bytes",
                    "nodeType": "ElementaryTypeName",
                    "src": "7206:5:22",
                    "typeDescriptions": {
                      "typeIdentifier": "t_bytes_storage_ptr",
                      "typeString": "bytes"
                    }
                  },
                  "value": null,
                  "visibility": "internal"
                }
              ],
              "src": "7205:14:22"
            },
            "scope": 2831,
            "src": "7091:725:22",
            "stateMutability": "pure",
            "virtual": false,
            "visibility": "private"
          }
        ],
        "scope": 2832,
        "src": "134:7684:22"
      }
    ],
    "src": "33:7786:22"
  },
  "legacyAST": {
    "absolutePath": "/Users/ed/OffchainLabs/arb-os/contracts/arbos/openzeppelin-contracts/contracts/utils/Address.sol",
    "exportedSymbols": {
      "Address": [
        2831
      ]
    },
    "id": 2832,
    "nodeType": "SourceUnit",
    "nodes": [
      {
        "id": 2548,
        "literals": [
          "solidity",
          ">=",
          "0.6",
          ".2",
          "<",
          "0.8",
          ".0"
        ],
        "nodeType": "PragmaDirective",
        "src": "33:31:22"
      },
      {
        "abstract": false,
        "baseContracts": [],
        "contractDependencies": [],
        "contractKind": "library",
        "documentation": "@dev Collection of functions related to the address type",
        "fullyImplemented": true,
        "id": 2831,
        "linearizedBaseContracts": [
          2831
        ],
        "name": "Address",
        "nodeType": "ContractDefinition",
        "nodes": [
          {
            "body": {
              "id": 2563,
              "nodeType": "Block",
              "src": "792:347:22",
              "statements": [
                {
                  "assignments": [
                    2556
                  ],
                  "declarations": [
                    {
                      "constant": false,
                      "id": 2556,
                      "name": "size",
                      "nodeType": "VariableDeclaration",
                      "overrides": null,
                      "scope": 2563,
                      "src": "989:12:22",
                      "stateVariable": false,
                      "storageLocation": "default",
                      "typeDescriptions": {
                        "typeIdentifier": "t_uint256",
                        "typeString": "uint256"
                      },
                      "typeName": {
                        "id": 2555,
                        "name": "uint256",
                        "nodeType": "ElementaryTypeName",
                        "src": "989:7:22",
                        "typeDescriptions": {
                          "typeIdentifier": "t_uint256",
                          "typeString": "uint256"
                        }
                      },
                      "value": null,
                      "visibility": "internal"
                    }
                  ],
                  "id": 2557,
                  "initialValue": null,
                  "nodeType": "VariableDeclarationStatement",
                  "src": "989:12:22"
                },
                {
                  "AST": {
                    "nodeType": "YulBlock",
                    "src": "1076:32:22",
                    "statements": [
                      {
                        "nodeType": "YulAssignment",
                        "src": "1078:28:22",
                        "value": {
                          "arguments": [
                            {
                              "name": "account",
                              "nodeType": "YulIdentifier",
                              "src": "1098:7:22"
                            }
                          ],
                          "functionName": {
                            "name": "extcodesize",
                            "nodeType": "YulIdentifier",
                            "src": "1086:11:22"
                          },
                          "nodeType": "YulFunctionCall",
                          "src": "1086:20:22"
                        },
                        "variableNames": [
                          {
                            "name": "size",
                            "nodeType": "YulIdentifier",
                            "src": "1078:4:22"
                          }
                        ]
                      }
                    ]
                  },
                  "evmVersion": "istanbul",
                  "externalReferences": [
                    {
                      "declaration": 2550,
                      "isOffset": false,
                      "isSlot": false,
                      "src": "1098:7:22",
                      "valueSize": 1
                    },
                    {
                      "declaration": 2556,
                      "isOffset": false,
                      "isSlot": false,
                      "src": "1078:4:22",
                      "valueSize": 1
                    }
                  ],
                  "id": 2558,
                  "nodeType": "InlineAssembly",
                  "src": "1067:41:22"
                },
                {
                  "expression": {
                    "argumentTypes": null,
                    "commonType": {
                      "typeIdentifier": "t_uint256",
                      "typeString": "uint256"
                    },
                    "id": 2561,
                    "isConstant": false,
                    "isLValue": false,
                    "isPure": false,
                    "lValueRequested": false,
                    "leftExpression": {
                      "argumentTypes": null,
                      "id": 2559,
                      "name": "size",
                      "nodeType": "Identifier",
                      "overloadedDeclarations": [],
                      "referencedDeclaration": 2556,
                      "src": "1124:4:22",
                      "typeDescriptions": {
                        "typeIdentifier": "t_uint256",
                        "typeString": "uint256"
                      }
                    },
                    "nodeType": "BinaryOperation",
                    "operator": ">",
                    "rightExpression": {
                      "argumentTypes": null,
                      "hexValue": "30",
                      "id": 2560,
                      "isConstant": false,
                      "isLValue": false,
                      "isPure": true,
                      "kind": "number",
                      "lValueRequested": false,
                      "nodeType": "Literal",
                      "src": "1131:1:22",
                      "subdenomination": null,
                      "typeDescriptions": {
                        "typeIdentifier": "t_rational_0_by_1",
                        "typeString": "int_const 0"
                      },
                      "value": "0"
                    },
                    "src": "1124:8:22",
                    "typeDescriptions": {
                      "typeIdentifier": "t_bool",
                      "typeString": "bool"
                    }
                  },
                  "functionReturnParameters": 2554,
                  "id": 2562,
                  "nodeType": "Return",
                  "src": "1117:15:22"
                }
              ]
            },
            "documentation": "@dev Returns true if `account` is a contract.\n     * [IMPORTANT]\n====\nIt is unsafe to assume that an address for which this function returns\nfalse is an externally-owned account (EOA) and not a contract.\n     * Among others, `isContract` will return false for the following\ntypes of addresses:\n     *  - an externally-owned account\n - a contract in construction\n - an address where a contract will be created\n - an address where a contract lived, but was destroyed\n====",
            "id": 2564,
            "implemented": true,
            "kind": "function",
            "modifiers": [],
            "name": "isContract",
            "nodeType": "FunctionDefinition",
            "overrides": null,
            "parameters": {
              "id": 2551,
              "nodeType": "ParameterList",
              "parameters": [
                {
                  "constant": false,
                  "id": 2550,
                  "name": "account",
                  "nodeType": "VariableDeclaration",
                  "overrides": null,
                  "scope": 2564,
                  "src": "746:15:22",
                  "stateVariable": false,
                  "storageLocation": "default",
                  "typeDescriptions": {
                    "typeIdentifier": "t_address",
                    "typeString": "address"
                  },
                  "typeName": {
                    "id": 2549,
                    "name": "address",
                    "nodeType": "ElementaryTypeName",
                    "src": "746:7:22",
                    "stateMutability": "nonpayable",
                    "typeDescriptions": {
                      "typeIdentifier": "t_address",
                      "typeString": "address"
                    }
                  },
                  "value": null,
                  "visibility": "internal"
                }
              ],
              "src": "745:17:22"
            },
            "returnParameters": {
              "id": 2554,
              "nodeType": "ParameterList",
              "parameters": [
                {
                  "constant": false,
                  "id": 2553,
                  "name": "",
                  "nodeType": "VariableDeclaration",
                  "overrides": null,
                  "scope": 2564,
                  "src": "786:4:22",
                  "stateVariable": false,
                  "storageLocation": "default",
                  "typeDescriptions": {
                    "typeIdentifier": "t_bool",
                    "typeString": "bool"
                  },
                  "typeName": {
                    "id": 2552,
                    "name": "bool",
                    "nodeType": "ElementaryTypeName",
                    "src": "786:4:22",
                    "typeDescriptions": {
                      "typeIdentifier": "t_bool",
                      "typeString": "bool"
                    }
                  },
                  "value": null,
                  "visibility": "internal"
                }
              ],
              "src": "785:6:22"
            },
            "scope": 2831,
            "src": "726:413:22",
            "stateMutability": "view",
            "virtual": false,
            "visibility": "internal"
          },
          {
            "body": {
              "id": 2596,
              "nodeType": "Block",
              "src": "2127:320:22",
              "statements": [
                {
                  "expression": {
                    "argumentTypes": null,
                    "arguments": [
                      {
                        "argumentTypes": null,
                        "commonType": {
                          "typeIdentifier": "t_uint256",
                          "typeString": "uint256"
                        },
                        "id": 2578,
                        "isConstant": false,
                        "isLValue": false,
                        "isPure": false,
                        "lValueRequested": false,
                        "leftExpression": {
                          "argumentTypes": null,
                          "expression": {
                            "argumentTypes": null,
                            "arguments": [
                              {
                                "argumentTypes": null,
                                "id": 2574,
                                "name": "this",
                                "nodeType": "Identifier",
                                "overloadedDeclarations": [],
                                "referencedDeclaration": -28,
                                "src": "2153:4:22",
                                "typeDescriptions": {
                                  "typeIdentifier": "t_contract$_Address_$2831",
                                  "typeString": "library Address"
                                }
                              }
                            ],
                            "expression": {
                              "argumentTypes": [
                                {
                                  "typeIdentifier": "t_contract$_Address_$2831",
                                  "typeString": "library Address"
                                }
                              ],
                              "id": 2573,
                              "isConstant": false,
                              "isLValue": false,
                              "isPure": true,
                              "lValueRequested": false,
                              "nodeType": "ElementaryTypeNameExpression",
                              "src": "2145:7:22",
                              "typeDescriptions": {
                                "typeIdentifier": "t_type$_t_address_$",
                                "typeString": "type(address)"
                              },
                              "typeName": {
                                "id": 2572,
                                "name": "address",
                                "nodeType": "ElementaryTypeName",
                                "src": "2145:7:22",
                                "typeDescriptions": {
                                  "typeIdentifier": null,
                                  "typeString": null
                                }
                              }
                            },
                            "id": 2575,
                            "isConstant": false,
                            "isLValue": false,
                            "isPure": false,
                            "kind": "typeConversion",
                            "lValueRequested": false,
                            "names": [],
                            "nodeType": "FunctionCall",
                            "src": "2145:13:22",
                            "tryCall": false,
                            "typeDescriptions": {
                              "typeIdentifier": "t_address",
                              "typeString": "address"
                            }
                          },
                          "id": 2576,
                          "isConstant": false,
                          "isLValue": false,
                          "isPure": false,
                          "lValueRequested": false,
                          "memberName": "balance",
                          "nodeType": "MemberAccess",
                          "referencedDeclaration": null,
                          "src": "2145:21:22",
                          "typeDescriptions": {
                            "typeIdentifier": "t_uint256",
                            "typeString": "uint256"
                          }
                        },
                        "nodeType": "BinaryOperation",
                        "operator": ">=",
                        "rightExpression": {
                          "argumentTypes": null,
                          "id": 2577,
                          "name": "amount",
                          "nodeType": "Identifier",
                          "overloadedDeclarations": [],
                          "referencedDeclaration": 2568,
                          "src": "2170:6:22",
                          "typeDescriptions": {
                            "typeIdentifier": "t_uint256",
                            "typeString": "uint256"
                          }
                        },
                        "src": "2145:31:22",
                        "typeDescriptions": {
                          "typeIdentifier": "t_bool",
                          "typeString": "bool"
                        }
                      },
                      {
                        "argumentTypes": null,
                        "hexValue": "416464726573733a20696e73756666696369656e742062616c616e6365",
                        "id": 2579,
                        "isConstant": false,
                        "isLValue": false,
                        "isPure": true,
                        "kind": "string",
                        "lValueRequested": false,
                        "nodeType": "Literal",
                        "src": "2178:31:22",
                        "subdenomination": null,
                        "typeDescriptions": {
                          "typeIdentifier": "t_stringliteral_5597a22abd0ef5332f8053862eb236db7590f17e2b93a53f63a103becfb561f9",
                          "typeString": "literal_string \"Address: insufficient balance\""
                        },
                        "value": "Address: insufficient balance"
                      }
                    ],
                    "expression": {
                      "argumentTypes": [
                        {
                          "typeIdentifier": "t_bool",
                          "typeString": "bool"
                        },
                        {
                          "typeIdentifier": "t_stringliteral_5597a22abd0ef5332f8053862eb236db7590f17e2b93a53f63a103becfb561f9",
                          "typeString": "literal_string \"Address: insufficient balance\""
                        }
                      ],
                      "id": 2571,
                      "name": "require",
                      "nodeType": "Identifier",
                      "overloadedDeclarations": [
                        -18,
                        -18
                      ],
                      "referencedDeclaration": -18,
                      "src": "2137:7:22",
                      "typeDescriptions": {
                        "typeIdentifier": "t_function_require_pure$_t_bool_$_t_string_memory_ptr_$returns$__$",
                        "typeString": "function (bool,string memory) pure"
                      }
                    },
                    "id": 2580,
                    "isConstant": false,
                    "isLValue": false,
                    "isPure": false,
                    "kind": "functionCall",
                    "lValueRequested": false,
                    "names": [],
                    "nodeType": "FunctionCall",
                    "src": "2137:73:22",
                    "tryCall": false,
                    "typeDescriptions": {
                      "typeIdentifier": "t_tuple$__$",
                      "typeString": "tuple()"
                    }
                  },
                  "id": 2581,
                  "nodeType": "ExpressionStatement",
                  "src": "2137:73:22"
                },
                {
                  "assignments": [
                    2583,
                    null
                  ],
                  "declarations": [
                    {
                      "constant": false,
                      "id": 2583,
                      "name": "success",
                      "nodeType": "VariableDeclaration",
                      "overrides": null,
                      "scope": 2596,
                      "src": "2299:12:22",
                      "stateVariable": false,
                      "storageLocation": "default",
                      "typeDescriptions": {
                        "typeIdentifier": "t_bool",
                        "typeString": "bool"
                      },
                      "typeName": {
                        "id": 2582,
                        "name": "bool",
                        "nodeType": "ElementaryTypeName",
                        "src": "2299:4:22",
                        "typeDescriptions": {
                          "typeIdentifier": "t_bool",
                          "typeString": "bool"
                        }
                      },
                      "value": null,
                      "visibility": "internal"
                    },
                    null
                  ],
                  "id": 2590,
                  "initialValue": {
                    "argumentTypes": null,
                    "arguments": [
                      {
                        "argumentTypes": null,
                        "hexValue": "",
                        "id": 2588,
                        "isConstant": false,
                        "isLValue": false,
                        "isPure": true,
                        "kind": "string",
                        "lValueRequested": false,
                        "nodeType": "Literal",
                        "src": "2349:2:22",
                        "subdenomination": null,
                        "typeDescriptions": {
                          "typeIdentifier": "t_stringliteral_c5d2460186f7233c927e7db2dcc703c0e500b653ca82273b7bfad8045d85a470",
                          "typeString": "literal_string \"\""
                        },
                        "value": ""
                      }
                    ],
                    "expression": {
                      "argumentTypes": [
                        {
                          "typeIdentifier": "t_stringliteral_c5d2460186f7233c927e7db2dcc703c0e500b653ca82273b7bfad8045d85a470",
                          "typeString": "literal_string \"\""
                        }
                      ],
                      "expression": {
                        "argumentTypes": null,
                        "expression": {
                          "argumentTypes": null,
                          "id": 2584,
                          "name": "recipient",
                          "nodeType": "Identifier",
                          "overloadedDeclarations": [],
                          "referencedDeclaration": 2566,
                          "src": "2317:9:22",
                          "typeDescriptions": {
                            "typeIdentifier": "t_address_payable",
                            "typeString": "address payable"
                          }
                        },
                        "id": 2585,
                        "isConstant": false,
                        "isLValue": false,
                        "isPure": false,
                        "lValueRequested": false,
                        "memberName": "call",
                        "nodeType": "MemberAccess",
                        "referencedDeclaration": null,
                        "src": "2317:14:22",
                        "typeDescriptions": {
                          "typeIdentifier": "t_function_barecall_payable$_t_bytes_memory_ptr_$returns$_t_bool_$_t_bytes_memory_ptr_$",
                          "typeString": "function (bytes memory) payable returns (bool,bytes memory)"
                        }
                      },
                      "id": 2587,
                      "isConstant": false,
                      "isLValue": false,
                      "isPure": false,
                      "lValueRequested": false,
                      "names": [
                        "value"
                      ],
                      "nodeType": "FunctionCallOptions",
                      "options": [
                        {
                          "argumentTypes": null,
                          "id": 2586,
                          "name": "amount",
                          "nodeType": "Identifier",
                          "overloadedDeclarations": [],
                          "referencedDeclaration": 2568,
                          "src": "2340:6:22",
                          "typeDescriptions": {
                            "typeIdentifier": "t_uint256",
                            "typeString": "uint256"
                          }
                        }
                      ],
                      "src": "2317:31:22",
                      "typeDescriptions": {
                        "typeIdentifier": "t_function_barecall_payable$_t_bytes_memory_ptr_$returns$_t_bool_$_t_bytes_memory_ptr_$value",
                        "typeString": "function (bytes memory) payable returns (bool,bytes memory)"
                      }
                    },
                    "id": 2589,
                    "isConstant": false,
                    "isLValue": false,
                    "isPure": false,
                    "kind": "functionCall",
                    "lValueRequested": false,
                    "names": [],
                    "nodeType": "FunctionCall",
                    "src": "2317:35:22",
                    "tryCall": false,
                    "typeDescriptions": {
                      "typeIdentifier": "t_tuple$_t_bool_$_t_bytes_memory_ptr_$",
                      "typeString": "tuple(bool,bytes memory)"
                    }
                  },
                  "nodeType": "VariableDeclarationStatement",
                  "src": "2298:54:22"
                },
                {
                  "expression": {
                    "argumentTypes": null,
                    "arguments": [
                      {
                        "argumentTypes": null,
                        "id": 2592,
                        "name": "success",
                        "nodeType": "Identifier",
                        "overloadedDeclarations": [],
                        "referencedDeclaration": 2583,
                        "src": "2370:7:22",
                        "typeDescriptions": {
                          "typeIdentifier": "t_bool",
                          "typeString": "bool"
                        }
                      },
                      {
                        "argumentTypes": null,
                        "hexValue": "416464726573733a20756e61626c6520746f2073656e642076616c75652c20726563697069656e74206d61792068617665207265766572746564",
                        "id": 2593,
                        "isConstant": false,
                        "isLValue": false,
                        "isPure": true,
                        "kind": "string",
                        "lValueRequested": false,
                        "nodeType": "Literal",
                        "src": "2379:60:22",
                        "subdenomination": null,
                        "typeDescriptions": {
                          "typeIdentifier": "t_stringliteral_51ddaa38748c0a1144620fb5bfe8edab31ea437571ad591a7734bbfd0429aeae",
                          "typeString": "literal_string \"Address: unable to send value, recipient may have reverted\""
                        },
                        "value": "Address: unable to send value, recipient may have reverted"
                      }
                    ],
                    "expression": {
                      "argumentTypes": [
                        {
                          "typeIdentifier": "t_bool",
                          "typeString": "bool"
                        },
                        {
                          "typeIdentifier": "t_stringliteral_51ddaa38748c0a1144620fb5bfe8edab31ea437571ad591a7734bbfd0429aeae",
                          "typeString": "literal_string \"Address: unable to send value, recipient may have reverted\""
                        }
                      ],
                      "id": 2591,
                      "name": "require",
                      "nodeType": "Identifier",
                      "overloadedDeclarations": [
                        -18,
                        -18
                      ],
                      "referencedDeclaration": -18,
                      "src": "2362:7:22",
                      "typeDescriptions": {
                        "typeIdentifier": "t_function_require_pure$_t_bool_$_t_string_memory_ptr_$returns$__$",
                        "typeString": "function (bool,string memory) pure"
                      }
                    },
                    "id": 2594,
                    "isConstant": false,
                    "isLValue": false,
                    "isPure": false,
                    "kind": "functionCall",
                    "lValueRequested": false,
                    "names": [],
                    "nodeType": "FunctionCall",
                    "src": "2362:78:22",
                    "tryCall": false,
                    "typeDescriptions": {
                      "typeIdentifier": "t_tuple$__$",
                      "typeString": "tuple()"
                    }
                  },
                  "id": 2595,
                  "nodeType": "ExpressionStatement",
                  "src": "2362:78:22"
                }
              ]
            },
            "documentation": "@dev Replacement for Solidity's `transfer`: sends `amount` wei to\n`recipient`, forwarding all available gas and reverting on errors.\n     * https://eips.ethereum.org/EIPS/eip-1884[EIP1884] increases the gas cost\nof certain opcodes, possibly making contracts go over the 2300 gas limit\nimposed by `transfer`, making them unable to receive funds via\n`transfer`. {sendValue} removes this limitation.\n     * https://diligence.consensys.net/posts/2019/09/stop-using-soliditys-transfer-now/[Learn more].\n     * IMPORTANT: because control is transferred to `recipient`, care must be\ntaken to not create reentrancy vulnerabilities. Consider using\n{ReentrancyGuard} or the\nhttps://solidity.readthedocs.io/en/v0.5.11/security-considerations.html#use-the-checks-effects-interactions-pattern[checks-effects-interactions pattern].",
            "id": 2597,
            "implemented": true,
            "kind": "function",
            "modifiers": [],
            "name": "sendValue",
            "nodeType": "FunctionDefinition",
            "overrides": null,
            "parameters": {
              "id": 2569,
              "nodeType": "ParameterList",
              "parameters": [
                {
                  "constant": false,
                  "id": 2566,
                  "name": "recipient",
                  "nodeType": "VariableDeclaration",
                  "overrides": null,
                  "scope": 2597,
                  "src": "2075:25:22",
                  "stateVariable": false,
                  "storageLocation": "default",
                  "typeDescriptions": {
                    "typeIdentifier": "t_address_payable",
                    "typeString": "address payable"
                  },
                  "typeName": {
                    "id": 2565,
                    "name": "address",
                    "nodeType": "ElementaryTypeName",
                    "src": "2075:15:22",
                    "stateMutability": "payable",
                    "typeDescriptions": {
                      "typeIdentifier": "t_address_payable",
                      "typeString": "address payable"
                    }
                  },
                  "value": null,
                  "visibility": "internal"
                },
                {
                  "constant": false,
                  "id": 2568,
                  "name": "amount",
                  "nodeType": "VariableDeclaration",
                  "overrides": null,
                  "scope": 2597,
                  "src": "2102:14:22",
                  "stateVariable": false,
                  "storageLocation": "default",
                  "typeDescriptions": {
                    "typeIdentifier": "t_uint256",
                    "typeString": "uint256"
                  },
                  "typeName": {
                    "id": 2567,
                    "name": "uint256",
                    "nodeType": "ElementaryTypeName",
                    "src": "2102:7:22",
                    "typeDescriptions": {
                      "typeIdentifier": "t_uint256",
                      "typeString": "uint256"
                    }
                  },
                  "value": null,
                  "visibility": "internal"
                }
              ],
              "src": "2074:43:22"
            },
            "returnParameters": {
              "id": 2570,
              "nodeType": "ParameterList",
              "parameters": [],
              "src": "2127:0:22"
            },
            "scope": 2831,
            "src": "2056:391:22",
            "stateMutability": "nonpayable",
            "virtual": false,
            "visibility": "internal"
          },
          {
            "body": {
              "id": 2612,
              "nodeType": "Block",
              "src": "3277:82:22",
              "statements": [
                {
                  "expression": {
                    "argumentTypes": null,
                    "arguments": [
                      {
                        "argumentTypes": null,
                        "id": 2607,
                        "name": "target",
                        "nodeType": "Identifier",
                        "overloadedDeclarations": [],
                        "referencedDeclaration": 2599,
                        "src": "3305:6:22",
                        "typeDescriptions": {
                          "typeIdentifier": "t_address",
                          "typeString": "address"
                        }
                      },
                      {
                        "argumentTypes": null,
                        "id": 2608,
                        "name": "data",
                        "nodeType": "Identifier",
                        "overloadedDeclarations": [],
                        "referencedDeclaration": 2601,
                        "src": "3313:4:22",
                        "typeDescriptions": {
                          "typeIdentifier": "t_bytes_memory_ptr",
                          "typeString": "bytes memory"
                        }
                      },
                      {
                        "argumentTypes": null,
                        "hexValue": "416464726573733a206c6f772d6c6576656c2063616c6c206661696c6564",
                        "id": 2609,
                        "isConstant": false,
                        "isLValue": false,
                        "isPure": true,
                        "kind": "string",
                        "lValueRequested": false,
                        "nodeType": "Literal",
                        "src": "3319:32:22",
                        "subdenomination": null,
                        "typeDescriptions": {
                          "typeIdentifier": "t_stringliteral_24d7ab5d382116e64324f19950ca9340b8af1ddeb09a8d026e0a3c6a01dcc9df",
                          "typeString": "literal_string \"Address: low-level call failed\""
                        },
                        "value": "Address: low-level call failed"
                      }
                    ],
                    "expression": {
                      "argumentTypes": [
                        {
                          "typeIdentifier": "t_address",
                          "typeString": "address"
                        },
                        {
                          "typeIdentifier": "t_bytes_memory_ptr",
                          "typeString": "bytes memory"
                        },
                        {
                          "typeIdentifier": "t_stringliteral_24d7ab5d382116e64324f19950ca9340b8af1ddeb09a8d026e0a3c6a01dcc9df",
                          "typeString": "literal_string \"Address: low-level call failed\""
                        }
                      ],
                      "id": 2606,
                      "name": "functionCall",
                      "nodeType": "Identifier",
                      "overloadedDeclarations": [
                        2613,
                        2632
                      ],
                      "referencedDeclaration": 2632,
                      "src": "3292:12:22",
                      "typeDescriptions": {
                        "typeIdentifier": "t_function_internal_nonpayable$_t_address_$_t_bytes_memory_ptr_$_t_string_memory_ptr_$returns$_t_bytes_memory_ptr_$",
                        "typeString": "function (address,bytes memory,string memory) returns (bytes memory)"
                      }
                    },
                    "id": 2610,
                    "isConstant": false,
                    "isLValue": false,
                    "isPure": false,
                    "kind": "functionCall",
                    "lValueRequested": false,
                    "names": [],
                    "nodeType": "FunctionCall",
                    "src": "3292:60:22",
                    "tryCall": false,
                    "typeDescriptions": {
                      "typeIdentifier": "t_bytes_memory_ptr",
                      "typeString": "bytes memory"
                    }
                  },
                  "functionReturnParameters": 2605,
                  "id": 2611,
                  "nodeType": "Return",
                  "src": "3285:67:22"
                }
              ]
            },
            "documentation": "@dev Performs a Solidity function call using a low level `call`. A\nplain`call` is an unsafe replacement for a function call: use this\nfunction instead.\n     * If `target` reverts with a revert reason, it is bubbled up by this\nfunction (like regular Solidity function calls).\n     * Returns the raw returned data. To convert to the expected return value,\nuse https://solidity.readthedocs.io/en/latest/units-and-global-variables.html?highlight=abi.decode#abi-encoding-and-decoding-functions[`abi.decode`].\n     * Requirements:\n     * - `target` must be a contract.\n- calling `target` with `data` must not revert.\n     * _Available since v3.1._",
            "id": 2613,
            "implemented": true,
            "kind": "function",
            "modifiers": [],
            "name": "functionCall",
            "nodeType": "FunctionDefinition",
            "overrides": null,
            "parameters": {
              "id": 2602,
              "nodeType": "ParameterList",
              "parameters": [
                {
                  "constant": false,
                  "id": 2599,
                  "name": "target",
                  "nodeType": "VariableDeclaration",
                  "overrides": null,
                  "scope": 2613,
                  "src": "3210:14:22",
                  "stateVariable": false,
                  "storageLocation": "default",
                  "typeDescriptions": {
                    "typeIdentifier": "t_address",
                    "typeString": "address"
                  },
                  "typeName": {
                    "id": 2598,
                    "name": "address",
                    "nodeType": "ElementaryTypeName",
                    "src": "3210:7:22",
                    "stateMutability": "nonpayable",
                    "typeDescriptions": {
                      "typeIdentifier": "t_address",
                      "typeString": "address"
                    }
                  },
                  "value": null,
                  "visibility": "internal"
                },
                {
                  "constant": false,
                  "id": 2601,
                  "name": "data",
                  "nodeType": "VariableDeclaration",
                  "overrides": null,
                  "scope": 2613,
                  "src": "3226:17:22",
                  "stateVariable": false,
                  "storageLocation": "memory",
                  "typeDescriptions": {
                    "typeIdentifier": "t_bytes_memory_ptr",
                    "typeString": "bytes"
                  },
                  "typeName": {
                    "id": 2600,
                    "name": "bytes",
                    "nodeType": "ElementaryTypeName",
                    "src": "3226:5:22",
                    "typeDescriptions": {
                      "typeIdentifier": "t_bytes_storage_ptr",
                      "typeString": "bytes"
                    }
                  },
                  "value": null,
                  "visibility": "internal"
                }
              ],
              "src": "3209:35:22"
            },
            "returnParameters": {
              "id": 2605,
              "nodeType": "ParameterList",
              "parameters": [
                {
                  "constant": false,
                  "id": 2604,
                  "name": "",
                  "nodeType": "VariableDeclaration",
                  "overrides": null,
                  "scope": 2613,
                  "src": "3263:12:22",
                  "stateVariable": false,
                  "storageLocation": "memory",
                  "typeDescriptions": {
                    "typeIdentifier": "t_bytes_memory_ptr",
                    "typeString": "bytes"
                  },
                  "typeName": {
                    "id": 2603,
                    "name": "bytes",
                    "nodeType": "ElementaryTypeName",
                    "src": "3263:5:22",
                    "typeDescriptions": {
                      "typeIdentifier": "t_bytes_storage_ptr",
                      "typeString": "bytes"
                    }
                  },
                  "value": null,
                  "visibility": "internal"
                }
              ],
              "src": "3262:14:22"
            },
            "scope": 2831,
            "src": "3188:171:22",
            "stateMutability": "nonpayable",
            "virtual": false,
            "visibility": "internal"
          },
          {
            "body": {
              "id": 2631,
              "nodeType": "Block",
              "src": "3698:76:22",
              "statements": [
                {
                  "expression": {
                    "argumentTypes": null,
                    "arguments": [
                      {
                        "argumentTypes": null,
                        "id": 2625,
                        "name": "target",
                        "nodeType": "Identifier",
                        "overloadedDeclarations": [],
                        "referencedDeclaration": 2615,
                        "src": "3737:6:22",
                        "typeDescriptions": {
                          "typeIdentifier": "t_address",
                          "typeString": "address"
                        }
                      },
                      {
                        "argumentTypes": null,
                        "id": 2626,
                        "name": "data",
                        "nodeType": "Identifier",
                        "overloadedDeclarations": [],
                        "referencedDeclaration": 2617,
                        "src": "3745:4:22",
                        "typeDescriptions": {
                          "typeIdentifier": "t_bytes_memory_ptr",
                          "typeString": "bytes memory"
                        }
                      },
                      {
                        "argumentTypes": null,
                        "hexValue": "30",
                        "id": 2627,
                        "isConstant": false,
                        "isLValue": false,
                        "isPure": true,
                        "kind": "number",
                        "lValueRequested": false,
                        "nodeType": "Literal",
                        "src": "3751:1:22",
                        "subdenomination": null,
                        "typeDescriptions": {
                          "typeIdentifier": "t_rational_0_by_1",
                          "typeString": "int_const 0"
                        },
                        "value": "0"
                      },
                      {
                        "argumentTypes": null,
                        "id": 2628,
                        "name": "errorMessage",
                        "nodeType": "Identifier",
                        "overloadedDeclarations": [],
                        "referencedDeclaration": 2619,
                        "src": "3754:12:22",
                        "typeDescriptions": {
                          "typeIdentifier": "t_string_memory_ptr",
                          "typeString": "string memory"
                        }
                      }
                    ],
                    "expression": {
                      "argumentTypes": [
                        {
                          "typeIdentifier": "t_address",
                          "typeString": "address"
                        },
                        {
                          "typeIdentifier": "t_bytes_memory_ptr",
                          "typeString": "bytes memory"
                        },
                        {
                          "typeIdentifier": "t_rational_0_by_1",
                          "typeString": "int_const 0"
                        },
                        {
                          "typeIdentifier": "t_string_memory_ptr",
                          "typeString": "string memory"
                        }
                      ],
                      "id": 2624,
                      "name": "functionCallWithValue",
                      "nodeType": "Identifier",
                      "overloadedDeclarations": [
                        2651,
                        2700
                      ],
                      "referencedDeclaration": 2700,
                      "src": "3715:21:22",
                      "typeDescriptions": {
                        "typeIdentifier": "t_function_internal_nonpayable$_t_address_$_t_bytes_memory_ptr_$_t_uint256_$_t_string_memory_ptr_$returns$_t_bytes_memory_ptr_$",
                        "typeString": "function (address,bytes memory,uint256,string memory) returns (bytes memory)"
                      }
                    },
                    "id": 2629,
                    "isConstant": false,
                    "isLValue": false,
                    "isPure": false,
                    "kind": "functionCall",
                    "lValueRequested": false,
                    "names": [],
                    "nodeType": "FunctionCall",
                    "src": "3715:52:22",
                    "tryCall": false,
                    "typeDescriptions": {
                      "typeIdentifier": "t_bytes_memory_ptr",
                      "typeString": "bytes memory"
                    }
                  },
                  "functionReturnParameters": 2623,
                  "id": 2630,
                  "nodeType": "Return",
                  "src": "3708:59:22"
                }
              ]
            },
            "documentation": "@dev Same as {xref-Address-functionCall-address-bytes-}[`functionCall`], but with\n`errorMessage` as a fallback revert reason when `target` reverts.\n     * _Available since v3.1._",
            "id": 2632,
            "implemented": true,
            "kind": "function",
            "modifiers": [],
            "name": "functionCall",
            "nodeType": "FunctionDefinition",
            "overrides": null,
            "parameters": {
              "id": 2620,
              "nodeType": "ParameterList",
              "parameters": [
                {
                  "constant": false,
                  "id": 2615,
                  "name": "target",
                  "nodeType": "VariableDeclaration",
                  "overrides": null,
                  "scope": 2632,
                  "src": "3603:14:22",
                  "stateVariable": false,
                  "storageLocation": "default",
                  "typeDescriptions": {
                    "typeIdentifier": "t_address",
                    "typeString": "address"
                  },
                  "typeName": {
                    "id": 2614,
                    "name": "address",
                    "nodeType": "ElementaryTypeName",
                    "src": "3603:7:22",
                    "stateMutability": "nonpayable",
                    "typeDescriptions": {
                      "typeIdentifier": "t_address",
                      "typeString": "address"
                    }
                  },
                  "value": null,
                  "visibility": "internal"
                },
                {
                  "constant": false,
                  "id": 2617,
                  "name": "data",
                  "nodeType": "VariableDeclaration",
                  "overrides": null,
                  "scope": 2632,
                  "src": "3619:17:22",
                  "stateVariable": false,
                  "storageLocation": "memory",
                  "typeDescriptions": {
                    "typeIdentifier": "t_bytes_memory_ptr",
                    "typeString": "bytes"
                  },
                  "typeName": {
                    "id": 2616,
                    "name": "bytes",
                    "nodeType": "ElementaryTypeName",
                    "src": "3619:5:22",
                    "typeDescriptions": {
                      "typeIdentifier": "t_bytes_storage_ptr",
                      "typeString": "bytes"
                    }
                  },
                  "value": null,
                  "visibility": "internal"
                },
                {
                  "constant": false,
                  "id": 2619,
                  "name": "errorMessage",
                  "nodeType": "VariableDeclaration",
                  "overrides": null,
                  "scope": 2632,
                  "src": "3638:26:22",
                  "stateVariable": false,
                  "storageLocation": "memory",
                  "typeDescriptions": {
                    "typeIdentifier": "t_string_memory_ptr",
                    "typeString": "string"
                  },
                  "typeName": {
                    "id": 2618,
                    "name": "string",
                    "nodeType": "ElementaryTypeName",
                    "src": "3638:6:22",
                    "typeDescriptions": {
                      "typeIdentifier": "t_string_storage_ptr",
                      "typeString": "string"
                    }
                  },
                  "value": null,
                  "visibility": "internal"
                }
              ],
              "src": "3602:63:22"
            },
            "returnParameters": {
              "id": 2623,
              "nodeType": "ParameterList",
              "parameters": [
                {
                  "constant": false,
                  "id": 2622,
                  "name": "",
                  "nodeType": "VariableDeclaration",
                  "overrides": null,
                  "scope": 2632,
                  "src": "3684:12:22",
                  "stateVariable": false,
                  "storageLocation": "memory",
                  "typeDescriptions": {
                    "typeIdentifier": "t_bytes_memory_ptr",
                    "typeString": "bytes"
                  },
                  "typeName": {
                    "id": 2621,
                    "name": "bytes",
                    "nodeType": "ElementaryTypeName",
                    "src": "3684:5:22",
                    "typeDescriptions": {
                      "typeIdentifier": "t_bytes_storage_ptr",
                      "typeString": "bytes"
                    }
                  },
                  "value": null,
                  "visibility": "internal"
                }
              ],
              "src": "3683:14:22"
            },
            "scope": 2831,
            "src": "3581:193:22",
            "stateMutability": "nonpayable",
            "virtual": false,
            "visibility": "internal"
          },
          {
            "body": {
              "id": 2650,
              "nodeType": "Block",
              "src": "4249:111:22",
              "statements": [
                {
                  "expression": {
                    "argumentTypes": null,
                    "arguments": [
                      {
                        "argumentTypes": null,
                        "id": 2644,
                        "name": "target",
                        "nodeType": "Identifier",
                        "overloadedDeclarations": [],
                        "referencedDeclaration": 2634,
                        "src": "4288:6:22",
                        "typeDescriptions": {
                          "typeIdentifier": "t_address",
                          "typeString": "address"
                        }
                      },
                      {
                        "argumentTypes": null,
                        "id": 2645,
                        "name": "data",
                        "nodeType": "Identifier",
                        "overloadedDeclarations": [],
                        "referencedDeclaration": 2636,
                        "src": "4296:4:22",
                        "typeDescriptions": {
                          "typeIdentifier": "t_bytes_memory_ptr",
                          "typeString": "bytes memory"
                        }
                      },
                      {
                        "argumentTypes": null,
                        "id": 2646,
                        "name": "value",
                        "nodeType": "Identifier",
                        "overloadedDeclarations": [],
                        "referencedDeclaration": 2638,
                        "src": "4302:5:22",
                        "typeDescriptions": {
                          "typeIdentifier": "t_uint256",
                          "typeString": "uint256"
                        }
                      },
                      {
                        "argumentTypes": null,
                        "hexValue": "416464726573733a206c6f772d6c6576656c2063616c6c20776974682076616c7565206661696c6564",
                        "id": 2647,
                        "isConstant": false,
                        "isLValue": false,
                        "isPure": true,
                        "kind": "string",
                        "lValueRequested": false,
                        "nodeType": "Literal",
                        "src": "4309:43:22",
                        "subdenomination": null,
                        "typeDescriptions": {
                          "typeIdentifier": "t_stringliteral_88a4a0b5e975840320a0475d4027005235904fdb5ece94df156f3d717cb2dbfc",
                          "typeString": "literal_string \"Address: low-level call with value failed\""
                        },
                        "value": "Address: low-level call with value failed"
                      }
                    ],
                    "expression": {
                      "argumentTypes": [
                        {
                          "typeIdentifier": "t_address",
                          "typeString": "address"
                        },
                        {
                          "typeIdentifier": "t_bytes_memory_ptr",
                          "typeString": "bytes memory"
                        },
                        {
                          "typeIdentifier": "t_uint256",
                          "typeString": "uint256"
                        },
                        {
                          "typeIdentifier": "t_stringliteral_88a4a0b5e975840320a0475d4027005235904fdb5ece94df156f3d717cb2dbfc",
                          "typeString": "literal_string \"Address: low-level call with value failed\""
                        }
                      ],
                      "id": 2643,
                      "name": "functionCallWithValue",
                      "nodeType": "Identifier",
                      "overloadedDeclarations": [
                        2651,
                        2700
                      ],
                      "referencedDeclaration": 2700,
                      "src": "4266:21:22",
                      "typeDescriptions": {
                        "typeIdentifier": "t_function_internal_nonpayable$_t_address_$_t_bytes_memory_ptr_$_t_uint256_$_t_string_memory_ptr_$returns$_t_bytes_memory_ptr_$",
                        "typeString": "function (address,bytes memory,uint256,string memory) returns (bytes memory)"
                      }
                    },
                    "id": 2648,
                    "isConstant": false,
                    "isLValue": false,
                    "isPure": false,
                    "kind": "functionCall",
                    "lValueRequested": false,
                    "names": [],
                    "nodeType": "FunctionCall",
                    "src": "4266:87:22",
                    "tryCall": false,
                    "typeDescriptions": {
                      "typeIdentifier": "t_bytes_memory_ptr",
                      "typeString": "bytes memory"
                    }
                  },
                  "functionReturnParameters": 2642,
                  "id": 2649,
                  "nodeType": "Return",
                  "src": "4259:94:22"
                }
              ]
            },
            "documentation": "@dev Same as {xref-Address-functionCall-address-bytes-}[`functionCall`],\nbut also transferring `value` wei to `target`.\n     * Requirements:\n     * - the calling contract must have an ETH balance of at least `value`.\n- the called Solidity function must be `payable`.\n     * _Available since v3.1._",
            "id": 2651,
            "implemented": true,
            "kind": "function",
            "modifiers": [],
            "name": "functionCallWithValue",
            "nodeType": "FunctionDefinition",
            "overrides": null,
            "parameters": {
              "id": 2639,
              "nodeType": "ParameterList",
              "parameters": [
                {
                  "constant": false,
                  "id": 2634,
                  "name": "target",
                  "nodeType": "VariableDeclaration",
                  "overrides": null,
                  "scope": 2651,
                  "src": "4167:14:22",
                  "stateVariable": false,
                  "storageLocation": "default",
                  "typeDescriptions": {
                    "typeIdentifier": "t_address",
                    "typeString": "address"
                  },
                  "typeName": {
                    "id": 2633,
                    "name": "address",
                    "nodeType": "ElementaryTypeName",
                    "src": "4167:7:22",
                    "stateMutability": "nonpayable",
                    "typeDescriptions": {
                      "typeIdentifier": "t_address",
                      "typeString": "address"
                    }
                  },
                  "value": null,
                  "visibility": "internal"
                },
                {
                  "constant": false,
                  "id": 2636,
                  "name": "data",
                  "nodeType": "VariableDeclaration",
                  "overrides": null,
                  "scope": 2651,
                  "src": "4183:17:22",
                  "stateVariable": false,
                  "storageLocation": "memory",
                  "typeDescriptions": {
                    "typeIdentifier": "t_bytes_memory_ptr",
                    "typeString": "bytes"
                  },
                  "typeName": {
<<<<<<< HEAD
                    "id": 2692,
                    "name": "bytes",
                    "nodeType": "ElementaryTypeName",
                    "src": "6226:5:22",
                    "typeDescriptions": {
                      "typeIdentifier": "t_bytes_storage_ptr",
                      "typeString": "bytes"
                    }
                  },
                  "value": null,
                  "visibility": "internal"
                }
              ],
              "src": "6225:14:22"
            },
            "scope": 2715,
            "src": "6111:725:22",
            "stateMutability": "pure",
            "virtual": false,
            "visibility": "private"
          }
        ],
        "scope": 2716,
        "src": "134:6704:22"
      }
    ],
    "src": "33:6806:22"
  },
  "legacyAST": {
    "absolutePath": "/Users/ed/OffchainLabs/arb-os/contracts/arbos/openzeppelin-contracts/contracts/utils/Address.sol",
    "exportedSymbols": {
      "Address": [
        2715
      ]
    },
    "id": 2716,
    "nodeType": "SourceUnit",
    "nodes": [
      {
        "id": 2482,
        "literals": [
          "solidity",
          ">=",
          "0.6",
          ".2",
          "<",
          "0.8",
          ".0"
        ],
        "nodeType": "PragmaDirective",
        "src": "33:31:22"
      },
      {
        "abstract": false,
        "baseContracts": [],
        "contractDependencies": [],
        "contractKind": "library",
        "documentation": "@dev Collection of functions related to the address type",
        "fullyImplemented": true,
        "id": 2715,
        "linearizedBaseContracts": [
          2715
        ],
        "name": "Address",
        "nodeType": "ContractDefinition",
        "nodes": [
          {
            "body": {
              "id": 2497,
              "nodeType": "Block",
              "src": "792:347:22",
              "statements": [
                {
                  "assignments": [
                    2490
                  ],
                  "declarations": [
                    {
                      "constant": false,
                      "id": 2490,
                      "name": "size",
                      "nodeType": "VariableDeclaration",
                      "overrides": null,
                      "scope": 2497,
                      "src": "989:12:22",
                      "stateVariable": false,
                      "storageLocation": "default",
                      "typeDescriptions": {
                        "typeIdentifier": "t_uint256",
                        "typeString": "uint256"
                      },
                      "typeName": {
                        "id": 2489,
                        "name": "uint256",
                        "nodeType": "ElementaryTypeName",
                        "src": "989:7:22",
                        "typeDescriptions": {
                          "typeIdentifier": "t_uint256",
                          "typeString": "uint256"
                        }
                      },
                      "value": null,
                      "visibility": "internal"
                    }
                  ],
                  "id": 2491,
                  "initialValue": null,
                  "nodeType": "VariableDeclarationStatement",
                  "src": "989:12:22"
                },
                {
                  "AST": {
                    "nodeType": "YulBlock",
                    "src": "1076:32:22",
                    "statements": [
                      {
                        "nodeType": "YulAssignment",
                        "src": "1078:28:22",
                        "value": {
                          "arguments": [
                            {
                              "name": "account",
                              "nodeType": "YulIdentifier",
                              "src": "1098:7:22"
                            }
                          ],
                          "functionName": {
                            "name": "extcodesize",
                            "nodeType": "YulIdentifier",
                            "src": "1086:11:22"
                          },
                          "nodeType": "YulFunctionCall",
                          "src": "1086:20:22"
                        },
                        "variableNames": [
                          {
                            "name": "size",
                            "nodeType": "YulIdentifier",
                            "src": "1078:4:22"
                          }
                        ]
                      }
                    ]
                  },
                  "evmVersion": "istanbul",
                  "externalReferences": [
                    {
                      "declaration": 2484,
                      "isOffset": false,
                      "isSlot": false,
                      "src": "1098:7:22",
                      "valueSize": 1
                    },
                    {
                      "declaration": 2490,
                      "isOffset": false,
                      "isSlot": false,
                      "src": "1078:4:22",
                      "valueSize": 1
                    }
                  ],
                  "id": 2492,
                  "nodeType": "InlineAssembly",
                  "src": "1067:41:22"
                },
                {
                  "expression": {
                    "argumentTypes": null,
                    "commonType": {
                      "typeIdentifier": "t_uint256",
                      "typeString": "uint256"
                    },
                    "id": 2495,
                    "isConstant": false,
                    "isLValue": false,
                    "isPure": false,
                    "lValueRequested": false,
                    "leftExpression": {
                      "argumentTypes": null,
                      "id": 2493,
                      "name": "size",
                      "nodeType": "Identifier",
                      "overloadedDeclarations": [],
                      "referencedDeclaration": 2490,
                      "src": "1124:4:22",
                      "typeDescriptions": {
                        "typeIdentifier": "t_uint256",
                        "typeString": "uint256"
                      }
                    },
                    "nodeType": "BinaryOperation",
                    "operator": ">",
                    "rightExpression": {
                      "argumentTypes": null,
                      "hexValue": "30",
                      "id": 2494,
                      "isConstant": false,
                      "isLValue": false,
                      "isPure": true,
                      "kind": "number",
                      "lValueRequested": false,
                      "nodeType": "Literal",
                      "src": "1131:1:22",
                      "subdenomination": null,
                      "typeDescriptions": {
                        "typeIdentifier": "t_rational_0_by_1",
                        "typeString": "int_const 0"
                      },
                      "value": "0"
                    },
                    "src": "1124:8:22",
=======
                    "id": 2635,
                    "name": "bytes",
                    "nodeType": "ElementaryTypeName",
                    "src": "4183:5:22",
>>>>>>> ed1d1d2c
                    "typeDescriptions": {
                      "typeIdentifier": "t_bytes_storage_ptr",
                      "typeString": "bytes"
                    }
                  },
                  "value": null,
                  "visibility": "internal"
                },
                {
                  "constant": false,
                  "id": 2638,
                  "name": "value",
                  "nodeType": "VariableDeclaration",
                  "overrides": null,
                  "scope": 2651,
                  "src": "4202:13:22",
                  "stateVariable": false,
                  "storageLocation": "default",
                  "typeDescriptions": {
                    "typeIdentifier": "t_uint256",
                    "typeString": "uint256"
                  },
                  "typeName": {
                    "id": 2637,
                    "name": "uint256",
                    "nodeType": "ElementaryTypeName",
                    "src": "4202:7:22",
                    "typeDescriptions": {
                      "typeIdentifier": "t_uint256",
                      "typeString": "uint256"
                    }
                  },
                  "value": null,
                  "visibility": "internal"
                }
              ],
              "src": "4166:50:22"
            },
            "returnParameters": {
              "id": 2642,
              "nodeType": "ParameterList",
              "parameters": [
                {
                  "constant": false,
                  "id": 2641,
                  "name": "",
                  "nodeType": "VariableDeclaration",
                  "overrides": null,
                  "scope": 2651,
                  "src": "4235:12:22",
                  "stateVariable": false,
                  "storageLocation": "memory",
                  "typeDescriptions": {
                    "typeIdentifier": "t_bytes_memory_ptr",
                    "typeString": "bytes"
                  },
                  "typeName": {
                    "id": 2640,
                    "name": "bytes",
                    "nodeType": "ElementaryTypeName",
                    "src": "4235:5:22",
                    "typeDescriptions": {
                      "typeIdentifier": "t_bytes_storage_ptr",
                      "typeString": "bytes"
                    }
                  },
                  "value": null,
                  "visibility": "internal"
                }
              ],
              "src": "4234:14:22"
            },
            "scope": 2831,
            "src": "4136:224:22",
            "stateMutability": "nonpayable",
            "virtual": false,
            "visibility": "internal"
          },
          {
            "body": {
              "id": 2699,
              "nodeType": "Block",
              "src": "4749:382:22",
              "statements": [
                {
                  "expression": {
                    "argumentTypes": null,
                    "arguments": [
                      {
                        "argumentTypes": null,
                        "commonType": {
                          "typeIdentifier": "t_uint256",
                          "typeString": "uint256"
                        },
                        "id": 2671,
                        "isConstant": false,
                        "isLValue": false,
                        "isPure": false,
                        "lValueRequested": false,
                        "leftExpression": {
                          "argumentTypes": null,
                          "expression": {
                            "argumentTypes": null,
                            "arguments": [
                              {
                                "argumentTypes": null,
                                "id": 2667,
                                "name": "this",
                                "nodeType": "Identifier",
                                "overloadedDeclarations": [],
                                "referencedDeclaration": -28,
                                "src": "4775:4:22",
                                "typeDescriptions": {
                                  "typeIdentifier": "t_contract$_Address_$2831",
                                  "typeString": "library Address"
                                }
                              }
                            ],
                            "expression": {
                              "argumentTypes": [
                                {
                                  "typeIdentifier": "t_contract$_Address_$2831",
                                  "typeString": "library Address"
                                }
                              ],
                              "id": 2666,
                              "isConstant": false,
                              "isLValue": false,
                              "isPure": true,
                              "lValueRequested": false,
                              "nodeType": "ElementaryTypeNameExpression",
                              "src": "4767:7:22",
                              "typeDescriptions": {
                                "typeIdentifier": "t_type$_t_address_$",
                                "typeString": "type(address)"
                              },
                              "typeName": {
                                "id": 2665,
                                "name": "address",
                                "nodeType": "ElementaryTypeName",
                                "src": "4767:7:22",
                                "typeDescriptions": {
                                  "typeIdentifier": null,
                                  "typeString": null
                                }
                              }
                            },
                            "id": 2668,
                            "isConstant": false,
                            "isLValue": false,
                            "isPure": false,
                            "kind": "typeConversion",
                            "lValueRequested": false,
                            "names": [],
                            "nodeType": "FunctionCall",
                            "src": "4767:13:22",
                            "tryCall": false,
                            "typeDescriptions": {
                              "typeIdentifier": "t_address",
                              "typeString": "address"
                            }
                          },
                          "id": 2669,
                          "isConstant": false,
                          "isLValue": false,
                          "isPure": false,
                          "lValueRequested": false,
                          "memberName": "balance",
                          "nodeType": "MemberAccess",
                          "referencedDeclaration": null,
                          "src": "4767:21:22",
                          "typeDescriptions": {
                            "typeIdentifier": "t_uint256",
                            "typeString": "uint256"
                          }
                        },
                        "nodeType": "BinaryOperation",
                        "operator": ">=",
                        "rightExpression": {
                          "argumentTypes": null,
                          "id": 2670,
                          "name": "value",
                          "nodeType": "Identifier",
                          "overloadedDeclarations": [],
                          "referencedDeclaration": 2657,
                          "src": "4792:5:22",
                          "typeDescriptions": {
                            "typeIdentifier": "t_uint256",
                            "typeString": "uint256"
                          }
                        },
                        "src": "4767:30:22",
                        "typeDescriptions": {
                          "typeIdentifier": "t_bool",
                          "typeString": "bool"
                        }
                      },
                      {
                        "argumentTypes": null,
                        "hexValue": "416464726573733a20696e73756666696369656e742062616c616e636520666f722063616c6c",
                        "id": 2672,
                        "isConstant": false,
                        "isLValue": false,
                        "isPure": true,
                        "kind": "string",
                        "lValueRequested": false,
                        "nodeType": "Literal",
                        "src": "4799:40:22",
                        "subdenomination": null,
                        "typeDescriptions": {
                          "typeIdentifier": "t_stringliteral_565f1a77334fc4792800921178c71e4521acffab18ff9e7885b49377ee80ab4c",
                          "typeString": "literal_string \"Address: insufficient balance for call\""
                        },
                        "value": "Address: insufficient balance for call"
                      }
                    ],
                    "expression": {
                      "argumentTypes": [
                        {
                          "typeIdentifier": "t_bool",
                          "typeString": "bool"
                        },
                        {
                          "typeIdentifier": "t_stringliteral_565f1a77334fc4792800921178c71e4521acffab18ff9e7885b49377ee80ab4c",
                          "typeString": "literal_string \"Address: insufficient balance for call\""
                        }
                      ],
                      "id": 2664,
                      "name": "require",
                      "nodeType": "Identifier",
                      "overloadedDeclarations": [
                        -18,
                        -18
                      ],
                      "referencedDeclaration": -18,
                      "src": "4759:7:22",
                      "typeDescriptions": {
                        "typeIdentifier": "t_function_require_pure$_t_bool_$_t_string_memory_ptr_$returns$__$",
                        "typeString": "function (bool,string memory) pure"
                      }
                    },
                    "id": 2673,
                    "isConstant": false,
                    "isLValue": false,
                    "isPure": false,
                    "kind": "functionCall",
                    "lValueRequested": false,
                    "names": [],
                    "nodeType": "FunctionCall",
                    "src": "4759:81:22",
                    "tryCall": false,
                    "typeDescriptions": {
                      "typeIdentifier": "t_tuple$__$",
                      "typeString": "tuple()"
                    }
                  },
                  "id": 2674,
                  "nodeType": "ExpressionStatement",
                  "src": "4759:81:22"
                },
                {
                  "expression": {
                    "argumentTypes": null,
                    "arguments": [
                      {
                        "argumentTypes": null,
                        "arguments": [
                          {
                            "argumentTypes": null,
                            "id": 2677,
                            "name": "target",
                            "nodeType": "Identifier",
                            "overloadedDeclarations": [],
                            "referencedDeclaration": 2653,
                            "src": "4869:6:22",
                            "typeDescriptions": {
                              "typeIdentifier": "t_address",
                              "typeString": "address"
                            }
                          }
                        ],
                        "expression": {
                          "argumentTypes": [
                            {
                              "typeIdentifier": "t_address",
                              "typeString": "address"
                            }
                          ],
                          "id": 2676,
                          "name": "isContract",
                          "nodeType": "Identifier",
                          "overloadedDeclarations": [],
                          "referencedDeclaration": 2564,
                          "src": "4858:10:22",
                          "typeDescriptions": {
                            "typeIdentifier": "t_function_internal_view$_t_address_$returns$_t_bool_$",
                            "typeString": "function (address) view returns (bool)"
                          }
                        },
                        "id": 2678,
                        "isConstant": false,
                        "isLValue": false,
                        "isPure": false,
                        "kind": "functionCall",
                        "lValueRequested": false,
                        "names": [],
                        "nodeType": "FunctionCall",
                        "src": "4858:18:22",
                        "tryCall": false,
                        "typeDescriptions": {
                          "typeIdentifier": "t_bool",
                          "typeString": "bool"
                        }
                      },
                      {
                        "argumentTypes": null,
                        "hexValue": "416464726573733a2063616c6c20746f206e6f6e2d636f6e7472616374",
                        "id": 2679,
                        "isConstant": false,
                        "isLValue": false,
                        "isPure": true,
                        "kind": "string",
                        "lValueRequested": false,
                        "nodeType": "Literal",
                        "src": "4878:31:22",
                        "subdenomination": null,
                        "typeDescriptions": {
                          "typeIdentifier": "t_stringliteral_cc2e4e38850b7c0a3e942cfed89b71c77302df25bcb2ec297a0c4ff9ff6b90ad",
                          "typeString": "literal_string \"Address: call to non-contract\""
                        },
                        "value": "Address: call to non-contract"
                      }
                    ],
                    "expression": {
                      "argumentTypes": [
                        {
                          "typeIdentifier": "t_bool",
                          "typeString": "bool"
                        },
                        {
                          "typeIdentifier": "t_stringliteral_cc2e4e38850b7c0a3e942cfed89b71c77302df25bcb2ec297a0c4ff9ff6b90ad",
                          "typeString": "literal_string \"Address: call to non-contract\""
                        }
                      ],
                      "id": 2675,
                      "name": "require",
                      "nodeType": "Identifier",
                      "overloadedDeclarations": [
                        -18,
                        -18
                      ],
                      "referencedDeclaration": -18,
                      "src": "4850:7:22",
                      "typeDescriptions": {
                        "typeIdentifier": "t_function_require_pure$_t_bool_$_t_string_memory_ptr_$returns$__$",
                        "typeString": "function (bool,string memory) pure"
                      }
                    },
                    "id": 2680,
                    "isConstant": false,
                    "isLValue": false,
                    "isPure": false,
                    "kind": "functionCall",
                    "lValueRequested": false,
                    "names": [],
                    "nodeType": "FunctionCall",
                    "src": "4850:60:22",
                    "tryCall": false,
                    "typeDescriptions": {
                      "typeIdentifier": "t_tuple$__$",
                      "typeString": "tuple()"
                    }
                  },
                  "id": 2681,
                  "nodeType": "ExpressionStatement",
                  "src": "4850:60:22"
                },
                {
                  "assignments": [
                    2683,
                    2685
                  ],
                  "declarations": [
                    {
                      "constant": false,
                      "id": 2683,
                      "name": "success",
                      "nodeType": "VariableDeclaration",
                      "overrides": null,
                      "scope": 2699,
                      "src": "4981:12:22",
                      "stateVariable": false,
                      "storageLocation": "default",
                      "typeDescriptions": {
                        "typeIdentifier": "t_bool",
                        "typeString": "bool"
                      },
                      "typeName": {
                        "id": 2682,
                        "name": "bool",
                        "nodeType": "ElementaryTypeName",
                        "src": "4981:4:22",
                        "typeDescriptions": {
                          "typeIdentifier": "t_bool",
                          "typeString": "bool"
                        }
                      },
                      "value": null,
                      "visibility": "internal"
                    },
                    {
                      "constant": false,
                      "id": 2685,
                      "name": "returndata",
                      "nodeType": "VariableDeclaration",
                      "overrides": null,
                      "scope": 2699,
                      "src": "4995:23:22",
                      "stateVariable": false,
                      "storageLocation": "memory",
                      "typeDescriptions": {
                        "typeIdentifier": "t_bytes_memory_ptr",
                        "typeString": "bytes"
                      },
                      "typeName": {
                        "id": 2684,
                        "name": "bytes",
                        "nodeType": "ElementaryTypeName",
                        "src": "4995:5:22",
                        "typeDescriptions": {
                          "typeIdentifier": "t_bytes_storage_ptr",
                          "typeString": "bytes"
                        }
                      },
                      "value": null,
                      "visibility": "internal"
                    }
                  ],
                  "id": 2692,
                  "initialValue": {
                    "argumentTypes": null,
                    "arguments": [
                      {
                        "argumentTypes": null,
                        "id": 2690,
                        "name": "data",
                        "nodeType": "Identifier",
                        "overloadedDeclarations": [],
                        "referencedDeclaration": 2655,
                        "src": "5050:4:22",
                        "typeDescriptions": {
                          "typeIdentifier": "t_bytes_memory_ptr",
                          "typeString": "bytes memory"
                        }
                      }
                    ],
                    "expression": {
                      "argumentTypes": [
                        {
                          "typeIdentifier": "t_bytes_memory_ptr",
                          "typeString": "bytes memory"
                        }
                      ],
                      "expression": {
                        "argumentTypes": null,
                        "expression": {
                          "argumentTypes": null,
                          "id": 2686,
                          "name": "target",
                          "nodeType": "Identifier",
                          "overloadedDeclarations": [],
                          "referencedDeclaration": 2653,
                          "src": "5022:6:22",
                          "typeDescriptions": {
                            "typeIdentifier": "t_address",
                            "typeString": "address"
                          }
                        },
                        "id": 2687,
                        "isConstant": false,
                        "isLValue": false,
                        "isPure": false,
                        "lValueRequested": false,
                        "memberName": "call",
                        "nodeType": "MemberAccess",
                        "referencedDeclaration": null,
                        "src": "5022:11:22",
                        "typeDescriptions": {
                          "typeIdentifier": "t_function_barecall_payable$_t_bytes_memory_ptr_$returns$_t_bool_$_t_bytes_memory_ptr_$",
                          "typeString": "function (bytes memory) payable returns (bool,bytes memory)"
                        }
                      },
                      "id": 2689,
                      "isConstant": false,
                      "isLValue": false,
                      "isPure": false,
                      "lValueRequested": false,
                      "names": [
                        "value"
                      ],
                      "nodeType": "FunctionCallOptions",
                      "options": [
                        {
                          "argumentTypes": null,
                          "id": 2688,
                          "name": "value",
                          "nodeType": "Identifier",
                          "overloadedDeclarations": [],
                          "referencedDeclaration": 2657,
                          "src": "5042:5:22",
                          "typeDescriptions": {
                            "typeIdentifier": "t_uint256",
                            "typeString": "uint256"
                          }
                        }
                      ],
                      "src": "5022:27:22",
                      "typeDescriptions": {
                        "typeIdentifier": "t_function_barecall_payable$_t_bytes_memory_ptr_$returns$_t_bool_$_t_bytes_memory_ptr_$value",
                        "typeString": "function (bytes memory) payable returns (bool,bytes memory)"
                      }
                    },
                    "id": 2691,
                    "isConstant": false,
                    "isLValue": false,
                    "isPure": false,
                    "kind": "functionCall",
                    "lValueRequested": false,
                    "names": [],
                    "nodeType": "FunctionCall",
                    "src": "5022:33:22",
                    "tryCall": false,
                    "typeDescriptions": {
                      "typeIdentifier": "t_tuple$_t_bool_$_t_bytes_memory_ptr_$",
                      "typeString": "tuple(bool,bytes memory)"
                    }
                  },
                  "nodeType": "VariableDeclarationStatement",
                  "src": "4980:75:22"
                },
                {
                  "expression": {
                    "argumentTypes": null,
                    "arguments": [
                      {
                        "argumentTypes": null,
                        "id": 2694,
                        "name": "success",
                        "nodeType": "Identifier",
                        "overloadedDeclarations": [],
                        "referencedDeclaration": 2683,
                        "src": "5090:7:22",
                        "typeDescriptions": {
                          "typeIdentifier": "t_bool",
                          "typeString": "bool"
                        }
                      },
                      {
                        "argumentTypes": null,
                        "id": 2695,
                        "name": "returndata",
                        "nodeType": "Identifier",
                        "overloadedDeclarations": [],
                        "referencedDeclaration": 2685,
                        "src": "5099:10:22",
                        "typeDescriptions": {
                          "typeIdentifier": "t_bytes_memory_ptr",
                          "typeString": "bytes memory"
                        }
                      },
                      {
                        "argumentTypes": null,
                        "id": 2696,
                        "name": "errorMessage",
                        "nodeType": "Identifier",
                        "overloadedDeclarations": [],
                        "referencedDeclaration": 2659,
                        "src": "5111:12:22",
                        "typeDescriptions": {
                          "typeIdentifier": "t_string_memory_ptr",
                          "typeString": "string memory"
                        }
                      }
                    ],
                    "expression": {
                      "argumentTypes": [
                        {
                          "typeIdentifier": "t_bool",
                          "typeString": "bool"
                        },
                        {
                          "typeIdentifier": "t_bytes_memory_ptr",
                          "typeString": "bytes memory"
                        },
                        {
                          "typeIdentifier": "t_string_memory_ptr",
                          "typeString": "string memory"
                        }
                      ],
                      "id": 2693,
                      "name": "_verifyCallResult",
                      "nodeType": "Identifier",
                      "overloadedDeclarations": [],
                      "referencedDeclaration": 2830,
                      "src": "5072:17:22",
                      "typeDescriptions": {
                        "typeIdentifier": "t_function_internal_pure$_t_bool_$_t_bytes_memory_ptr_$_t_string_memory_ptr_$returns$_t_bytes_memory_ptr_$",
                        "typeString": "function (bool,bytes memory,string memory) pure returns (bytes memory)"
                      }
                    },
                    "id": 2697,
                    "isConstant": false,
                    "isLValue": false,
                    "isPure": false,
                    "kind": "functionCall",
                    "lValueRequested": false,
                    "names": [],
                    "nodeType": "FunctionCall",
                    "src": "5072:52:22",
                    "tryCall": false,
                    "typeDescriptions": {
                      "typeIdentifier": "t_bytes_memory_ptr",
                      "typeString": "bytes memory"
                    }
                  },
                  "functionReturnParameters": 2663,
                  "id": 2698,
                  "nodeType": "Return",
                  "src": "5065:59:22"
                }
              ]
            },
            "documentation": "@dev Same as {xref-Address-functionCallWithValue-address-bytes-uint256-}[`functionCallWithValue`], but\nwith `errorMessage` as a fallback revert reason when `target` reverts.\n     * _Available since v3.1._",
            "id": 2700,
            "implemented": true,
            "kind": "function",
            "modifiers": [],
            "name": "functionCallWithValue",
            "nodeType": "FunctionDefinition",
            "overrides": null,
            "parameters": {
              "id": 2660,
              "nodeType": "ParameterList",
              "parameters": [
                {
                  "constant": false,
                  "id": 2653,
                  "name": "target",
                  "nodeType": "VariableDeclaration",
                  "overrides": null,
                  "scope": 2700,
                  "src": "4639:14:22",
                  "stateVariable": false,
                  "storageLocation": "default",
                  "typeDescriptions": {
                    "typeIdentifier": "t_address",
                    "typeString": "address"
                  },
                  "typeName": {
                    "id": 2652,
                    "name": "address",
                    "nodeType": "ElementaryTypeName",
                    "src": "4639:7:22",
                    "stateMutability": "nonpayable",
                    "typeDescriptions": {
                      "typeIdentifier": "t_address",
                      "typeString": "address"
                    }
                  },
                  "value": null,
                  "visibility": "internal"
                },
                {
                  "constant": false,
                  "id": 2655,
                  "name": "data",
                  "nodeType": "VariableDeclaration",
                  "overrides": null,
                  "scope": 2700,
                  "src": "4655:17:22",
                  "stateVariable": false,
                  "storageLocation": "memory",
                  "typeDescriptions": {
                    "typeIdentifier": "t_bytes_memory_ptr",
                    "typeString": "bytes"
                  },
                  "typeName": {
                    "id": 2654,
                    "name": "bytes",
                    "nodeType": "ElementaryTypeName",
                    "src": "4655:5:22",
                    "typeDescriptions": {
                      "typeIdentifier": "t_bytes_storage_ptr",
                      "typeString": "bytes"
                    }
                  },
                  "value": null,
                  "visibility": "internal"
                },
                {
                  "constant": false,
                  "id": 2657,
                  "name": "value",
                  "nodeType": "VariableDeclaration",
                  "overrides": null,
                  "scope": 2700,
                  "src": "4674:13:22",
                  "stateVariable": false,
                  "storageLocation": "default",
                  "typeDescriptions": {
                    "typeIdentifier": "t_uint256",
                    "typeString": "uint256"
                  },
                  "typeName": {
                    "id": 2656,
                    "name": "uint256",
                    "nodeType": "ElementaryTypeName",
                    "src": "4674:7:22",
                    "typeDescriptions": {
                      "typeIdentifier": "t_uint256",
                      "typeString": "uint256"
                    }
                  },
                  "value": null,
                  "visibility": "internal"
                },
                {
                  "constant": false,
                  "id": 2659,
                  "name": "errorMessage",
                  "nodeType": "VariableDeclaration",
                  "overrides": null,
                  "scope": 2700,
                  "src": "4689:26:22",
                  "stateVariable": false,
                  "storageLocation": "memory",
                  "typeDescriptions": {
                    "typeIdentifier": "t_string_memory_ptr",
                    "typeString": "string"
                  },
                  "typeName": {
                    "id": 2658,
                    "name": "string",
                    "nodeType": "ElementaryTypeName",
                    "src": "4689:6:22",
                    "typeDescriptions": {
                      "typeIdentifier": "t_string_storage_ptr",
                      "typeString": "string"
                    }
                  },
                  "value": null,
                  "visibility": "internal"
                }
              ],
              "src": "4638:78:22"
            },
            "returnParameters": {
              "id": 2663,
              "nodeType": "ParameterList",
              "parameters": [
                {
                  "constant": false,
                  "id": 2662,
                  "name": "",
                  "nodeType": "VariableDeclaration",
                  "overrides": null,
                  "scope": 2700,
                  "src": "4735:12:22",
                  "stateVariable": false,
                  "storageLocation": "memory",
                  "typeDescriptions": {
                    "typeIdentifier": "t_bytes_memory_ptr",
                    "typeString": "bytes"
                  },
                  "typeName": {
                    "id": 2661,
                    "name": "bytes",
                    "nodeType": "ElementaryTypeName",
                    "src": "4735:5:22",
                    "typeDescriptions": {
                      "typeIdentifier": "t_bytes_storage_ptr",
                      "typeString": "bytes"
                    }
                  },
                  "value": null,
                  "visibility": "internal"
                }
              ],
              "src": "4734:14:22"
            },
            "scope": 2831,
            "src": "4608:523:22",
            "stateMutability": "nonpayable",
            "virtual": false,
            "visibility": "internal"
          },
          {
            "body": {
              "id": 2715,
              "nodeType": "Block",
              "src": "5408:97:22",
              "statements": [
                {
                  "expression": {
                    "argumentTypes": null,
                    "arguments": [
                      {
                        "argumentTypes": null,
                        "id": 2710,
                        "name": "target",
                        "nodeType": "Identifier",
                        "overloadedDeclarations": [],
                        "referencedDeclaration": 2702,
                        "src": "5444:6:22",
                        "typeDescriptions": {
                          "typeIdentifier": "t_address",
                          "typeString": "address"
                        }
                      },
                      {
                        "argumentTypes": null,
                        "id": 2711,
                        "name": "data",
                        "nodeType": "Identifier",
                        "overloadedDeclarations": [],
                        "referencedDeclaration": 2704,
                        "src": "5452:4:22",
                        "typeDescriptions": {
                          "typeIdentifier": "t_bytes_memory_ptr",
                          "typeString": "bytes memory"
                        }
                      },
                      {
                        "argumentTypes": null,
                        "hexValue": "416464726573733a206c6f772d6c6576656c207374617469632063616c6c206661696c6564",
                        "id": 2712,
                        "isConstant": false,
                        "isLValue": false,
                        "isPure": true,
                        "kind": "string",
                        "lValueRequested": false,
                        "nodeType": "Literal",
                        "src": "5458:39:22",
                        "subdenomination": null,
                        "typeDescriptions": {
                          "typeIdentifier": "t_stringliteral_90ec82aa826a536a4cbfae44ecfa384680faa9a4b77344bce96aa761ad904df0",
                          "typeString": "literal_string \"Address: low-level static call failed\""
                        },
                        "value": "Address: low-level static call failed"
                      }
                    ],
                    "expression": {
                      "argumentTypes": [
                        {
                          "typeIdentifier": "t_address",
                          "typeString": "address"
                        },
                        {
                          "typeIdentifier": "t_bytes_memory_ptr",
                          "typeString": "bytes memory"
                        },
                        {
                          "typeIdentifier": "t_stringliteral_90ec82aa826a536a4cbfae44ecfa384680faa9a4b77344bce96aa761ad904df0",
                          "typeString": "literal_string \"Address: low-level static call failed\""
                        }
                      ],
                      "id": 2709,
                      "name": "functionStaticCall",
                      "nodeType": "Identifier",
                      "overloadedDeclarations": [
                        2716,
                        2750
                      ],
                      "referencedDeclaration": 2750,
                      "src": "5425:18:22",
                      "typeDescriptions": {
                        "typeIdentifier": "t_function_internal_view$_t_address_$_t_bytes_memory_ptr_$_t_string_memory_ptr_$returns$_t_bytes_memory_ptr_$",
                        "typeString": "function (address,bytes memory,string memory) view returns (bytes memory)"
                      }
                    },
                    "id": 2713,
                    "isConstant": false,
                    "isLValue": false,
                    "isPure": false,
                    "kind": "functionCall",
                    "lValueRequested": false,
                    "names": [],
                    "nodeType": "FunctionCall",
                    "src": "5425:73:22",
                    "tryCall": false,
                    "typeDescriptions": {
                      "typeIdentifier": "t_bytes_memory_ptr",
                      "typeString": "bytes memory"
                    }
                  },
                  "functionReturnParameters": 2708,
                  "id": 2714,
                  "nodeType": "Return",
                  "src": "5418:80:22"
                }
              ]
            },
            "documentation": "@dev Same as {xref-Address-functionCall-address-bytes-}[`functionCall`],\nbut performing a static call.\n     * _Available since v3.3._",
            "id": 2716,
            "implemented": true,
            "kind": "function",
            "modifiers": [],
            "name": "functionStaticCall",
            "nodeType": "FunctionDefinition",
            "overrides": null,
            "parameters": {
              "id": 2705,
              "nodeType": "ParameterList",
              "parameters": [
                {
                  "constant": false,
                  "id": 2702,
                  "name": "target",
                  "nodeType": "VariableDeclaration",
                  "overrides": null,
                  "scope": 2716,
                  "src": "5336:14:22",
                  "stateVariable": false,
                  "storageLocation": "default",
                  "typeDescriptions": {
                    "typeIdentifier": "t_address",
                    "typeString": "address"
                  },
                  "typeName": {
                    "id": 2701,
                    "name": "address",
                    "nodeType": "ElementaryTypeName",
                    "src": "5336:7:22",
                    "stateMutability": "nonpayable",
                    "typeDescriptions": {
                      "typeIdentifier": "t_address",
                      "typeString": "address"
                    }
                  },
                  "value": null,
                  "visibility": "internal"
                },
                {
                  "constant": false,
                  "id": 2704,
                  "name": "data",
                  "nodeType": "VariableDeclaration",
                  "overrides": null,
                  "scope": 2716,
                  "src": "5352:17:22",
                  "stateVariable": false,
                  "storageLocation": "memory",
                  "typeDescriptions": {
                    "typeIdentifier": "t_bytes_memory_ptr",
                    "typeString": "bytes"
                  },
                  "typeName": {
                    "id": 2703,
                    "name": "bytes",
                    "nodeType": "ElementaryTypeName",
                    "src": "5352:5:22",
                    "typeDescriptions": {
                      "typeIdentifier": "t_bytes_storage_ptr",
                      "typeString": "bytes"
                    }
                  },
                  "value": null,
                  "visibility": "internal"
                }
              ],
              "src": "5335:35:22"
            },
            "returnParameters": {
              "id": 2708,
              "nodeType": "ParameterList",
              "parameters": [
                {
                  "constant": false,
                  "id": 2707,
                  "name": "",
                  "nodeType": "VariableDeclaration",
                  "overrides": null,
                  "scope": 2716,
                  "src": "5394:12:22",
                  "stateVariable": false,
                  "storageLocation": "memory",
                  "typeDescriptions": {
                    "typeIdentifier": "t_bytes_memory_ptr",
                    "typeString": "bytes"
                  },
                  "typeName": {
                    "id": 2706,
                    "name": "bytes",
                    "nodeType": "ElementaryTypeName",
                    "src": "5394:5:22",
                    "typeDescriptions": {
                      "typeIdentifier": "t_bytes_storage_ptr",
                      "typeString": "bytes"
                    }
                  },
                  "value": null,
                  "visibility": "internal"
                }
              ],
              "src": "5393:14:22"
            },
            "scope": 2831,
            "src": "5308:197:22",
            "stateMutability": "view",
            "virtual": false,
            "visibility": "internal"
          },
          {
            "body": {
              "id": 2749,
              "nodeType": "Block",
              "src": "5817:288:22",
              "statements": [
                {
                  "expression": {
                    "argumentTypes": null,
                    "arguments": [
                      {
                        "argumentTypes": null,
                        "arguments": [
                          {
                            "argumentTypes": null,
                            "id": 2729,
                            "name": "target",
                            "nodeType": "Identifier",
                            "overloadedDeclarations": [],
                            "referencedDeclaration": 2718,
                            "src": "5846:6:22",
                            "typeDescriptions": {
                              "typeIdentifier": "t_address",
                              "typeString": "address"
                            }
                          }
                        ],
                        "expression": {
                          "argumentTypes": [
                            {
                              "typeIdentifier": "t_address",
                              "typeString": "address"
                            }
                          ],
                          "id": 2728,
                          "name": "isContract",
                          "nodeType": "Identifier",
                          "overloadedDeclarations": [],
                          "referencedDeclaration": 2564,
                          "src": "5835:10:22",
                          "typeDescriptions": {
                            "typeIdentifier": "t_function_internal_view$_t_address_$returns$_t_bool_$",
                            "typeString": "function (address) view returns (bool)"
                          }
                        },
                        "id": 2730,
                        "isConstant": false,
                        "isLValue": false,
                        "isPure": false,
                        "kind": "functionCall",
                        "lValueRequested": false,
                        "names": [],
                        "nodeType": "FunctionCall",
                        "src": "5835:18:22",
                        "tryCall": false,
                        "typeDescriptions": {
                          "typeIdentifier": "t_bool",
                          "typeString": "bool"
                        }
                      },
                      {
                        "argumentTypes": null,
                        "hexValue": "416464726573733a207374617469632063616c6c20746f206e6f6e2d636f6e7472616374",
                        "id": 2731,
                        "isConstant": false,
                        "isLValue": false,
                        "isPure": true,
                        "kind": "string",
                        "lValueRequested": false,
                        "nodeType": "Literal",
                        "src": "5855:38:22",
                        "subdenomination": null,
                        "typeDescriptions": {
                          "typeIdentifier": "t_stringliteral_c79cc78e4f16ce3933a42b84c73868f93bb4a59c031a0acf576679de98c608a9",
                          "typeString": "literal_string \"Address: static call to non-contract\""
                        },
                        "value": "Address: static call to non-contract"
                      }
                    ],
                    "expression": {
                      "argumentTypes": [
                        {
                          "typeIdentifier": "t_bool",
                          "typeString": "bool"
                        },
                        {
                          "typeIdentifier": "t_stringliteral_c79cc78e4f16ce3933a42b84c73868f93bb4a59c031a0acf576679de98c608a9",
                          "typeString": "literal_string \"Address: static call to non-contract\""
                        }
                      ],
                      "id": 2727,
                      "name": "require",
                      "nodeType": "Identifier",
                      "overloadedDeclarations": [
                        -18,
                        -18
                      ],
                      "referencedDeclaration": -18,
                      "src": "5827:7:22",
                      "typeDescriptions": {
                        "typeIdentifier": "t_function_require_pure$_t_bool_$_t_string_memory_ptr_$returns$__$",
                        "typeString": "function (bool,string memory) pure"
                      }
                    },
                    "id": 2732,
                    "isConstant": false,
                    "isLValue": false,
                    "isPure": false,
                    "kind": "functionCall",
                    "lValueRequested": false,
                    "names": [],
                    "nodeType": "FunctionCall",
                    "src": "5827:67:22",
                    "tryCall": false,
                    "typeDescriptions": {
                      "typeIdentifier": "t_tuple$__$",
                      "typeString": "tuple()"
                    }
                  },
                  "id": 2733,
                  "nodeType": "ExpressionStatement",
                  "src": "5827:67:22"
                },
                {
                  "assignments": [
                    2735,
                    2737
                  ],
                  "declarations": [
                    {
                      "constant": false,
                      "id": 2735,
                      "name": "success",
                      "nodeType": "VariableDeclaration",
                      "overrides": null,
                      "scope": 2749,
                      "src": "5965:12:22",
                      "stateVariable": false,
                      "storageLocation": "default",
                      "typeDescriptions": {
                        "typeIdentifier": "t_bool",
                        "typeString": "bool"
                      },
                      "typeName": {
                        "id": 2734,
                        "name": "bool",
                        "nodeType": "ElementaryTypeName",
                        "src": "5965:4:22",
                        "typeDescriptions": {
                          "typeIdentifier": "t_bool",
                          "typeString": "bool"
                        }
                      },
                      "value": null,
                      "visibility": "internal"
                    },
                    {
                      "constant": false,
                      "id": 2737,
                      "name": "returndata",
                      "nodeType": "VariableDeclaration",
                      "overrides": null,
                      "scope": 2749,
                      "src": "5979:23:22",
                      "stateVariable": false,
                      "storageLocation": "memory",
                      "typeDescriptions": {
                        "typeIdentifier": "t_bytes_memory_ptr",
                        "typeString": "bytes"
                      },
                      "typeName": {
                        "id": 2736,
                        "name": "bytes",
                        "nodeType": "ElementaryTypeName",
                        "src": "5979:5:22",
                        "typeDescriptions": {
                          "typeIdentifier": "t_bytes_storage_ptr",
                          "typeString": "bytes"
                        }
                      },
                      "value": null,
                      "visibility": "internal"
                    }
                  ],
                  "id": 2742,
                  "initialValue": {
                    "argumentTypes": null,
                    "arguments": [
                      {
                        "argumentTypes": null,
                        "id": 2740,
                        "name": "data",
                        "nodeType": "Identifier",
                        "overloadedDeclarations": [],
                        "referencedDeclaration": 2720,
                        "src": "6024:4:22",
                        "typeDescriptions": {
                          "typeIdentifier": "t_bytes_memory_ptr",
                          "typeString": "bytes memory"
                        }
                      }
                    ],
                    "expression": {
                      "argumentTypes": [
                        {
                          "typeIdentifier": "t_bytes_memory_ptr",
                          "typeString": "bytes memory"
                        }
                      ],
                      "expression": {
                        "argumentTypes": null,
                        "id": 2738,
                        "name": "target",
                        "nodeType": "Identifier",
                        "overloadedDeclarations": [],
                        "referencedDeclaration": 2718,
                        "src": "6006:6:22",
                        "typeDescriptions": {
                          "typeIdentifier": "t_address",
                          "typeString": "address"
                        }
                      },
                      "id": 2739,
                      "isConstant": false,
                      "isLValue": false,
                      "isPure": false,
                      "lValueRequested": false,
                      "memberName": "staticcall",
                      "nodeType": "MemberAccess",
                      "referencedDeclaration": null,
                      "src": "6006:17:22",
                      "typeDescriptions": {
                        "typeIdentifier": "t_function_barestaticcall_view$_t_bytes_memory_ptr_$returns$_t_bool_$_t_bytes_memory_ptr_$",
                        "typeString": "function (bytes memory) view returns (bool,bytes memory)"
                      }
                    },
                    "id": 2741,
                    "isConstant": false,
                    "isLValue": false,
                    "isPure": false,
                    "kind": "functionCall",
                    "lValueRequested": false,
                    "names": [],
                    "nodeType": "FunctionCall",
                    "src": "6006:23:22",
                    "tryCall": false,
                    "typeDescriptions": {
                      "typeIdentifier": "t_tuple$_t_bool_$_t_bytes_memory_ptr_$",
                      "typeString": "tuple(bool,bytes memory)"
                    }
                  },
                  "nodeType": "VariableDeclarationStatement",
                  "src": "5964:65:22"
                },
                {
                  "expression": {
                    "argumentTypes": null,
                    "arguments": [
                      {
                        "argumentTypes": null,
                        "id": 2744,
                        "name": "success",
                        "nodeType": "Identifier",
                        "overloadedDeclarations": [],
                        "referencedDeclaration": 2735,
                        "src": "6064:7:22",
                        "typeDescriptions": {
                          "typeIdentifier": "t_bool",
                          "typeString": "bool"
                        }
                      },
                      {
                        "argumentTypes": null,
                        "id": 2745,
                        "name": "returndata",
                        "nodeType": "Identifier",
                        "overloadedDeclarations": [],
                        "referencedDeclaration": 2737,
                        "src": "6073:10:22",
                        "typeDescriptions": {
                          "typeIdentifier": "t_bytes_memory_ptr",
                          "typeString": "bytes memory"
                        }
                      },
                      {
                        "argumentTypes": null,
                        "id": 2746,
                        "name": "errorMessage",
                        "nodeType": "Identifier",
                        "overloadedDeclarations": [],
                        "referencedDeclaration": 2722,
                        "src": "6085:12:22",
                        "typeDescriptions": {
                          "typeIdentifier": "t_string_memory_ptr",
                          "typeString": "string memory"
                        }
                      }
                    ],
                    "expression": {
                      "argumentTypes": [
                        {
                          "typeIdentifier": "t_bool",
                          "typeString": "bool"
                        },
                        {
                          "typeIdentifier": "t_bytes_memory_ptr",
                          "typeString": "bytes memory"
                        },
                        {
                          "typeIdentifier": "t_string_memory_ptr",
                          "typeString": "string memory"
                        }
                      ],
                      "id": 2743,
                      "name": "_verifyCallResult",
                      "nodeType": "Identifier",
                      "overloadedDeclarations": [],
                      "referencedDeclaration": 2830,
                      "src": "6046:17:22",
                      "typeDescriptions": {
                        "typeIdentifier": "t_function_internal_pure$_t_bool_$_t_bytes_memory_ptr_$_t_string_memory_ptr_$returns$_t_bytes_memory_ptr_$",
                        "typeString": "function (bool,bytes memory,string memory) pure returns (bytes memory)"
                      }
                    },
                    "id": 2747,
                    "isConstant": false,
                    "isLValue": false,
                    "isPure": false,
                    "kind": "functionCall",
                    "lValueRequested": false,
                    "names": [],
                    "nodeType": "FunctionCall",
                    "src": "6046:52:22",
                    "tryCall": false,
                    "typeDescriptions": {
                      "typeIdentifier": "t_bytes_memory_ptr",
                      "typeString": "bytes memory"
                    }
                  },
                  "functionReturnParameters": 2726,
                  "id": 2748,
                  "nodeType": "Return",
                  "src": "6039:59:22"
                }
              ]
            },
            "documentation": "@dev Same as {xref-Address-functionCall-address-bytes-string-}[`functionCall`],\nbut performing a static call.\n     * _Available since v3.3._",
            "id": 2750,
            "implemented": true,
            "kind": "function",
            "modifiers": [],
            "name": "functionStaticCall",
            "nodeType": "FunctionDefinition",
            "overrides": null,
            "parameters": {
              "id": 2723,
              "nodeType": "ParameterList",
              "parameters": [
                {
                  "constant": false,
                  "id": 2718,
                  "name": "target",
                  "nodeType": "VariableDeclaration",
                  "overrides": null,
                  "scope": 2750,
                  "src": "5717:14:22",
                  "stateVariable": false,
                  "storageLocation": "default",
                  "typeDescriptions": {
                    "typeIdentifier": "t_address",
                    "typeString": "address"
                  },
                  "typeName": {
                    "id": 2717,
                    "name": "address",
                    "nodeType": "ElementaryTypeName",
                    "src": "5717:7:22",
                    "stateMutability": "nonpayable",
                    "typeDescriptions": {
                      "typeIdentifier": "t_address",
                      "typeString": "address"
                    }
                  },
                  "value": null,
                  "visibility": "internal"
                },
                {
                  "constant": false,
                  "id": 2720,
                  "name": "data",
                  "nodeType": "VariableDeclaration",
                  "overrides": null,
                  "scope": 2750,
                  "src": "5733:17:22",
                  "stateVariable": false,
                  "storageLocation": "memory",
                  "typeDescriptions": {
                    "typeIdentifier": "t_bytes_memory_ptr",
                    "typeString": "bytes"
                  },
                  "typeName": {
                    "id": 2719,
                    "name": "bytes",
                    "nodeType": "ElementaryTypeName",
                    "src": "5733:5:22",
                    "typeDescriptions": {
                      "typeIdentifier": "t_bytes_storage_ptr",
                      "typeString": "bytes"
                    }
                  },
                  "value": null,
                  "visibility": "internal"
                },
                {
                  "constant": false,
                  "id": 2722,
                  "name": "errorMessage",
                  "nodeType": "VariableDeclaration",
                  "overrides": null,
                  "scope": 2750,
                  "src": "5752:26:22",
                  "stateVariable": false,
                  "storageLocation": "memory",
                  "typeDescriptions": {
                    "typeIdentifier": "t_string_memory_ptr",
                    "typeString": "string"
                  },
                  "typeName": {
                    "id": 2721,
                    "name": "string",
                    "nodeType": "ElementaryTypeName",
                    "src": "5752:6:22",
                    "typeDescriptions": {
                      "typeIdentifier": "t_string_storage_ptr",
                      "typeString": "string"
                    }
                  },
                  "value": null,
                  "visibility": "internal"
                }
              ],
              "src": "5716:63:22"
            },
            "returnParameters": {
              "id": 2726,
              "nodeType": "ParameterList",
              "parameters": [
                {
                  "constant": false,
                  "id": 2725,
                  "name": "",
                  "nodeType": "VariableDeclaration",
                  "overrides": null,
                  "scope": 2750,
                  "src": "5803:12:22",
                  "stateVariable": false,
                  "storageLocation": "memory",
                  "typeDescriptions": {
                    "typeIdentifier": "t_bytes_memory_ptr",
                    "typeString": "bytes"
                  },
                  "typeName": {
                    "id": 2724,
                    "name": "bytes",
                    "nodeType": "ElementaryTypeName",
                    "src": "5803:5:22",
                    "typeDescriptions": {
                      "typeIdentifier": "t_bytes_storage_ptr",
                      "typeString": "bytes"
                    }
                  },
                  "value": null,
                  "visibility": "internal"
                }
              ],
              "src": "5802:14:22"
            },
            "scope": 2831,
            "src": "5689:416:22",
            "stateMutability": "view",
            "virtual": false,
            "visibility": "internal"
          },
          {
            "body": {
              "id": 2765,
              "nodeType": "Block",
              "src": "6381:101:22",
              "statements": [
                {
                  "expression": {
                    "argumentTypes": null,
                    "arguments": [
                      {
                        "argumentTypes": null,
                        "id": 2760,
                        "name": "target",
                        "nodeType": "Identifier",
                        "overloadedDeclarations": [],
                        "referencedDeclaration": 2752,
                        "src": "6419:6:22",
                        "typeDescriptions": {
                          "typeIdentifier": "t_address",
                          "typeString": "address"
                        }
                      },
                      {
                        "argumentTypes": null,
                        "id": 2761,
                        "name": "data",
                        "nodeType": "Identifier",
                        "overloadedDeclarations": [],
                        "referencedDeclaration": 2754,
                        "src": "6427:4:22",
                        "typeDescriptions": {
                          "typeIdentifier": "t_bytes_memory_ptr",
                          "typeString": "bytes memory"
                        }
                      },
                      {
                        "argumentTypes": null,
                        "hexValue": "416464726573733a206c6f772d6c6576656c2064656c65676174652063616c6c206661696c6564",
                        "id": 2762,
                        "isConstant": false,
                        "isLValue": false,
                        "isPure": true,
                        "kind": "string",
                        "lValueRequested": false,
                        "nodeType": "Literal",
                        "src": "6433:41:22",
                        "subdenomination": null,
                        "typeDescriptions": {
                          "typeIdentifier": "t_stringliteral_9fdcd12e4b726339b32a442b0a448365d5d85c96b2d2cff917b4f66c63110398",
                          "typeString": "literal_string \"Address: low-level delegate call failed\""
                        },
                        "value": "Address: low-level delegate call failed"
                      }
                    ],
                    "expression": {
                      "argumentTypes": [
                        {
                          "typeIdentifier": "t_address",
                          "typeString": "address"
                        },
                        {
                          "typeIdentifier": "t_bytes_memory_ptr",
                          "typeString": "bytes memory"
                        },
                        {
                          "typeIdentifier": "t_stringliteral_9fdcd12e4b726339b32a442b0a448365d5d85c96b2d2cff917b4f66c63110398",
                          "typeString": "literal_string \"Address: low-level delegate call failed\""
                        }
                      ],
                      "id": 2759,
                      "name": "functionDelegateCall",
                      "nodeType": "Identifier",
                      "overloadedDeclarations": [
                        2766,
                        2800
                      ],
                      "referencedDeclaration": 2800,
                      "src": "6398:20:22",
                      "typeDescriptions": {
                        "typeIdentifier": "t_function_internal_nonpayable$_t_address_$_t_bytes_memory_ptr_$_t_string_memory_ptr_$returns$_t_bytes_memory_ptr_$",
                        "typeString": "function (address,bytes memory,string memory) returns (bytes memory)"
                      }
                    },
                    "id": 2763,
                    "isConstant": false,
                    "isLValue": false,
                    "isPure": false,
                    "kind": "functionCall",
                    "lValueRequested": false,
                    "names": [],
                    "nodeType": "FunctionCall",
                    "src": "6398:77:22",
                    "tryCall": false,
                    "typeDescriptions": {
                      "typeIdentifier": "t_bytes_memory_ptr",
                      "typeString": "bytes memory"
                    }
                  },
                  "functionReturnParameters": 2758,
                  "id": 2764,
                  "nodeType": "Return",
                  "src": "6391:84:22"
                }
              ]
            },
            "documentation": "@dev Same as {xref-Address-functionCall-address-bytes-}[`functionCall`],\nbut performing a delegate call.\n     * _Available since v3.3._",
            "id": 2766,
            "implemented": true,
            "kind": "function",
            "modifiers": [],
            "name": "functionDelegateCall",
            "nodeType": "FunctionDefinition",
            "overrides": null,
            "parameters": {
              "id": 2755,
              "nodeType": "ParameterList",
              "parameters": [
                {
                  "constant": false,
                  "id": 2752,
                  "name": "target",
                  "nodeType": "VariableDeclaration",
                  "overrides": null,
                  "scope": 2766,
                  "src": "6314:14:22",
                  "stateVariable": false,
                  "storageLocation": "default",
                  "typeDescriptions": {
                    "typeIdentifier": "t_address",
                    "typeString": "address"
                  },
                  "typeName": {
                    "id": 2751,
                    "name": "address",
                    "nodeType": "ElementaryTypeName",
                    "src": "6314:7:22",
                    "stateMutability": "nonpayable",
                    "typeDescriptions": {
                      "typeIdentifier": "t_address",
                      "typeString": "address"
                    }
                  },
                  "value": null,
                  "visibility": "internal"
                },
                {
                  "constant": false,
                  "id": 2754,
                  "name": "data",
                  "nodeType": "VariableDeclaration",
                  "overrides": null,
                  "scope": 2766,
                  "src": "6330:17:22",
                  "stateVariable": false,
                  "storageLocation": "memory",
                  "typeDescriptions": {
                    "typeIdentifier": "t_bytes_memory_ptr",
                    "typeString": "bytes"
                  },
                  "typeName": {
                    "id": 2753,
                    "name": "bytes",
                    "nodeType": "ElementaryTypeName",
                    "src": "6330:5:22",
                    "typeDescriptions": {
                      "typeIdentifier": "t_bytes_storage_ptr",
                      "typeString": "bytes"
                    }
                  },
                  "value": null,
                  "visibility": "internal"
                }
              ],
              "src": "6313:35:22"
            },
            "returnParameters": {
              "id": 2758,
              "nodeType": "ParameterList",
              "parameters": [
                {
                  "constant": false,
                  "id": 2757,
                  "name": "",
                  "nodeType": "VariableDeclaration",
                  "overrides": null,
                  "scope": 2766,
                  "src": "6367:12:22",
                  "stateVariable": false,
                  "storageLocation": "memory",
                  "typeDescriptions": {
                    "typeIdentifier": "t_bytes_memory_ptr",
                    "typeString": "bytes"
                  },
                  "typeName": {
                    "id": 2756,
                    "name": "bytes",
                    "nodeType": "ElementaryTypeName",
                    "src": "6367:5:22",
                    "typeDescriptions": {
                      "typeIdentifier": "t_bytes_storage_ptr",
                      "typeString": "bytes"
                    }
                  },
                  "value": null,
                  "visibility": "internal"
                }
              ],
              "src": "6366:14:22"
            },
            "scope": 2831,
            "src": "6284:198:22",
            "stateMutability": "nonpayable",
            "virtual": false,
            "visibility": "internal"
          },
          {
            "body": {
              "id": 2799,
              "nodeType": "Block",
              "src": "6793:292:22",
              "statements": [
                {
                  "expression": {
                    "argumentTypes": null,
                    "arguments": [
                      {
                        "argumentTypes": null,
                        "arguments": [
                          {
                            "argumentTypes": null,
                            "id": 2779,
                            "name": "target",
                            "nodeType": "Identifier",
                            "overloadedDeclarations": [],
                            "referencedDeclaration": 2768,
                            "src": "6822:6:22",
                            "typeDescriptions": {
                              "typeIdentifier": "t_address",
                              "typeString": "address"
                            }
                          }
                        ],
                        "expression": {
                          "argumentTypes": [
                            {
                              "typeIdentifier": "t_address",
                              "typeString": "address"
                            }
                          ],
                          "id": 2778,
                          "name": "isContract",
                          "nodeType": "Identifier",
                          "overloadedDeclarations": [],
                          "referencedDeclaration": 2564,
                          "src": "6811:10:22",
                          "typeDescriptions": {
                            "typeIdentifier": "t_function_internal_view$_t_address_$returns$_t_bool_$",
                            "typeString": "function (address) view returns (bool)"
                          }
                        },
                        "id": 2780,
                        "isConstant": false,
                        "isLValue": false,
                        "isPure": false,
                        "kind": "functionCall",
                        "lValueRequested": false,
                        "names": [],
                        "nodeType": "FunctionCall",
                        "src": "6811:18:22",
                        "tryCall": false,
                        "typeDescriptions": {
                          "typeIdentifier": "t_bool",
                          "typeString": "bool"
                        }
                      },
                      {
                        "argumentTypes": null,
                        "hexValue": "416464726573733a2064656c65676174652063616c6c20746f206e6f6e2d636f6e7472616374",
                        "id": 2781,
                        "isConstant": false,
                        "isLValue": false,
                        "isPure": true,
                        "kind": "string",
                        "lValueRequested": false,
                        "nodeType": "Literal",
                        "src": "6831:40:22",
                        "subdenomination": null,
                        "typeDescriptions": {
                          "typeIdentifier": "t_stringliteral_b94ded0918034cf8f896e19fa3cfdef1188cd569c577264a3622e49152f88520",
                          "typeString": "literal_string \"Address: delegate call to non-contract\""
                        },
                        "value": "Address: delegate call to non-contract"
                      }
                    ],
                    "expression": {
                      "argumentTypes": [
                        {
                          "typeIdentifier": "t_bool",
                          "typeString": "bool"
                        },
                        {
                          "typeIdentifier": "t_stringliteral_b94ded0918034cf8f896e19fa3cfdef1188cd569c577264a3622e49152f88520",
                          "typeString": "literal_string \"Address: delegate call to non-contract\""
                        }
                      ],
                      "id": 2777,
                      "name": "require",
                      "nodeType": "Identifier",
                      "overloadedDeclarations": [
                        -18,
                        -18
                      ],
                      "referencedDeclaration": -18,
                      "src": "6803:7:22",
                      "typeDescriptions": {
                        "typeIdentifier": "t_function_require_pure$_t_bool_$_t_string_memory_ptr_$returns$__$",
                        "typeString": "function (bool,string memory) pure"
                      }
                    },
                    "id": 2782,
                    "isConstant": false,
                    "isLValue": false,
                    "isPure": false,
                    "kind": "functionCall",
                    "lValueRequested": false,
                    "names": [],
                    "nodeType": "FunctionCall",
                    "src": "6803:69:22",
                    "tryCall": false,
                    "typeDescriptions": {
                      "typeIdentifier": "t_tuple$__$",
                      "typeString": "tuple()"
                    }
                  },
                  "id": 2783,
                  "nodeType": "ExpressionStatement",
                  "src": "6803:69:22"
                },
                {
                  "assignments": [
                    2785,
                    2787
                  ],
                  "declarations": [
                    {
                      "constant": false,
                      "id": 2785,
                      "name": "success",
                      "nodeType": "VariableDeclaration",
                      "overrides": null,
                      "scope": 2799,
                      "src": "6943:12:22",
                      "stateVariable": false,
                      "storageLocation": "default",
                      "typeDescriptions": {
                        "typeIdentifier": "t_bool",
                        "typeString": "bool"
                      },
                      "typeName": {
                        "id": 2784,
                        "name": "bool",
                        "nodeType": "ElementaryTypeName",
                        "src": "6943:4:22",
                        "typeDescriptions": {
                          "typeIdentifier": "t_bool",
                          "typeString": "bool"
                        }
                      },
                      "value": null,
                      "visibility": "internal"
                    },
                    {
                      "constant": false,
                      "id": 2787,
                      "name": "returndata",
                      "nodeType": "VariableDeclaration",
                      "overrides": null,
                      "scope": 2799,
                      "src": "6957:23:22",
                      "stateVariable": false,
                      "storageLocation": "memory",
                      "typeDescriptions": {
                        "typeIdentifier": "t_bytes_memory_ptr",
                        "typeString": "bytes"
                      },
                      "typeName": {
                        "id": 2786,
                        "name": "bytes",
                        "nodeType": "ElementaryTypeName",
                        "src": "6957:5:22",
                        "typeDescriptions": {
                          "typeIdentifier": "t_bytes_storage_ptr",
                          "typeString": "bytes"
                        }
                      },
                      "value": null,
                      "visibility": "internal"
                    }
                  ],
                  "id": 2792,
                  "initialValue": {
                    "argumentTypes": null,
                    "arguments": [
                      {
                        "argumentTypes": null,
                        "id": 2790,
                        "name": "data",
                        "nodeType": "Identifier",
                        "overloadedDeclarations": [],
                        "referencedDeclaration": 2770,
                        "src": "7004:4:22",
                        "typeDescriptions": {
                          "typeIdentifier": "t_bytes_memory_ptr",
                          "typeString": "bytes memory"
                        }
                      }
                    ],
                    "expression": {
                      "argumentTypes": [
                        {
                          "typeIdentifier": "t_bytes_memory_ptr",
                          "typeString": "bytes memory"
                        }
                      ],
                      "expression": {
                        "argumentTypes": null,
                        "id": 2788,
                        "name": "target",
                        "nodeType": "Identifier",
                        "overloadedDeclarations": [],
                        "referencedDeclaration": 2768,
                        "src": "6984:6:22",
                        "typeDescriptions": {
                          "typeIdentifier": "t_address",
                          "typeString": "address"
                        }
                      },
                      "id": 2789,
                      "isConstant": false,
                      "isLValue": false,
                      "isPure": false,
                      "lValueRequested": false,
                      "memberName": "delegatecall",
                      "nodeType": "MemberAccess",
                      "referencedDeclaration": null,
                      "src": "6984:19:22",
                      "typeDescriptions": {
                        "typeIdentifier": "t_function_baredelegatecall_nonpayable$_t_bytes_memory_ptr_$returns$_t_bool_$_t_bytes_memory_ptr_$",
                        "typeString": "function (bytes memory) returns (bool,bytes memory)"
                      }
                    },
                    "id": 2791,
                    "isConstant": false,
                    "isLValue": false,
                    "isPure": false,
                    "kind": "functionCall",
                    "lValueRequested": false,
                    "names": [],
                    "nodeType": "FunctionCall",
                    "src": "6984:25:22",
                    "tryCall": false,
                    "typeDescriptions": {
                      "typeIdentifier": "t_tuple$_t_bool_$_t_bytes_memory_ptr_$",
                      "typeString": "tuple(bool,bytes memory)"
                    }
                  },
                  "nodeType": "VariableDeclarationStatement",
                  "src": "6942:67:22"
                },
                {
                  "expression": {
                    "argumentTypes": null,
                    "arguments": [
                      {
                        "argumentTypes": null,
                        "id": 2794,
                        "name": "success",
                        "nodeType": "Identifier",
                        "overloadedDeclarations": [],
                        "referencedDeclaration": 2785,
                        "src": "7044:7:22",
                        "typeDescriptions": {
                          "typeIdentifier": "t_bool",
                          "typeString": "bool"
                        }
                      },
                      {
                        "argumentTypes": null,
                        "id": 2795,
                        "name": "returndata",
                        "nodeType": "Identifier",
                        "overloadedDeclarations": [],
                        "referencedDeclaration": 2787,
                        "src": "7053:10:22",
                        "typeDescriptions": {
                          "typeIdentifier": "t_bytes_memory_ptr",
                          "typeString": "bytes memory"
                        }
                      },
                      {
                        "argumentTypes": null,
                        "id": 2796,
                        "name": "errorMessage",
                        "nodeType": "Identifier",
                        "overloadedDeclarations": [],
                        "referencedDeclaration": 2772,
                        "src": "7065:12:22",
                        "typeDescriptions": {
                          "typeIdentifier": "t_string_memory_ptr",
                          "typeString": "string memory"
                        }
                      }
                    ],
                    "expression": {
                      "argumentTypes": [
                        {
                          "typeIdentifier": "t_bool",
                          "typeString": "bool"
                        },
                        {
                          "typeIdentifier": "t_bytes_memory_ptr",
                          "typeString": "bytes memory"
                        },
                        {
                          "typeIdentifier": "t_string_memory_ptr",
                          "typeString": "string memory"
                        }
                      ],
                      "id": 2793,
                      "name": "_verifyCallResult",
                      "nodeType": "Identifier",
                      "overloadedDeclarations": [],
                      "referencedDeclaration": 2830,
                      "src": "7026:17:22",
                      "typeDescriptions": {
                        "typeIdentifier": "t_function_internal_pure$_t_bool_$_t_bytes_memory_ptr_$_t_string_memory_ptr_$returns$_t_bytes_memory_ptr_$",
                        "typeString": "function (bool,bytes memory,string memory) pure returns (bytes memory)"
                      }
                    },
                    "id": 2797,
                    "isConstant": false,
                    "isLValue": false,
                    "isPure": false,
                    "kind": "functionCall",
                    "lValueRequested": false,
                    "names": [],
                    "nodeType": "FunctionCall",
                    "src": "7026:52:22",
                    "tryCall": false,
                    "typeDescriptions": {
                      "typeIdentifier": "t_bytes_memory_ptr",
                      "typeString": "bytes memory"
                    }
                  },
                  "functionReturnParameters": 2776,
                  "id": 2798,
                  "nodeType": "Return",
                  "src": "7019:59:22"
                }
              ]
            },
            "documentation": "@dev Same as {xref-Address-functionCall-address-bytes-string-}[`functionCall`],\nbut performing a delegate call.\n     * _Available since v3.3._",
            "id": 2800,
            "implemented": true,
            "kind": "function",
            "modifiers": [],
            "name": "functionDelegateCall",
            "nodeType": "FunctionDefinition",
            "overrides": null,
            "parameters": {
              "id": 2773,
              "nodeType": "ParameterList",
              "parameters": [
                {
                  "constant": false,
                  "id": 2768,
                  "name": "target",
                  "nodeType": "VariableDeclaration",
                  "overrides": null,
                  "scope": 2800,
                  "src": "6698:14:22",
                  "stateVariable": false,
                  "storageLocation": "default",
                  "typeDescriptions": {
                    "typeIdentifier": "t_address",
                    "typeString": "address"
                  },
                  "typeName": {
                    "id": 2767,
                    "name": "address",
                    "nodeType": "ElementaryTypeName",
                    "src": "6698:7:22",
                    "stateMutability": "nonpayable",
                    "typeDescriptions": {
                      "typeIdentifier": "t_address",
                      "typeString": "address"
                    }
                  },
                  "value": null,
                  "visibility": "internal"
                },
                {
                  "constant": false,
                  "id": 2770,
                  "name": "data",
                  "nodeType": "VariableDeclaration",
                  "overrides": null,
                  "scope": 2800,
                  "src": "6714:17:22",
                  "stateVariable": false,
                  "storageLocation": "memory",
                  "typeDescriptions": {
                    "typeIdentifier": "t_bytes_memory_ptr",
                    "typeString": "bytes"
                  },
                  "typeName": {
                    "id": 2769,
                    "name": "bytes",
                    "nodeType": "ElementaryTypeName",
                    "src": "6714:5:22",
                    "typeDescriptions": {
                      "typeIdentifier": "t_bytes_storage_ptr",
                      "typeString": "bytes"
                    }
                  },
                  "value": null,
                  "visibility": "internal"
                },
                {
                  "constant": false,
                  "id": 2772,
                  "name": "errorMessage",
                  "nodeType": "VariableDeclaration",
                  "overrides": null,
                  "scope": 2800,
                  "src": "6733:26:22",
                  "stateVariable": false,
                  "storageLocation": "memory",
                  "typeDescriptions": {
                    "typeIdentifier": "t_string_memory_ptr",
                    "typeString": "string"
                  },
                  "typeName": {
                    "id": 2771,
                    "name": "string",
                    "nodeType": "ElementaryTypeName",
                    "src": "6733:6:22",
                    "typeDescriptions": {
                      "typeIdentifier": "t_string_storage_ptr",
                      "typeString": "string"
                    }
                  },
                  "value": null,
                  "visibility": "internal"
                }
              ],
              "src": "6697:63:22"
            },
            "returnParameters": {
              "id": 2776,
              "nodeType": "ParameterList",
              "parameters": [
                {
                  "constant": false,
                  "id": 2775,
                  "name": "",
                  "nodeType": "VariableDeclaration",
                  "overrides": null,
                  "scope": 2800,
                  "src": "6779:12:22",
                  "stateVariable": false,
                  "storageLocation": "memory",
                  "typeDescriptions": {
                    "typeIdentifier": "t_bytes_memory_ptr",
                    "typeString": "bytes"
                  },
                  "typeName": {
                    "id": 2774,
                    "name": "bytes",
                    "nodeType": "ElementaryTypeName",
                    "src": "6779:5:22",
                    "typeDescriptions": {
                      "typeIdentifier": "t_bytes_storage_ptr",
                      "typeString": "bytes"
                    }
                  },
                  "value": null,
                  "visibility": "internal"
                }
              ],
              "src": "6778:14:22"
            },
            "scope": 2831,
            "src": "6668:417:22",
            "stateMutability": "nonpayable",
            "virtual": false,
            "visibility": "internal"
          },
          {
            "body": {
              "id": 2829,
              "nodeType": "Block",
              "src": "7220:596:22",
              "statements": [
                {
                  "condition": {
                    "argumentTypes": null,
                    "id": 2811,
                    "name": "success",
                    "nodeType": "Identifier",
                    "overloadedDeclarations": [],
                    "referencedDeclaration": 2802,
                    "src": "7234:7:22",
                    "typeDescriptions": {
                      "typeIdentifier": "t_bool",
                      "typeString": "bool"
                    }
                  },
                  "falseBody": {
                    "id": 2827,
                    "nodeType": "Block",
                    "src": "7291:519:22",
                    "statements": [
                      {
                        "condition": {
                          "argumentTypes": null,
                          "commonType": {
                            "typeIdentifier": "t_uint256",
                            "typeString": "uint256"
                          },
                          "id": 2818,
                          "isConstant": false,
                          "isLValue": false,
                          "isPure": false,
                          "lValueRequested": false,
                          "leftExpression": {
                            "argumentTypes": null,
                            "expression": {
                              "argumentTypes": null,
                              "id": 2815,
                              "name": "returndata",
                              "nodeType": "Identifier",
                              "overloadedDeclarations": [],
                              "referencedDeclaration": 2804,
                              "src": "7375:10:22",
                              "typeDescriptions": {
                                "typeIdentifier": "t_bytes_memory_ptr",
                                "typeString": "bytes memory"
                              }
                            },
                            "id": 2816,
                            "isConstant": false,
                            "isLValue": false,
                            "isPure": false,
                            "lValueRequested": false,
                            "memberName": "length",
                            "nodeType": "MemberAccess",
                            "referencedDeclaration": null,
                            "src": "7375:17:22",
                            "typeDescriptions": {
                              "typeIdentifier": "t_uint256",
                              "typeString": "uint256"
                            }
                          },
                          "nodeType": "BinaryOperation",
                          "operator": ">",
                          "rightExpression": {
                            "argumentTypes": null,
                            "hexValue": "30",
                            "id": 2817,
                            "isConstant": false,
                            "isLValue": false,
                            "isPure": true,
                            "kind": "number",
                            "lValueRequested": false,
                            "nodeType": "Literal",
                            "src": "7395:1:22",
                            "subdenomination": null,
                            "typeDescriptions": {
                              "typeIdentifier": "t_rational_0_by_1",
                              "typeString": "int_const 0"
                            },
                            "value": "0"
                          },
                          "src": "7375:21:22",
                          "typeDescriptions": {
                            "typeIdentifier": "t_bool",
                            "typeString": "bool"
                          }
                        },
                        "falseBody": {
                          "id": 2825,
                          "nodeType": "Block",
                          "src": "7747:53:22",
                          "statements": [
                            {
                              "expression": {
                                "argumentTypes": null,
                                "arguments": [
                                  {
                                    "argumentTypes": null,
                                    "id": 2822,
                                    "name": "errorMessage",
                                    "nodeType": "Identifier",
                                    "overloadedDeclarations": [],
                                    "referencedDeclaration": 2806,
                                    "src": "7772:12:22",
                                    "typeDescriptions": {
                                      "typeIdentifier": "t_string_memory_ptr",
                                      "typeString": "string memory"
                                    }
                                  }
                                ],
                                "expression": {
                                  "argumentTypes": [
                                    {
                                      "typeIdentifier": "t_string_memory_ptr",
                                      "typeString": "string memory"
                                    }
                                  ],
                                  "id": 2821,
                                  "name": "revert",
                                  "nodeType": "Identifier",
                                  "overloadedDeclarations": [
                                    -19,
                                    -19
                                  ],
                                  "referencedDeclaration": -19,
                                  "src": "7765:6:22",
                                  "typeDescriptions": {
                                    "typeIdentifier": "t_function_revert_pure$_t_string_memory_ptr_$returns$__$",
                                    "typeString": "function (string memory) pure"
                                  }
                                },
                                "id": 2823,
                                "isConstant": false,
                                "isLValue": false,
                                "isPure": false,
                                "kind": "functionCall",
                                "lValueRequested": false,
                                "names": [],
                                "nodeType": "FunctionCall",
                                "src": "7765:20:22",
                                "tryCall": false,
                                "typeDescriptions": {
                                  "typeIdentifier": "t_tuple$__$",
                                  "typeString": "tuple()"
                                }
                              },
                              "id": 2824,
                              "nodeType": "ExpressionStatement",
                              "src": "7765:20:22"
                            }
                          ]
                        },
                        "id": 2826,
                        "nodeType": "IfStatement",
                        "src": "7371:429:22",
                        "trueBody": {
                          "id": 2820,
                          "nodeType": "Block",
                          "src": "7398:343:22",
                          "statements": [
                            {
                              "AST": {
                                "nodeType": "YulBlock",
                                "src": "7582:145:22",
                                "statements": [
                                  {
                                    "nodeType": "YulVariableDeclaration",
                                    "src": "7604:40:22",
                                    "value": {
                                      "arguments": [
                                        {
                                          "name": "returndata",
                                          "nodeType": "YulIdentifier",
                                          "src": "7633:10:22"
                                        }
                                      ],
                                      "functionName": {
                                        "name": "mload",
                                        "nodeType": "YulIdentifier",
                                        "src": "7627:5:22"
                                      },
                                      "nodeType": "YulFunctionCall",
                                      "src": "7627:17:22"
                                    },
                                    "variables": [
                                      {
                                        "name": "returndata_size",
                                        "nodeType": "YulTypedName",
                                        "src": "7608:15:22",
                                        "type": ""
                                      }
                                    ]
                                  },
                                  {
                                    "expression": {
                                      "arguments": [
                                        {
                                          "arguments": [
                                            {
                                              "kind": "number",
                                              "nodeType": "YulLiteral",
                                              "src": "7676:2:22",
                                              "type": "",
                                              "value": "32"
                                            },
                                            {
                                              "name": "returndata",
                                              "nodeType": "YulIdentifier",
                                              "src": "7680:10:22"
                                            }
                                          ],
                                          "functionName": {
                                            "name": "add",
                                            "nodeType": "YulIdentifier",
                                            "src": "7672:3:22"
                                          },
                                          "nodeType": "YulFunctionCall",
                                          "src": "7672:19:22"
                                        },
                                        {
                                          "name": "returndata_size",
                                          "nodeType": "YulIdentifier",
                                          "src": "7693:15:22"
                                        }
                                      ],
                                      "functionName": {
                                        "name": "revert",
                                        "nodeType": "YulIdentifier",
                                        "src": "7665:6:22"
                                      },
                                      "nodeType": "YulFunctionCall",
                                      "src": "7665:44:22"
                                    },
                                    "nodeType": "YulExpressionStatement",
                                    "src": "7665:44:22"
                                  }
                                ]
                              },
                              "evmVersion": "istanbul",
                              "externalReferences": [
                                {
                                  "declaration": 2804,
                                  "isOffset": false,
                                  "isSlot": false,
                                  "src": "7633:10:22",
                                  "valueSize": 1
                                },
                                {
                                  "declaration": 2804,
                                  "isOffset": false,
                                  "isSlot": false,
                                  "src": "7680:10:22",
                                  "valueSize": 1
                                }
                              ],
                              "id": 2819,
                              "nodeType": "InlineAssembly",
                              "src": "7573:154:22"
                            }
                          ]
                        }
                      }
                    ]
                  },
                  "id": 2828,
                  "nodeType": "IfStatement",
                  "src": "7230:580:22",
                  "trueBody": {
                    "id": 2814,
                    "nodeType": "Block",
                    "src": "7243:42:22",
                    "statements": [
                      {
                        "expression": {
                          "argumentTypes": null,
                          "id": 2812,
                          "name": "returndata",
                          "nodeType": "Identifier",
                          "overloadedDeclarations": [],
                          "referencedDeclaration": 2804,
                          "src": "7264:10:22",
                          "typeDescriptions": {
                            "typeIdentifier": "t_bytes_memory_ptr",
                            "typeString": "bytes memory"
                          }
                        },
                        "functionReturnParameters": 2810,
                        "id": 2813,
                        "nodeType": "Return",
                        "src": "7257:17:22"
                      }
                    ]
                  }
                }
              ]
            },
            "documentation": null,
            "id": 2830,
            "implemented": true,
            "kind": "function",
            "modifiers": [],
            "name": "_verifyCallResult",
            "nodeType": "FunctionDefinition",
            "overrides": null,
            "parameters": {
              "id": 2807,
              "nodeType": "ParameterList",
              "parameters": [
                {
                  "constant": false,
                  "id": 2802,
                  "name": "success",
                  "nodeType": "VariableDeclaration",
                  "overrides": null,
                  "scope": 2830,
                  "src": "7118:12:22",
                  "stateVariable": false,
                  "storageLocation": "default",
                  "typeDescriptions": {
                    "typeIdentifier": "t_bool",
                    "typeString": "bool"
                  },
                  "typeName": {
                    "id": 2801,
                    "name": "bool",
                    "nodeType": "ElementaryTypeName",
                    "src": "7118:4:22",
                    "typeDescriptions": {
                      "typeIdentifier": "t_bool",
                      "typeString": "bool"
                    }
                  },
                  "value": null,
                  "visibility": "internal"
                },
                {
                  "constant": false,
                  "id": 2804,
                  "name": "returndata",
                  "nodeType": "VariableDeclaration",
                  "overrides": null,
                  "scope": 2830,
                  "src": "7132:23:22",
                  "stateVariable": false,
                  "storageLocation": "memory",
                  "typeDescriptions": {
                    "typeIdentifier": "t_bytes_memory_ptr",
                    "typeString": "bytes"
                  },
                  "typeName": {
                    "id": 2803,
                    "name": "bytes",
                    "nodeType": "ElementaryTypeName",
                    "src": "7132:5:22",
                    "typeDescriptions": {
                      "typeIdentifier": "t_bytes_storage_ptr",
                      "typeString": "bytes"
                    }
                  },
                  "value": null,
                  "visibility": "internal"
                },
                {
                  "constant": false,
                  "id": 2806,
                  "name": "errorMessage",
                  "nodeType": "VariableDeclaration",
                  "overrides": null,
                  "scope": 2830,
                  "src": "7157:26:22",
                  "stateVariable": false,
                  "storageLocation": "memory",
                  "typeDescriptions": {
                    "typeIdentifier": "t_string_memory_ptr",
                    "typeString": "string"
                  },
                  "typeName": {
                    "id": 2805,
                    "name": "string",
                    "nodeType": "ElementaryTypeName",
                    "src": "7157:6:22",
                    "typeDescriptions": {
                      "typeIdentifier": "t_string_storage_ptr",
                      "typeString": "string"
                    }
                  },
                  "value": null,
                  "visibility": "internal"
                }
              ],
              "src": "7117:67:22"
            },
            "returnParameters": {
              "id": 2810,
              "nodeType": "ParameterList",
              "parameters": [
                {
                  "constant": false,
                  "id": 2809,
                  "name": "",
                  "nodeType": "VariableDeclaration",
                  "overrides": null,
                  "scope": 2830,
                  "src": "7206:12:22",
                  "stateVariable": false,
                  "storageLocation": "memory",
                  "typeDescriptions": {
                    "typeIdentifier": "t_bytes_memory_ptr",
                    "typeString": "bytes"
                  },
                  "typeName": {
                    "id": 2808,
                    "name": "bytes",
                    "nodeType": "ElementaryTypeName",
                    "src": "7206:5:22",
                    "typeDescriptions": {
                      "typeIdentifier": "t_bytes_storage_ptr",
                      "typeString": "bytes"
                    }
                  },
                  "value": null,
                  "visibility": "internal"
                }
              ],
              "src": "7205:14:22"
            },
            "scope": 2831,
            "src": "7091:725:22",
            "stateMutability": "pure",
            "virtual": false,
            "visibility": "private"
          }
        ],
        "scope": 2832,
        "src": "134:7684:22"
      }
    ],
    "src": "33:7786:22"
  },
  "compiler": {
    "name": "solc",
    "version": "0.6.2+commit.bacdbe57.Emscripten.clang"
  },
  "networks": {},
  "schemaVersion": "3.3.1",
<<<<<<< HEAD
  "updatedAt": "2020-12-24T16:37:28.706Z",
=======
  "updatedAt": "2020-12-28T02:35:17.816Z",
>>>>>>> ed1d1d2c
  "devdoc": {
    "details": "Collection of functions related to the address type",
    "methods": {}
  },
  "userdoc": {
    "methods": {}
  }
}<|MERGE_RESOLUTION|>--- conflicted
+++ resolved
@@ -1,21 +1,12 @@
 {
   "contractName": "Address",
   "abi": [],
-<<<<<<< HEAD
-  "metadata": "{\"compiler\":{\"version\":\"0.6.2+commit.bacdbe57\"},\"language\":\"Solidity\",\"output\":{\"abi\":[],\"devdoc\":{\"details\":\"Collection of functions related to the address type\",\"methods\":{}},\"userdoc\":{\"methods\":{}}},\"settings\":{\"compilationTarget\":{\"/Users/ed/OffchainLabs/arb-os/contracts/arbos/openzeppelin-contracts/contracts/utils/Address.sol\":\"Address\"},\"evmVersion\":\"istanbul\",\"libraries\":{},\"metadata\":{\"bytecodeHash\":\"ipfs\"},\"optimizer\":{\"enabled\":false,\"runs\":200},\"remappings\":[]},\"sources\":{\"/Users/ed/OffchainLabs/arb-os/contracts/arbos/openzeppelin-contracts/contracts/utils/Address.sol\":{\"keccak256\":\"0xa6a15ddddcbf29d2922a1e0d4151b5d2d33da24b93cc9ebc12390e0d855532f8\",\"urls\":[\"bzz-raw://7c119bcaecfa853d564ac88d312777f75fa1126a3bca88a3371adb0ad9f35cb0\",\"dweb:/ipfs/QmY9UPuXeSKq86Zh38fE43VGQPhKMN34mkuFSFqPcr6nvZ\"]}},\"version\":1}",
-  "bytecode": "0x60566023600b82828239805160001a607314601657fe5b30600052607381538281f3fe73000000000000000000000000000000000000000030146080604052600080fdfea26469706673582212204d62ec93535b4bc39d88c6004f509d5d806024a7c7f1b28d44d98e55ac183db764736f6c63430006020033",
-  "deployedBytecode": "0x73000000000000000000000000000000000000000030146080604052600080fdfea26469706673582212204d62ec93535b4bc39d88c6004f509d5d806024a7c7f1b28d44d98e55ac183db764736f6c63430006020033",
-  "sourceMap": "134:6704:22:-:0;;132:2:-1;166:7;155:9;146:7;137:37;255:7;249:14;246:1;241:23;235:4;232:33;222:2;;269:9;222:2;293:9;290:1;283:20;323:4;314:7;306:22;347:7;338;331:24",
-  "deployedSourceMap": "134:6704:22:-:0;;;;;;;;",
-  "source": "// SPDX-License-Identifier: MIT\n\npragma solidity >=0.6.2 <0.8.0;\n\n/**\n * @dev Collection of functions related to the address type\n */\nlibrary Address {\n    /**\n     * @dev Returns true if `account` is a contract.\n     *\n     * [IMPORTANT]\n     * ====\n     * It is unsafe to assume that an address for which this function returns\n     * false is an externally-owned account (EOA) and not a contract.\n     *\n     * Among others, `isContract` will return false for the following\n     * types of addresses:\n     *\n     *  - an externally-owned account\n     *  - a contract in construction\n     *  - an address where a contract will be created\n     *  - an address where a contract lived, but was destroyed\n     * ====\n     */\n    function isContract(address account) internal view returns (bool) {\n        // This method relies on extcodesize, which returns 0 for contracts in\n        // construction, since the code is only stored at the end of the\n        // constructor execution.\n\n        uint256 size;\n        // solhint-disable-next-line no-inline-assembly\n        assembly { size := extcodesize(account) }\n        return size > 0;\n    }\n\n    /**\n     * @dev Replacement for Solidity's `transfer`: sends `amount` wei to\n     * `recipient`, forwarding all available gas and reverting on errors.\n     *\n     * https://eips.ethereum.org/EIPS/eip-1884[EIP1884] increases the gas cost\n     * of certain opcodes, possibly making contracts go over the 2300 gas limit\n     * imposed by `transfer`, making them unable to receive funds via\n     * `transfer`. {sendValue} removes this limitation.\n     *\n     * https://diligence.consensys.net/posts/2019/09/stop-using-soliditys-transfer-now/[Learn more].\n     *\n     * IMPORTANT: because control is transferred to `recipient`, care must be\n     * taken to not create reentrancy vulnerabilities. Consider using\n     * {ReentrancyGuard} or the\n     * https://solidity.readthedocs.io/en/v0.5.11/security-considerations.html#use-the-checks-effects-interactions-pattern[checks-effects-interactions pattern].\n     */\n    function sendValue(address payable recipient, uint256 amount) internal {\n        require(address(this).balance >= amount, \"Address: insufficient balance\");\n\n        // solhint-disable-next-line avoid-low-level-calls, avoid-call-value\n        (bool success, ) = recipient.call{ value: amount }(\"\");\n        require(success, \"Address: unable to send value, recipient may have reverted\");\n    }\n\n    /**\n     * @dev Performs a Solidity function call using a low level `call`. A\n     * plain`call` is an unsafe replacement for a function call: use this\n     * function instead.\n     *\n     * If `target` reverts with a revert reason, it is bubbled up by this\n     * function (like regular Solidity function calls).\n     *\n     * Returns the raw returned data. To convert to the expected return value,\n     * use https://solidity.readthedocs.io/en/latest/units-and-global-variables.html?highlight=abi.decode#abi-encoding-and-decoding-functions[`abi.decode`].\n     *\n     * Requirements:\n     *\n     * - `target` must be a contract.\n     * - calling `target` with `data` must not revert.\n     *\n     * _Available since v3.1._\n     */\n    function functionCall(address target, bytes memory data) internal returns (bytes memory) {\n      return functionCall(target, data, \"Address: low-level call failed\");\n    }\n\n    /**\n     * @dev Same as {xref-Address-functionCall-address-bytes-}[`functionCall`], but with\n     * `errorMessage` as a fallback revert reason when `target` reverts.\n     *\n     * _Available since v3.1._\n     */\n    function functionCall(address target, bytes memory data, string memory errorMessage) internal returns (bytes memory) {\n        return functionCallWithValue(target, data, 0, errorMessage);\n    }\n\n    /**\n     * @dev Same as {xref-Address-functionCall-address-bytes-}[`functionCall`],\n     * but also transferring `value` wei to `target`.\n     *\n     * Requirements:\n     *\n     * - the calling contract must have an ETH balance of at least `value`.\n     * - the called Solidity function must be `payable`.\n     *\n     * _Available since v3.1._\n     */\n    function functionCallWithValue(address target, bytes memory data, uint256 value) internal returns (bytes memory) {\n        return functionCallWithValue(target, data, value, \"Address: low-level call with value failed\");\n    }\n\n    /**\n     * @dev Same as {xref-Address-functionCallWithValue-address-bytes-uint256-}[`functionCallWithValue`], but\n     * with `errorMessage` as a fallback revert reason when `target` reverts.\n     *\n     * _Available since v3.1._\n     */\n    function functionCallWithValue(address target, bytes memory data, uint256 value, string memory errorMessage) internal returns (bytes memory) {\n        require(address(this).balance >= value, \"Address: insufficient balance for call\");\n        require(isContract(target), \"Address: call to non-contract\");\n\n        // solhint-disable-next-line avoid-low-level-calls\n        (bool success, bytes memory returndata) = target.call{ value: value }(data);\n        return _verifyCallResult(success, returndata, errorMessage);\n    }\n\n    /**\n     * @dev Same as {xref-Address-functionCall-address-bytes-}[`functionCall`],\n     * but performing a static call.\n     *\n     * _Available since v3.3._\n     */\n    function functionStaticCall(address target, bytes memory data) internal view returns (bytes memory) {\n        return functionStaticCall(target, data, \"Address: low-level static call failed\");\n    }\n\n    /**\n     * @dev Same as {xref-Address-functionCall-address-bytes-string-}[`functionCall`],\n     * but performing a static call.\n     *\n     * _Available since v3.3._\n     */\n    function functionStaticCall(address target, bytes memory data, string memory errorMessage) internal view returns (bytes memory) {\n        require(isContract(target), \"Address: static call to non-contract\");\n\n        // solhint-disable-next-line avoid-low-level-calls\n        (bool success, bytes memory returndata) = target.staticcall(data);\n        return _verifyCallResult(success, returndata, errorMessage);\n    }\n\n    function _verifyCallResult(bool success, bytes memory returndata, string memory errorMessage) private pure returns(bytes memory) {\n        if (success) {\n            return returndata;\n        } else {\n            // Look for revert reason and bubble it up if present\n            if (returndata.length > 0) {\n                // The easiest way to bubble the revert reason is using memory via assembly\n\n                // solhint-disable-next-line no-inline-assembly\n                assembly {\n                    let returndata_size := mload(returndata)\n                    revert(add(32, returndata), returndata_size)\n                }\n            } else {\n                revert(errorMessage);\n            }\n        }\n    }\n}\n",
-=======
   "metadata": "{\"compiler\":{\"version\":\"0.6.2+commit.bacdbe57\"},\"language\":\"Solidity\",\"output\":{\"abi\":[],\"devdoc\":{\"details\":\"Collection of functions related to the address type\",\"methods\":{}},\"userdoc\":{\"methods\":{}}},\"settings\":{\"compilationTarget\":{\"/Users/ed/OffchainLabs/arb-os/contracts/arbos/openzeppelin-contracts/contracts/utils/Address.sol\":\"Address\"},\"evmVersion\":\"istanbul\",\"libraries\":{},\"metadata\":{\"bytecodeHash\":\"ipfs\"},\"optimizer\":{\"enabled\":false,\"runs\":200},\"remappings\":[]},\"sources\":{\"/Users/ed/OffchainLabs/arb-os/contracts/arbos/openzeppelin-contracts/contracts/utils/Address.sol\":{\"keccak256\":\"0x67bf2dd5a56395b107ec6ec049d3bc0be559bcd9800c11549fda9603368f4b1a\",\"urls\":[\"bzz-raw://1bd95d6f0a8757ca62a39b861b35a3b6e8166fcf8b83cbb65150436821b040e0\",\"dweb:/ipfs/QmbfRNRR6cediYriyFQA4SmXTyj8prML12eNuhsbAZU85Q\"]}},\"version\":1}",
   "bytecode": "0x60566023600b82828239805160001a607314601657fe5b30600052607381538281f3fe73000000000000000000000000000000000000000030146080604052600080fdfea2646970667358221220b57e7510af88454e95255d1f239866216fa75e71a82f625a6448f2ff290aff1c64736f6c63430006020033",
   "deployedBytecode": "0x73000000000000000000000000000000000000000030146080604052600080fdfea2646970667358221220b57e7510af88454e95255d1f239866216fa75e71a82f625a6448f2ff290aff1c64736f6c63430006020033",
   "sourceMap": "134:7684:22:-:0;;132:2:-1;166:7;155:9;146:7;137:37;255:7;249:14;246:1;241:23;235:4;232:33;222:2;;269:9;222:2;293:9;290:1;283:20;323:4;314:7;306:22;347:7;338;331:24",
   "deployedSourceMap": "134:7684:22:-:0;;;;;;;;",
   "source": "// SPDX-License-Identifier: MIT\n\npragma solidity >=0.6.2 <0.8.0;\n\n/**\n * @dev Collection of functions related to the address type\n */\nlibrary Address {\n    /**\n     * @dev Returns true if `account` is a contract.\n     *\n     * [IMPORTANT]\n     * ====\n     * It is unsafe to assume that an address for which this function returns\n     * false is an externally-owned account (EOA) and not a contract.\n     *\n     * Among others, `isContract` will return false for the following\n     * types of addresses:\n     *\n     *  - an externally-owned account\n     *  - a contract in construction\n     *  - an address where a contract will be created\n     *  - an address where a contract lived, but was destroyed\n     * ====\n     */\n    function isContract(address account) internal view returns (bool) {\n        // This method relies on extcodesize, which returns 0 for contracts in\n        // construction, since the code is only stored at the end of the\n        // constructor execution.\n\n        uint256 size;\n        // solhint-disable-next-line no-inline-assembly\n        assembly { size := extcodesize(account) }\n        return size > 0;\n    }\n\n    /**\n     * @dev Replacement for Solidity's `transfer`: sends `amount` wei to\n     * `recipient`, forwarding all available gas and reverting on errors.\n     *\n     * https://eips.ethereum.org/EIPS/eip-1884[EIP1884] increases the gas cost\n     * of certain opcodes, possibly making contracts go over the 2300 gas limit\n     * imposed by `transfer`, making them unable to receive funds via\n     * `transfer`. {sendValue} removes this limitation.\n     *\n     * https://diligence.consensys.net/posts/2019/09/stop-using-soliditys-transfer-now/[Learn more].\n     *\n     * IMPORTANT: because control is transferred to `recipient`, care must be\n     * taken to not create reentrancy vulnerabilities. Consider using\n     * {ReentrancyGuard} or the\n     * https://solidity.readthedocs.io/en/v0.5.11/security-considerations.html#use-the-checks-effects-interactions-pattern[checks-effects-interactions pattern].\n     */\n    function sendValue(address payable recipient, uint256 amount) internal {\n        require(address(this).balance >= amount, \"Address: insufficient balance\");\n\n        // solhint-disable-next-line avoid-low-level-calls, avoid-call-value\n        (bool success, ) = recipient.call{ value: amount }(\"\");\n        require(success, \"Address: unable to send value, recipient may have reverted\");\n    }\n\n    /**\n     * @dev Performs a Solidity function call using a low level `call`. A\n     * plain`call` is an unsafe replacement for a function call: use this\n     * function instead.\n     *\n     * If `target` reverts with a revert reason, it is bubbled up by this\n     * function (like regular Solidity function calls).\n     *\n     * Returns the raw returned data. To convert to the expected return value,\n     * use https://solidity.readthedocs.io/en/latest/units-and-global-variables.html?highlight=abi.decode#abi-encoding-and-decoding-functions[`abi.decode`].\n     *\n     * Requirements:\n     *\n     * - `target` must be a contract.\n     * - calling `target` with `data` must not revert.\n     *\n     * _Available since v3.1._\n     */\n    function functionCall(address target, bytes memory data) internal returns (bytes memory) {\n      return functionCall(target, data, \"Address: low-level call failed\");\n    }\n\n    /**\n     * @dev Same as {xref-Address-functionCall-address-bytes-}[`functionCall`], but with\n     * `errorMessage` as a fallback revert reason when `target` reverts.\n     *\n     * _Available since v3.1._\n     */\n    function functionCall(address target, bytes memory data, string memory errorMessage) internal returns (bytes memory) {\n        return functionCallWithValue(target, data, 0, errorMessage);\n    }\n\n    /**\n     * @dev Same as {xref-Address-functionCall-address-bytes-}[`functionCall`],\n     * but also transferring `value` wei to `target`.\n     *\n     * Requirements:\n     *\n     * - the calling contract must have an ETH balance of at least `value`.\n     * - the called Solidity function must be `payable`.\n     *\n     * _Available since v3.1._\n     */\n    function functionCallWithValue(address target, bytes memory data, uint256 value) internal returns (bytes memory) {\n        return functionCallWithValue(target, data, value, \"Address: low-level call with value failed\");\n    }\n\n    /**\n     * @dev Same as {xref-Address-functionCallWithValue-address-bytes-uint256-}[`functionCallWithValue`], but\n     * with `errorMessage` as a fallback revert reason when `target` reverts.\n     *\n     * _Available since v3.1._\n     */\n    function functionCallWithValue(address target, bytes memory data, uint256 value, string memory errorMessage) internal returns (bytes memory) {\n        require(address(this).balance >= value, \"Address: insufficient balance for call\");\n        require(isContract(target), \"Address: call to non-contract\");\n\n        // solhint-disable-next-line avoid-low-level-calls\n        (bool success, bytes memory returndata) = target.call{ value: value }(data);\n        return _verifyCallResult(success, returndata, errorMessage);\n    }\n\n    /**\n     * @dev Same as {xref-Address-functionCall-address-bytes-}[`functionCall`],\n     * but performing a static call.\n     *\n     * _Available since v3.3._\n     */\n    function functionStaticCall(address target, bytes memory data) internal view returns (bytes memory) {\n        return functionStaticCall(target, data, \"Address: low-level static call failed\");\n    }\n\n    /**\n     * @dev Same as {xref-Address-functionCall-address-bytes-string-}[`functionCall`],\n     * but performing a static call.\n     *\n     * _Available since v3.3._\n     */\n    function functionStaticCall(address target, bytes memory data, string memory errorMessage) internal view returns (bytes memory) {\n        require(isContract(target), \"Address: static call to non-contract\");\n\n        // solhint-disable-next-line avoid-low-level-calls\n        (bool success, bytes memory returndata) = target.staticcall(data);\n        return _verifyCallResult(success, returndata, errorMessage);\n    }\n\n    /**\n     * @dev Same as {xref-Address-functionCall-address-bytes-}[`functionCall`],\n     * but performing a delegate call.\n     *\n     * _Available since v3.3._\n     */\n    function functionDelegateCall(address target, bytes memory data) internal returns (bytes memory) {\n        return functionDelegateCall(target, data, \"Address: low-level delegate call failed\");\n    }\n\n    /**\n     * @dev Same as {xref-Address-functionCall-address-bytes-string-}[`functionCall`],\n     * but performing a delegate call.\n     *\n     * _Available since v3.3._\n     */\n    function functionDelegateCall(address target, bytes memory data, string memory errorMessage) internal returns (bytes memory) {\n        require(isContract(target), \"Address: delegate call to non-contract\");\n\n        // solhint-disable-next-line avoid-low-level-calls\n        (bool success, bytes memory returndata) = target.delegatecall(data);\n        return _verifyCallResult(success, returndata, errorMessage);\n    }\n\n    function _verifyCallResult(bool success, bytes memory returndata, string memory errorMessage) private pure returns(bytes memory) {\n        if (success) {\n            return returndata;\n        } else {\n            // Look for revert reason and bubble it up if present\n            if (returndata.length > 0) {\n                // The easiest way to bubble the revert reason is using memory via assembly\n\n                // solhint-disable-next-line no-inline-assembly\n                assembly {\n                    let returndata_size := mload(returndata)\n                    revert(add(32, returndata), returndata_size)\n                }\n            } else {\n                revert(errorMessage);\n            }\n        }\n    }\n}\n",
->>>>>>> ed1d1d2c
   "sourcePath": "/Users/ed/OffchainLabs/arb-os/contracts/arbos/openzeppelin-contracts/contracts/utils/Address.sol",
   "ast": {
     "absolutePath": "/Users/ed/OffchainLabs/arb-os/contracts/arbos/openzeppelin-contracts/contracts/utils/Address.sol",
@@ -5499,224 +5490,10 @@
                     "typeString": "bytes"
                   },
                   "typeName": {
-<<<<<<< HEAD
-                    "id": 2692,
-                    "name": "bytes",
-                    "nodeType": "ElementaryTypeName",
-                    "src": "6226:5:22",
-                    "typeDescriptions": {
-                      "typeIdentifier": "t_bytes_storage_ptr",
-                      "typeString": "bytes"
-                    }
-                  },
-                  "value": null,
-                  "visibility": "internal"
-                }
-              ],
-              "src": "6225:14:22"
-            },
-            "scope": 2715,
-            "src": "6111:725:22",
-            "stateMutability": "pure",
-            "virtual": false,
-            "visibility": "private"
-          }
-        ],
-        "scope": 2716,
-        "src": "134:6704:22"
-      }
-    ],
-    "src": "33:6806:22"
-  },
-  "legacyAST": {
-    "absolutePath": "/Users/ed/OffchainLabs/arb-os/contracts/arbos/openzeppelin-contracts/contracts/utils/Address.sol",
-    "exportedSymbols": {
-      "Address": [
-        2715
-      ]
-    },
-    "id": 2716,
-    "nodeType": "SourceUnit",
-    "nodes": [
-      {
-        "id": 2482,
-        "literals": [
-          "solidity",
-          ">=",
-          "0.6",
-          ".2",
-          "<",
-          "0.8",
-          ".0"
-        ],
-        "nodeType": "PragmaDirective",
-        "src": "33:31:22"
-      },
-      {
-        "abstract": false,
-        "baseContracts": [],
-        "contractDependencies": [],
-        "contractKind": "library",
-        "documentation": "@dev Collection of functions related to the address type",
-        "fullyImplemented": true,
-        "id": 2715,
-        "linearizedBaseContracts": [
-          2715
-        ],
-        "name": "Address",
-        "nodeType": "ContractDefinition",
-        "nodes": [
-          {
-            "body": {
-              "id": 2497,
-              "nodeType": "Block",
-              "src": "792:347:22",
-              "statements": [
-                {
-                  "assignments": [
-                    2490
-                  ],
-                  "declarations": [
-                    {
-                      "constant": false,
-                      "id": 2490,
-                      "name": "size",
-                      "nodeType": "VariableDeclaration",
-                      "overrides": null,
-                      "scope": 2497,
-                      "src": "989:12:22",
-                      "stateVariable": false,
-                      "storageLocation": "default",
-                      "typeDescriptions": {
-                        "typeIdentifier": "t_uint256",
-                        "typeString": "uint256"
-                      },
-                      "typeName": {
-                        "id": 2489,
-                        "name": "uint256",
-                        "nodeType": "ElementaryTypeName",
-                        "src": "989:7:22",
-                        "typeDescriptions": {
-                          "typeIdentifier": "t_uint256",
-                          "typeString": "uint256"
-                        }
-                      },
-                      "value": null,
-                      "visibility": "internal"
-                    }
-                  ],
-                  "id": 2491,
-                  "initialValue": null,
-                  "nodeType": "VariableDeclarationStatement",
-                  "src": "989:12:22"
-                },
-                {
-                  "AST": {
-                    "nodeType": "YulBlock",
-                    "src": "1076:32:22",
-                    "statements": [
-                      {
-                        "nodeType": "YulAssignment",
-                        "src": "1078:28:22",
-                        "value": {
-                          "arguments": [
-                            {
-                              "name": "account",
-                              "nodeType": "YulIdentifier",
-                              "src": "1098:7:22"
-                            }
-                          ],
-                          "functionName": {
-                            "name": "extcodesize",
-                            "nodeType": "YulIdentifier",
-                            "src": "1086:11:22"
-                          },
-                          "nodeType": "YulFunctionCall",
-                          "src": "1086:20:22"
-                        },
-                        "variableNames": [
-                          {
-                            "name": "size",
-                            "nodeType": "YulIdentifier",
-                            "src": "1078:4:22"
-                          }
-                        ]
-                      }
-                    ]
-                  },
-                  "evmVersion": "istanbul",
-                  "externalReferences": [
-                    {
-                      "declaration": 2484,
-                      "isOffset": false,
-                      "isSlot": false,
-                      "src": "1098:7:22",
-                      "valueSize": 1
-                    },
-                    {
-                      "declaration": 2490,
-                      "isOffset": false,
-                      "isSlot": false,
-                      "src": "1078:4:22",
-                      "valueSize": 1
-                    }
-                  ],
-                  "id": 2492,
-                  "nodeType": "InlineAssembly",
-                  "src": "1067:41:22"
-                },
-                {
-                  "expression": {
-                    "argumentTypes": null,
-                    "commonType": {
-                      "typeIdentifier": "t_uint256",
-                      "typeString": "uint256"
-                    },
-                    "id": 2495,
-                    "isConstant": false,
-                    "isLValue": false,
-                    "isPure": false,
-                    "lValueRequested": false,
-                    "leftExpression": {
-                      "argumentTypes": null,
-                      "id": 2493,
-                      "name": "size",
-                      "nodeType": "Identifier",
-                      "overloadedDeclarations": [],
-                      "referencedDeclaration": 2490,
-                      "src": "1124:4:22",
-                      "typeDescriptions": {
-                        "typeIdentifier": "t_uint256",
-                        "typeString": "uint256"
-                      }
-                    },
-                    "nodeType": "BinaryOperation",
-                    "operator": ">",
-                    "rightExpression": {
-                      "argumentTypes": null,
-                      "hexValue": "30",
-                      "id": 2494,
-                      "isConstant": false,
-                      "isLValue": false,
-                      "isPure": true,
-                      "kind": "number",
-                      "lValueRequested": false,
-                      "nodeType": "Literal",
-                      "src": "1131:1:22",
-                      "subdenomination": null,
-                      "typeDescriptions": {
-                        "typeIdentifier": "t_rational_0_by_1",
-                        "typeString": "int_const 0"
-                      },
-                      "value": "0"
-                    },
-                    "src": "1124:8:22",
-=======
                     "id": 2635,
                     "name": "bytes",
                     "nodeType": "ElementaryTypeName",
                     "src": "4183:5:22",
->>>>>>> ed1d1d2c
                     "typeDescriptions": {
                       "typeIdentifier": "t_bytes_storage_ptr",
                       "typeString": "bytes"
@@ -8361,11 +8138,7 @@
   },
   "networks": {},
   "schemaVersion": "3.3.1",
-<<<<<<< HEAD
-  "updatedAt": "2020-12-24T16:37:28.706Z",
-=======
   "updatedAt": "2020-12-28T02:35:17.816Z",
->>>>>>> ed1d1d2c
   "devdoc": {
     "details": "Collection of functions related to the address type",
     "methods": {}
