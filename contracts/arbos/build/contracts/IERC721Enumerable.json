{
  "contractName": "IERC721Enumerable",
  "abi": [
    {
      "anonymous": false,
      "inputs": [
        {
          "indexed": true,
          "internalType": "address",
          "name": "owner",
          "type": "address"
        },
        {
          "indexed": true,
          "internalType": "address",
          "name": "approved",
          "type": "address"
        },
        {
          "indexed": true,
          "internalType": "uint256",
          "name": "tokenId",
          "type": "uint256"
        }
      ],
      "name": "Approval",
      "type": "event"
    },
    {
      "anonymous": false,
      "inputs": [
        {
          "indexed": true,
          "internalType": "address",
          "name": "owner",
          "type": "address"
        },
        {
          "indexed": true,
          "internalType": "address",
          "name": "operator",
          "type": "address"
        },
        {
          "indexed": false,
          "internalType": "bool",
          "name": "approved",
          "type": "bool"
        }
      ],
      "name": "ApprovalForAll",
      "type": "event"
    },
    {
      "anonymous": false,
      "inputs": [
        {
          "indexed": true,
          "internalType": "address",
          "name": "from",
          "type": "address"
        },
        {
          "indexed": true,
          "internalType": "address",
          "name": "to",
          "type": "address"
        },
        {
          "indexed": true,
          "internalType": "uint256",
          "name": "tokenId",
          "type": "uint256"
        }
      ],
      "name": "Transfer",
      "type": "event"
    },
    {
      "inputs": [
        {
          "internalType": "address",
          "name": "to",
          "type": "address"
        },
        {
          "internalType": "uint256",
          "name": "tokenId",
          "type": "uint256"
        }
      ],
      "name": "approve",
      "outputs": [],
      "stateMutability": "nonpayable",
      "type": "function"
    },
    {
      "inputs": [
        {
          "internalType": "address",
          "name": "owner",
          "type": "address"
        }
      ],
      "name": "balanceOf",
      "outputs": [
        {
          "internalType": "uint256",
          "name": "balance",
          "type": "uint256"
        }
      ],
      "stateMutability": "view",
      "type": "function"
    },
    {
      "inputs": [
        {
          "internalType": "uint256",
          "name": "tokenId",
          "type": "uint256"
        }
      ],
      "name": "getApproved",
      "outputs": [
        {
          "internalType": "address",
          "name": "operator",
          "type": "address"
        }
      ],
      "stateMutability": "view",
      "type": "function"
    },
    {
      "inputs": [
        {
          "internalType": "address",
          "name": "owner",
          "type": "address"
        },
        {
          "internalType": "address",
          "name": "operator",
          "type": "address"
        }
      ],
      "name": "isApprovedForAll",
      "outputs": [
        {
          "internalType": "bool",
          "name": "",
          "type": "bool"
        }
      ],
      "stateMutability": "view",
      "type": "function"
    },
    {
      "inputs": [
        {
          "internalType": "uint256",
          "name": "tokenId",
          "type": "uint256"
        }
      ],
      "name": "ownerOf",
      "outputs": [
        {
          "internalType": "address",
          "name": "owner",
          "type": "address"
        }
      ],
      "stateMutability": "view",
      "type": "function"
    },
    {
      "inputs": [
        {
          "internalType": "address",
          "name": "from",
          "type": "address"
        },
        {
          "internalType": "address",
          "name": "to",
          "type": "address"
        },
        {
          "internalType": "uint256",
          "name": "tokenId",
          "type": "uint256"
        }
      ],
      "name": "safeTransferFrom",
      "outputs": [],
      "stateMutability": "nonpayable",
      "type": "function"
    },
    {
      "inputs": [
        {
          "internalType": "address",
          "name": "from",
          "type": "address"
        },
        {
          "internalType": "address",
          "name": "to",
          "type": "address"
        },
        {
          "internalType": "uint256",
          "name": "tokenId",
          "type": "uint256"
        },
        {
          "internalType": "bytes",
          "name": "data",
          "type": "bytes"
        }
      ],
      "name": "safeTransferFrom",
      "outputs": [],
      "stateMutability": "nonpayable",
      "type": "function"
    },
    {
      "inputs": [
        {
          "internalType": "address",
          "name": "operator",
          "type": "address"
        },
        {
          "internalType": "bool",
          "name": "_approved",
          "type": "bool"
        }
      ],
      "name": "setApprovalForAll",
      "outputs": [],
      "stateMutability": "nonpayable",
      "type": "function"
    },
    {
      "inputs": [
        {
          "internalType": "bytes4",
          "name": "interfaceId",
          "type": "bytes4"
        }
      ],
      "name": "supportsInterface",
      "outputs": [
        {
          "internalType": "bool",
          "name": "",
          "type": "bool"
        }
      ],
      "stateMutability": "view",
      "type": "function"
    },
    {
      "inputs": [
        {
          "internalType": "address",
          "name": "from",
          "type": "address"
        },
        {
          "internalType": "address",
          "name": "to",
          "type": "address"
        },
        {
          "internalType": "uint256",
          "name": "tokenId",
          "type": "uint256"
        }
      ],
      "name": "transferFrom",
      "outputs": [],
      "stateMutability": "nonpayable",
      "type": "function"
    },
    {
      "inputs": [],
      "name": "totalSupply",
      "outputs": [
        {
          "internalType": "uint256",
          "name": "",
          "type": "uint256"
        }
      ],
      "stateMutability": "view",
      "type": "function"
    },
    {
      "inputs": [
        {
          "internalType": "address",
          "name": "owner",
          "type": "address"
        },
        {
          "internalType": "uint256",
          "name": "index",
          "type": "uint256"
        }
      ],
      "name": "tokenOfOwnerByIndex",
      "outputs": [
        {
          "internalType": "uint256",
          "name": "tokenId",
          "type": "uint256"
        }
      ],
      "stateMutability": "view",
      "type": "function"
    },
    {
      "inputs": [
        {
          "internalType": "uint256",
          "name": "index",
          "type": "uint256"
        }
      ],
      "name": "tokenByIndex",
      "outputs": [
        {
          "internalType": "uint256",
          "name": "",
          "type": "uint256"
        }
      ],
      "stateMutability": "view",
      "type": "function"
    }
  ],
  "metadata": "{\"compiler\":{\"version\":\"0.6.2+commit.bacdbe57\"},\"language\":\"Solidity\",\"output\":{\"abi\":[{\"anonymous\":false,\"inputs\":[{\"indexed\":true,\"internalType\":\"address\",\"name\":\"owner\",\"type\":\"address\"},{\"indexed\":true,\"internalType\":\"address\",\"name\":\"approved\",\"type\":\"address\"},{\"indexed\":true,\"internalType\":\"uint256\",\"name\":\"tokenId\",\"type\":\"uint256\"}],\"name\":\"Approval\",\"type\":\"event\"},{\"anonymous\":false,\"inputs\":[{\"indexed\":true,\"internalType\":\"address\",\"name\":\"owner\",\"type\":\"address\"},{\"indexed\":true,\"internalType\":\"address\",\"name\":\"operator\",\"type\":\"address\"},{\"indexed\":false,\"internalType\":\"bool\",\"name\":\"approved\",\"type\":\"bool\"}],\"name\":\"ApprovalForAll\",\"type\":\"event\"},{\"anonymous\":false,\"inputs\":[{\"indexed\":true,\"internalType\":\"address\",\"name\":\"from\",\"type\":\"address\"},{\"indexed\":true,\"internalType\":\"address\",\"name\":\"to\",\"type\":\"address\"},{\"indexed\":true,\"internalType\":\"uint256\",\"name\":\"tokenId\",\"type\":\"uint256\"}],\"name\":\"Transfer\",\"type\":\"event\"},{\"inputs\":[{\"internalType\":\"address\",\"name\":\"to\",\"type\":\"address\"},{\"internalType\":\"uint256\",\"name\":\"tokenId\",\"type\":\"uint256\"}],\"name\":\"approve\",\"outputs\":[],\"stateMutability\":\"nonpayable\",\"type\":\"function\"},{\"inputs\":[{\"internalType\":\"address\",\"name\":\"owner\",\"type\":\"address\"}],\"name\":\"balanceOf\",\"outputs\":[{\"internalType\":\"uint256\",\"name\":\"balance\",\"type\":\"uint256\"}],\"stateMutability\":\"view\",\"type\":\"function\"},{\"inputs\":[{\"internalType\":\"uint256\",\"name\":\"tokenId\",\"type\":\"uint256\"}],\"name\":\"getApproved\",\"outputs\":[{\"internalType\":\"address\",\"name\":\"operator\",\"type\":\"address\"}],\"stateMutability\":\"view\",\"type\":\"function\"},{\"inputs\":[{\"internalType\":\"address\",\"name\":\"owner\",\"type\":\"address\"},{\"internalType\":\"address\",\"name\":\"operator\",\"type\":\"address\"}],\"name\":\"isApprovedForAll\",\"outputs\":[{\"internalType\":\"bool\",\"name\":\"\",\"type\":\"bool\"}],\"stateMutability\":\"view\",\"type\":\"function\"},{\"inputs\":[{\"internalType\":\"uint256\",\"name\":\"tokenId\",\"type\":\"uint256\"}],\"name\":\"ownerOf\",\"outputs\":[{\"internalType\":\"address\",\"name\":\"owner\",\"type\":\"address\"}],\"stateMutability\":\"view\",\"type\":\"function\"},{\"inputs\":[{\"internalType\":\"address\",\"name\":\"from\",\"type\":\"address\"},{\"internalType\":\"address\",\"name\":\"to\",\"type\":\"address\"},{\"internalType\":\"uint256\",\"name\":\"tokenId\",\"type\":\"uint256\"}],\"name\":\"safeTransferFrom\",\"outputs\":[],\"stateMutability\":\"nonpayable\",\"type\":\"function\"},{\"inputs\":[{\"internalType\":\"address\",\"name\":\"from\",\"type\":\"address\"},{\"internalType\":\"address\",\"name\":\"to\",\"type\":\"address\"},{\"internalType\":\"uint256\",\"name\":\"tokenId\",\"type\":\"uint256\"},{\"internalType\":\"bytes\",\"name\":\"data\",\"type\":\"bytes\"}],\"name\":\"safeTransferFrom\",\"outputs\":[],\"stateMutability\":\"nonpayable\",\"type\":\"function\"},{\"inputs\":[{\"internalType\":\"address\",\"name\":\"operator\",\"type\":\"address\"},{\"internalType\":\"bool\",\"name\":\"_approved\",\"type\":\"bool\"}],\"name\":\"setApprovalForAll\",\"outputs\":[],\"stateMutability\":\"nonpayable\",\"type\":\"function\"},{\"inputs\":[{\"internalType\":\"bytes4\",\"name\":\"interfaceId\",\"type\":\"bytes4\"}],\"name\":\"supportsInterface\",\"outputs\":[{\"internalType\":\"bool\",\"name\":\"\",\"type\":\"bool\"}],\"stateMutability\":\"view\",\"type\":\"function\"},{\"inputs\":[{\"internalType\":\"uint256\",\"name\":\"index\",\"type\":\"uint256\"}],\"name\":\"tokenByIndex\",\"outputs\":[{\"internalType\":\"uint256\",\"name\":\"\",\"type\":\"uint256\"}],\"stateMutability\":\"view\",\"type\":\"function\"},{\"inputs\":[{\"internalType\":\"address\",\"name\":\"owner\",\"type\":\"address\"},{\"internalType\":\"uint256\",\"name\":\"index\",\"type\":\"uint256\"}],\"name\":\"tokenOfOwnerByIndex\",\"outputs\":[{\"internalType\":\"uint256\",\"name\":\"tokenId\",\"type\":\"uint256\"}],\"stateMutability\":\"view\",\"type\":\"function\"},{\"inputs\":[],\"name\":\"totalSupply\",\"outputs\":[{\"internalType\":\"uint256\",\"name\":\"\",\"type\":\"uint256\"}],\"stateMutability\":\"view\",\"type\":\"function\"},{\"inputs\":[{\"internalType\":\"address\",\"name\":\"from\",\"type\":\"address\"},{\"internalType\":\"address\",\"name\":\"to\",\"type\":\"address\"},{\"internalType\":\"uint256\",\"name\":\"tokenId\",\"type\":\"uint256\"}],\"name\":\"transferFrom\",\"outputs\":[],\"stateMutability\":\"nonpayable\",\"type\":\"function\"}],\"devdoc\":{\"details\":\"See https://eips.ethereum.org/EIPS/eip-721\",\"methods\":{\"approve(address,uint256)\":{\"details\":\"Gives permission to `to` to transfer `tokenId` token to another account. The approval is cleared when the token is transferred.     * Only a single account can be approved at a time, so approving the zero address clears previous approvals.     * Requirements:     * - The caller must own the token or be an approved operator. - `tokenId` must exist.     * Emits an {Approval} event.\"},\"balanceOf(address)\":{\"details\":\"Returns the number of tokens in ``owner``'s account.\"},\"getApproved(uint256)\":{\"details\":\"Returns the account approved for `tokenId` token.     * Requirements:     * - `tokenId` must exist.\"},\"isApprovedForAll(address,address)\":{\"details\":\"Returns if the `operator` is allowed to manage all of the assets of `owner`.     * See {setApprovalForAll}\"},\"ownerOf(uint256)\":{\"details\":\"Returns the owner of the `tokenId` token.     * Requirements:     * - `tokenId` must exist.\"},\"safeTransferFrom(address,address,uint256)\":{\"details\":\"Safely transfers `tokenId` token from `from` to `to`, checking first that contract recipients are aware of the ERC721 protocol to prevent tokens from being forever locked.     * Requirements:     * - `from` cannot be the zero address. - `to` cannot be the zero address. - `tokenId` token must exist and be owned by `from`. - If the caller is not `from`, it must be have been allowed to move this token by either {approve} or {setApprovalForAll}. - If `to` refers to a smart contract, it must implement {IERC721Receiver-onERC721Received}, which is called upon a safe transfer.     * Emits a {Transfer} event.\"},\"safeTransferFrom(address,address,uint256,bytes)\":{\"details\":\"Safely transfers `tokenId` token from `from` to `to`.      * Requirements:     * - `from` cannot be the zero address. - `to` cannot be the zero address. - `tokenId` token must exist and be owned by `from`. - If the caller is not `from`, it must be approved to move this token by either {approve} or {setApprovalForAll}. - If `to` refers to a smart contract, it must implement {IERC721Receiver-onERC721Received}, which is called upon a safe transfer.      * Emits a {Transfer} event.\"},\"setApprovalForAll(address,bool)\":{\"details\":\"Approve or remove `operator` as an operator for the caller. Operators can call {transferFrom} or {safeTransferFrom} for any token owned by the caller.     * Requirements:     * - The `operator` cannot be the caller.     * Emits an {ApprovalForAll} event.\"},\"supportsInterface(bytes4)\":{\"details\":\"Returns true if this contract implements the interface defined by `interfaceId`. See the corresponding https://eips.ethereum.org/EIPS/eip-165#how-interfaces-are-identified[EIP section] to learn more about how these ids are created.     * This function call must use less than 30 000 gas.\"},\"tokenByIndex(uint256)\":{\"details\":\"Returns a token ID at a given `index` of all the tokens stored by the contract. Use along with {totalSupply} to enumerate all tokens.\"},\"tokenOfOwnerByIndex(address,uint256)\":{\"details\":\"Returns a token ID owned by `owner` at a given `index` of its token list. Use along with {balanceOf} to enumerate all of ``owner``'s tokens.\"},\"totalSupply()\":{\"details\":\"Returns the total amount of tokens stored by the contract.\"},\"transferFrom(address,address,uint256)\":{\"details\":\"Transfers `tokenId` token from `from` to `to`.     * WARNING: Usage of this method is discouraged, use {safeTransferFrom} whenever possible.     * Requirements:     * - `from` cannot be the zero address. - `to` cannot be the zero address. - `tokenId` token must be owned by `from`. - If the caller is not `from`, it must be approved to move this token by either {approve} or {setApprovalForAll}.     * Emits a {Transfer} event.\"}},\"title\":\"ERC-721 Non-Fungible Token Standard, optional enumeration extension\"},\"userdoc\":{\"methods\":{}}},\"settings\":{\"compilationTarget\":{\"/Users/ed/OffchainLabs/arb-os/contracts/arbos/openzeppelin-contracts/contracts/token/ERC721/IERC721Enumerable.sol\":\"IERC721Enumerable\"},\"evmVersion\":\"istanbul\",\"libraries\":{},\"metadata\":{\"bytecodeHash\":\"ipfs\"},\"optimizer\":{\"enabled\":false,\"runs\":200},\"remappings\":[]},\"sources\":{\"/Users/ed/OffchainLabs/arb-os/contracts/arbos/openzeppelin-contracts/contracts/introspection/IERC165.sol\":{\"keccak256\":\"0xf70bc25d981e4ec9673a995ad2995d5d493ea188d3d8f388bba9c227ce09fb82\",\"urls\":[\"bzz-raw://bd970f51e3a77790c2f02b5b1759827c3b897c3d98c407b3631e8af32e3dc93c\",\"dweb:/ipfs/QmPF85Amgbqjk3SNZKsPCsqCw8JfwYEPMnnhvMJUyX58je\"]},\"/Users/ed/OffchainLabs/arb-os/contracts/arbos/openzeppelin-contracts/contracts/token/ERC721/IERC721.sol\":{\"keccak256\":\"0x5a9f5c29bd7cf0b345e14d97d5f685f68c07e1e5bfdd47e5bcec045e81b0b6ac\",\"urls\":[\"bzz-raw://321cbaa1412fc8d013d8ad3fb5f98c0db7401ddacfb09b70828ea2cebe37397e\",\"dweb:/ipfs/Qmd3Hoc71w6rmxAR6A5VKW9at677VP1L5KDcJnyvu4ksu3\"]},\"/Users/ed/OffchainLabs/arb-os/contracts/arbos/openzeppelin-contracts/contracts/token/ERC721/IERC721Enumerable.sol\":{\"keccak256\":\"0xe6bd1b1218338b6f9fe17776f48623b4ac3d8a40405f74a44bc23c00abe2ca13\",\"urls\":[\"bzz-raw://0c354c3f6e9c487759aa7869be4fba68e0b2efc777b514d289c4cbd3ff8f7e1a\",\"dweb:/ipfs/QmdF9LcSYVmiUCL7JxLEYmSLrjga6zJsujfi6sgEJD4M1z\"]}},\"version\":1}",
  "bytecode": "0x",
  "deployedBytecode": "0x",
  "sourceMap": "",
  "deployedSourceMap": "",
  "source": "// SPDX-License-Identifier: MIT\n\npragma solidity >=0.6.2 <0.8.0;\n\nimport \"./IERC721.sol\";\n\n/**\n * @title ERC-721 Non-Fungible Token Standard, optional enumeration extension\n * @dev See https://eips.ethereum.org/EIPS/eip-721\n */\ninterface IERC721Enumerable is IERC721 {\n\n    /**\n     * @dev Returns the total amount of tokens stored by the contract.\n     */\n    function totalSupply() external view returns (uint256);\n\n    /**\n     * @dev Returns a token ID owned by `owner` at a given `index` of its token list.\n     * Use along with {balanceOf} to enumerate all of ``owner``'s tokens.\n     */\n    function tokenOfOwnerByIndex(address owner, uint256 index) external view returns (uint256 tokenId);\n\n    /**\n     * @dev Returns a token ID at a given `index` of all the tokens stored by the contract.\n     * Use along with {totalSupply} to enumerate all tokens.\n     */\n    function tokenByIndex(uint256 index) external view returns (uint256);\n}\n",
  "sourcePath": "/Users/ed/OffchainLabs/arb-os/contracts/arbos/openzeppelin-contracts/contracts/token/ERC721/IERC721Enumerable.sol",
  "ast": {
    "absolutePath": "/Users/ed/OffchainLabs/arb-os/contracts/arbos/openzeppelin-contracts/contracts/token/ERC721/IERC721Enumerable.sol",
    "exportedSymbols": {
      "IERC721Enumerable": [
        2507
      ]
    },
    "id": 2508,
    "nodeType": "SourceUnit",
    "nodes": [
      {
        "id": 2482,
        "literals": [
          "solidity",
          ">=",
          "0.6",
          ".2",
          "<",
          "0.8",
          ".0"
        ],
        "nodeType": "PragmaDirective",
        "src": "33:31:19"
      },
      {
        "absolutePath": "/Users/ed/OffchainLabs/arb-os/contracts/arbos/openzeppelin-contracts/contracts/token/ERC721/IERC721.sol",
        "file": "./IERC721.sol",
        "id": 2483,
        "nodeType": "ImportDirective",
        "scope": 2508,
        "sourceUnit": 2481,
        "src": "66:23:19",
        "symbolAliases": [],
        "unitAlias": ""
      },
      {
        "abstract": false,
        "baseContracts": [
          {
            "arguments": null,
            "baseName": {
              "contractScope": null,
              "id": 2484,
              "name": "IERC721",
              "nodeType": "UserDefinedTypeName",
              "referencedDeclaration": 2480,
              "src": "259:7:19",
              "typeDescriptions": {
                "typeIdentifier": "t_contract$_IERC721_$2480",
                "typeString": "contract IERC721"
              }
            },
            "id": 2485,
            "nodeType": "InheritanceSpecifier",
            "src": "259:7:19"
          }
        ],
        "contractDependencies": [
          736,
          2480
        ],
        "contractKind": "interface",
        "documentation": "@title ERC-721 Non-Fungible Token Standard, optional enumeration extension\n@dev See https://eips.ethereum.org/EIPS/eip-721",
        "fullyImplemented": false,
        "id": 2507,
        "linearizedBaseContracts": [
          2507,
          2480,
          736
        ],
        "name": "IERC721Enumerable",
        "nodeType": "ContractDefinition",
        "nodes": [
          {
            "body": null,
            "documentation": "@dev Returns the total amount of tokens stored by the contract.",
            "functionSelector": "18160ddd",
            "id": 2490,
            "implemented": false,
            "kind": "function",
            "modifiers": [],
            "name": "totalSupply",
            "nodeType": "FunctionDefinition",
            "overrides": null,
            "parameters": {
              "id": 2486,
              "nodeType": "ParameterList",
              "parameters": [],
              "src": "381:2:19"
            },
            "returnParameters": {
              "id": 2489,
              "nodeType": "ParameterList",
              "parameters": [
                {
                  "constant": false,
                  "id": 2488,
                  "name": "",
                  "nodeType": "VariableDeclaration",
                  "overrides": null,
                  "scope": 2490,
                  "src": "407:7:19",
                  "stateVariable": false,
                  "storageLocation": "default",
                  "typeDescriptions": {
                    "typeIdentifier": "t_uint256",
                    "typeString": "uint256"
                  },
                  "typeName": {
                    "id": 2487,
                    "name": "uint256",
                    "nodeType": "ElementaryTypeName",
                    "src": "407:7:19",
                    "typeDescriptions": {
                      "typeIdentifier": "t_uint256",
                      "typeString": "uint256"
                    }
                  },
                  "value": null,
                  "visibility": "internal"
                }
              ],
              "src": "406:9:19"
            },
            "scope": 2507,
            "src": "361:55:19",
            "stateMutability": "view",
            "virtual": false,
            "visibility": "external"
          },
          {
            "body": null,
            "documentation": "@dev Returns a token ID owned by `owner` at a given `index` of its token list.\nUse along with {balanceOf} to enumerate all of ``owner``'s tokens.",
            "functionSelector": "2f745c59",
            "id": 2499,
            "implemented": false,
            "kind": "function",
            "modifiers": [],
            "name": "tokenOfOwnerByIndex",
            "nodeType": "FunctionDefinition",
            "overrides": null,
            "parameters": {
              "id": 2495,
              "nodeType": "ParameterList",
              "parameters": [
                {
                  "constant": false,
                  "id": 2492,
                  "name": "owner",
                  "nodeType": "VariableDeclaration",
                  "overrides": null,
                  "scope": 2499,
                  "src": "627:13:19",
                  "stateVariable": false,
                  "storageLocation": "default",
                  "typeDescriptions": {
                    "typeIdentifier": "t_address",
                    "typeString": "address"
                  },
                  "typeName": {
                    "id": 2491,
                    "name": "address",
                    "nodeType": "ElementaryTypeName",
                    "src": "627:7:19",
                    "stateMutability": "nonpayable",
                    "typeDescriptions": {
                      "typeIdentifier": "t_address",
                      "typeString": "address"
                    }
                  },
                  "value": null,
                  "visibility": "internal"
                },
                {
                  "constant": false,
                  "id": 2494,
                  "name": "index",
                  "nodeType": "VariableDeclaration",
                  "overrides": null,
                  "scope": 2499,
                  "src": "642:13:19",
                  "stateVariable": false,
                  "storageLocation": "default",
                  "typeDescriptions": {
                    "typeIdentifier": "t_uint256",
                    "typeString": "uint256"
                  },
                  "typeName": {
                    "id": 2493,
                    "name": "uint256",
                    "nodeType": "ElementaryTypeName",
                    "src": "642:7:19",
                    "typeDescriptions": {
                      "typeIdentifier": "t_uint256",
                      "typeString": "uint256"
                    }
                  },
                  "value": null,
                  "visibility": "internal"
                }
              ],
              "src": "626:30:19"
            },
            "returnParameters": {
              "id": 2498,
              "nodeType": "ParameterList",
              "parameters": [
                {
                  "constant": false,
                  "id": 2497,
                  "name": "tokenId",
                  "nodeType": "VariableDeclaration",
                  "overrides": null,
                  "scope": 2499,
                  "src": "680:15:19",
                  "stateVariable": false,
                  "storageLocation": "default",
                  "typeDescriptions": {
                    "typeIdentifier": "t_uint256",
                    "typeString": "uint256"
                  },
                  "typeName": {
                    "id": 2496,
                    "name": "uint256",
                    "nodeType": "ElementaryTypeName",
                    "src": "680:7:19",
                    "typeDescriptions": {
                      "typeIdentifier": "t_uint256",
                      "typeString": "uint256"
                    }
                  },
                  "value": null,
                  "visibility": "internal"
                }
              ],
              "src": "679:17:19"
            },
            "scope": 2507,
            "src": "598:99:19",
            "stateMutability": "view",
            "virtual": false,
            "visibility": "external"
          },
          {
            "body": null,
            "documentation": "@dev Returns a token ID at a given `index` of all the tokens stored by the contract.\nUse along with {totalSupply} to enumerate all tokens.",
            "functionSelector": "4f6ccce7",
            "id": 2506,
            "implemented": false,
            "kind": "function",
            "modifiers": [],
            "name": "tokenByIndex",
            "nodeType": "FunctionDefinition",
            "overrides": null,
            "parameters": {
              "id": 2502,
              "nodeType": "ParameterList",
              "parameters": [
                {
                  "constant": false,
                  "id": 2501,
                  "name": "index",
                  "nodeType": "VariableDeclaration",
                  "overrides": null,
                  "scope": 2506,
                  "src": "894:13:19",
                  "stateVariable": false,
                  "storageLocation": "default",
                  "typeDescriptions": {
                    "typeIdentifier": "t_uint256",
                    "typeString": "uint256"
                  },
                  "typeName": {
                    "id": 2500,
                    "name": "uint256",
                    "nodeType": "ElementaryTypeName",
                    "src": "894:7:19",
                    "typeDescriptions": {
                      "typeIdentifier": "t_uint256",
                      "typeString": "uint256"
                    }
                  },
                  "value": null,
                  "visibility": "internal"
                }
              ],
              "src": "893:15:19"
            },
            "returnParameters": {
              "id": 2505,
              "nodeType": "ParameterList",
              "parameters": [
                {
                  "constant": false,
                  "id": 2504,
                  "name": "",
                  "nodeType": "VariableDeclaration",
                  "overrides": null,
                  "scope": 2506,
                  "src": "932:7:19",
                  "stateVariable": false,
                  "storageLocation": "default",
                  "typeDescriptions": {
                    "typeIdentifier": "t_uint256",
                    "typeString": "uint256"
                  },
                  "typeName": {
                    "id": 2503,
                    "name": "uint256",
                    "nodeType": "ElementaryTypeName",
                    "src": "932:7:19",
                    "typeDescriptions": {
                      "typeIdentifier": "t_uint256",
                      "typeString": "uint256"
                    }
                  },
                  "value": null,
                  "visibility": "internal"
                }
              ],
              "src": "931:9:19"
            },
            "scope": 2507,
            "src": "872:69:19",
            "stateMutability": "view",
            "virtual": false,
            "visibility": "external"
          }
        ],
        "scope": 2508,
        "src": "228:715:19"
      }
    ],
    "src": "33:911:19"
  },
  "legacyAST": {
    "absolutePath": "/Users/ed/OffchainLabs/arb-os/contracts/arbos/openzeppelin-contracts/contracts/token/ERC721/IERC721Enumerable.sol",
    "exportedSymbols": {
      "IERC721Enumerable": [
        2507
      ]
    },
    "id": 2508,
    "nodeType": "SourceUnit",
    "nodes": [
      {
        "id": 2482,
        "literals": [
          "solidity",
          ">=",
          "0.6",
          ".2",
          "<",
          "0.8",
          ".0"
        ],
        "nodeType": "PragmaDirective",
        "src": "33:31:19"
      },
      {
        "absolutePath": "/Users/ed/OffchainLabs/arb-os/contracts/arbos/openzeppelin-contracts/contracts/token/ERC721/IERC721.sol",
        "file": "./IERC721.sol",
        "id": 2483,
        "nodeType": "ImportDirective",
        "scope": 2508,
        "sourceUnit": 2481,
        "src": "66:23:19",
        "symbolAliases": [],
        "unitAlias": ""
      },
      {
        "abstract": false,
        "baseContracts": [
          {
            "arguments": null,
            "baseName": {
              "contractScope": null,
              "id": 2484,
              "name": "IERC721",
              "nodeType": "UserDefinedTypeName",
              "referencedDeclaration": 2480,
              "src": "259:7:19",
              "typeDescriptions": {
                "typeIdentifier": "t_contract$_IERC721_$2480",
                "typeString": "contract IERC721"
              }
            },
            "id": 2485,
            "nodeType": "InheritanceSpecifier",
            "src": "259:7:19"
          }
        ],
        "contractDependencies": [
          736,
          2480
        ],
        "contractKind": "interface",
        "documentation": "@title ERC-721 Non-Fungible Token Standard, optional enumeration extension\n@dev See https://eips.ethereum.org/EIPS/eip-721",
        "fullyImplemented": false,
        "id": 2507,
        "linearizedBaseContracts": [
          2507,
          2480,
          736
        ],
        "name": "IERC721Enumerable",
        "nodeType": "ContractDefinition",
        "nodes": [
          {
            "body": null,
            "documentation": "@dev Returns the total amount of tokens stored by the contract.",
            "functionSelector": "18160ddd",
            "id": 2490,
            "implemented": false,
            "kind": "function",
            "modifiers": [],
            "name": "totalSupply",
            "nodeType": "FunctionDefinition",
            "overrides": null,
            "parameters": {
              "id": 2486,
              "nodeType": "ParameterList",
              "parameters": [],
              "src": "381:2:19"
            },
            "returnParameters": {
              "id": 2489,
              "nodeType": "ParameterList",
              "parameters": [
                {
                  "constant": false,
                  "id": 2488,
                  "name": "",
                  "nodeType": "VariableDeclaration",
                  "overrides": null,
                  "scope": 2490,
                  "src": "407:7:19",
                  "stateVariable": false,
                  "storageLocation": "default",
                  "typeDescriptions": {
                    "typeIdentifier": "t_uint256",
                    "typeString": "uint256"
                  },
                  "typeName": {
                    "id": 2487,
                    "name": "uint256",
                    "nodeType": "ElementaryTypeName",
                    "src": "407:7:19",
                    "typeDescriptions": {
                      "typeIdentifier": "t_uint256",
                      "typeString": "uint256"
                    }
                  },
                  "value": null,
                  "visibility": "internal"
                }
              ],
              "src": "406:9:19"
            },
            "scope": 2507,
            "src": "361:55:19",
            "stateMutability": "view",
            "virtual": false,
            "visibility": "external"
          },
          {
            "body": null,
            "documentation": "@dev Returns a token ID owned by `owner` at a given `index` of its token list.\nUse along with {balanceOf} to enumerate all of ``owner``'s tokens.",
            "functionSelector": "2f745c59",
            "id": 2499,
            "implemented": false,
            "kind": "function",
            "modifiers": [],
            "name": "tokenOfOwnerByIndex",
            "nodeType": "FunctionDefinition",
            "overrides": null,
            "parameters": {
              "id": 2495,
              "nodeType": "ParameterList",
              "parameters": [
                {
                  "constant": false,
                  "id": 2492,
                  "name": "owner",
                  "nodeType": "VariableDeclaration",
                  "overrides": null,
                  "scope": 2499,
                  "src": "627:13:19",
                  "stateVariable": false,
                  "storageLocation": "default",
                  "typeDescriptions": {
                    "typeIdentifier": "t_address",
                    "typeString": "address"
                  },
                  "typeName": {
                    "id": 2491,
                    "name": "address",
                    "nodeType": "ElementaryTypeName",
                    "src": "627:7:19",
                    "stateMutability": "nonpayable",
                    "typeDescriptions": {
                      "typeIdentifier": "t_address",
                      "typeString": "address"
                    }
                  },
                  "value": null,
                  "visibility": "internal"
                },
                {
                  "constant": false,
                  "id": 2494,
                  "name": "index",
                  "nodeType": "VariableDeclaration",
                  "overrides": null,
                  "scope": 2499,
                  "src": "642:13:19",
                  "stateVariable": false,
                  "storageLocation": "default",
                  "typeDescriptions": {
                    "typeIdentifier": "t_uint256",
                    "typeString": "uint256"
                  },
                  "typeName": {
                    "id": 2493,
                    "name": "uint256",
                    "nodeType": "ElementaryTypeName",
                    "src": "642:7:19",
                    "typeDescriptions": {
                      "typeIdentifier": "t_uint256",
                      "typeString": "uint256"
                    }
                  },
                  "value": null,
                  "visibility": "internal"
                }
              ],
              "src": "626:30:19"
            },
            "returnParameters": {
              "id": 2498,
              "nodeType": "ParameterList",
              "parameters": [
                {
                  "constant": false,
                  "id": 2497,
                  "name": "tokenId",
                  "nodeType": "VariableDeclaration",
                  "overrides": null,
                  "scope": 2499,
                  "src": "680:15:19",
                  "stateVariable": false,
                  "storageLocation": "default",
                  "typeDescriptions": {
                    "typeIdentifier": "t_uint256",
                    "typeString": "uint256"
                  },
                  "typeName": {
                    "id": 2496,
                    "name": "uint256",
                    "nodeType": "ElementaryTypeName",
                    "src": "680:7:19",
                    "typeDescriptions": {
                      "typeIdentifier": "t_uint256",
                      "typeString": "uint256"
                    }
                  },
                  "value": null,
                  "visibility": "internal"
                }
              ],
              "src": "679:17:19"
            },
            "scope": 2507,
            "src": "598:99:19",
            "stateMutability": "view",
            "virtual": false,
            "visibility": "external"
          },
          {
            "body": null,
            "documentation": "@dev Returns a token ID at a given `index` of all the tokens stored by the contract.\nUse along with {totalSupply} to enumerate all tokens.",
            "functionSelector": "4f6ccce7",
            "id": 2506,
            "implemented": false,
            "kind": "function",
            "modifiers": [],
            "name": "tokenByIndex",
            "nodeType": "FunctionDefinition",
            "overrides": null,
            "parameters": {
              "id": 2502,
              "nodeType": "ParameterList",
              "parameters": [
                {
                  "constant": false,
                  "id": 2501,
                  "name": "index",
                  "nodeType": "VariableDeclaration",
                  "overrides": null,
                  "scope": 2506,
                  "src": "894:13:19",
                  "stateVariable": false,
                  "storageLocation": "default",
                  "typeDescriptions": {
                    "typeIdentifier": "t_uint256",
                    "typeString": "uint256"
                  },
                  "typeName": {
                    "id": 2500,
                    "name": "uint256",
                    "nodeType": "ElementaryTypeName",
                    "src": "894:7:19",
                    "typeDescriptions": {
                      "typeIdentifier": "t_uint256",
                      "typeString": "uint256"
                    }
                  },
                  "value": null,
                  "visibility": "internal"
                }
              ],
              "src": "893:15:19"
            },
            "returnParameters": {
              "id": 2505,
              "nodeType": "ParameterList",
              "parameters": [
                {
                  "constant": false,
                  "id": 2504,
                  "name": "",
                  "nodeType": "VariableDeclaration",
                  "overrides": null,
                  "scope": 2506,
                  "src": "932:7:19",
                  "stateVariable": false,
                  "storageLocation": "default",
                  "typeDescriptions": {
                    "typeIdentifier": "t_uint256",
                    "typeString": "uint256"
                  },
                  "typeName": {
                    "id": 2503,
                    "name": "uint256",
                    "nodeType": "ElementaryTypeName",
                    "src": "932:7:19",
                    "typeDescriptions": {
                      "typeIdentifier": "t_uint256",
                      "typeString": "uint256"
                    }
                  },
                  "value": null,
                  "visibility": "internal"
                }
              ],
              "src": "931:9:19"
            },
            "scope": 2507,
            "src": "872:69:19",
            "stateMutability": "view",
            "virtual": false,
            "visibility": "external"
          }
        ],
        "scope": 2508,
        "src": "228:715:19"
      }
    ],
    "src": "33:911:19"
  },
  "compiler": {
    "name": "solc",
    "version": "0.6.2+commit.bacdbe57.Emscripten.clang"
  },
  "networks": {},
  "schemaVersion": "3.3.1",
<<<<<<< HEAD
  "updatedAt": "2020-12-24T16:37:28.702Z",
=======
  "updatedAt": "2020-12-28T02:35:17.812Z",
>>>>>>> ed1d1d2c
  "devdoc": {
    "details": "See https://eips.ethereum.org/EIPS/eip-721",
    "methods": {
      "approve(address,uint256)": {
        "details": "Gives permission to `to` to transfer `tokenId` token to another account. The approval is cleared when the token is transferred.     * Only a single account can be approved at a time, so approving the zero address clears previous approvals.     * Requirements:     * - The caller must own the token or be an approved operator. - `tokenId` must exist.     * Emits an {Approval} event."
      },
      "balanceOf(address)": {
        "details": "Returns the number of tokens in ``owner``'s account."
      },
      "getApproved(uint256)": {
        "details": "Returns the account approved for `tokenId` token.     * Requirements:     * - `tokenId` must exist."
      },
      "isApprovedForAll(address,address)": {
        "details": "Returns if the `operator` is allowed to manage all of the assets of `owner`.     * See {setApprovalForAll}"
      },
      "ownerOf(uint256)": {
        "details": "Returns the owner of the `tokenId` token.     * Requirements:     * - `tokenId` must exist."
      },
      "safeTransferFrom(address,address,uint256)": {
        "details": "Safely transfers `tokenId` token from `from` to `to`, checking first that contract recipients are aware of the ERC721 protocol to prevent tokens from being forever locked.     * Requirements:     * - `from` cannot be the zero address. - `to` cannot be the zero address. - `tokenId` token must exist and be owned by `from`. - If the caller is not `from`, it must be have been allowed to move this token by either {approve} or {setApprovalForAll}. - If `to` refers to a smart contract, it must implement {IERC721Receiver-onERC721Received}, which is called upon a safe transfer.     * Emits a {Transfer} event."
      },
      "safeTransferFrom(address,address,uint256,bytes)": {
        "details": "Safely transfers `tokenId` token from `from` to `to`.      * Requirements:     * - `from` cannot be the zero address. - `to` cannot be the zero address. - `tokenId` token must exist and be owned by `from`. - If the caller is not `from`, it must be approved to move this token by either {approve} or {setApprovalForAll}. - If `to` refers to a smart contract, it must implement {IERC721Receiver-onERC721Received}, which is called upon a safe transfer.      * Emits a {Transfer} event."
      },
      "setApprovalForAll(address,bool)": {
        "details": "Approve or remove `operator` as an operator for the caller. Operators can call {transferFrom} or {safeTransferFrom} for any token owned by the caller.     * Requirements:     * - The `operator` cannot be the caller.     * Emits an {ApprovalForAll} event."
      },
      "supportsInterface(bytes4)": {
        "details": "Returns true if this contract implements the interface defined by `interfaceId`. See the corresponding https://eips.ethereum.org/EIPS/eip-165#how-interfaces-are-identified[EIP section] to learn more about how these ids are created.     * This function call must use less than 30 000 gas."
      },
      "tokenByIndex(uint256)": {
        "details": "Returns a token ID at a given `index` of all the tokens stored by the contract. Use along with {totalSupply} to enumerate all tokens."
      },
      "tokenOfOwnerByIndex(address,uint256)": {
        "details": "Returns a token ID owned by `owner` at a given `index` of its token list. Use along with {balanceOf} to enumerate all of ``owner``'s tokens."
      },
      "totalSupply()": {
        "details": "Returns the total amount of tokens stored by the contract."
      },
      "transferFrom(address,address,uint256)": {
        "details": "Transfers `tokenId` token from `from` to `to`.     * WARNING: Usage of this method is discouraged, use {safeTransferFrom} whenever possible.     * Requirements:     * - `from` cannot be the zero address. - `to` cannot be the zero address. - `tokenId` token must be owned by `from`. - If the caller is not `from`, it must be approved to move this token by either {approve} or {setApprovalForAll}.     * Emits a {Transfer} event."
      }
    },
    "title": "ERC-721 Non-Fungible Token Standard, optional enumeration extension"
  },
  "userdoc": {
    "methods": {}
  }
}<|MERGE_RESOLUTION|>--- conflicted
+++ resolved
@@ -1026,11 +1026,7 @@
   },
   "networks": {},
   "schemaVersion": "3.3.1",
-<<<<<<< HEAD
-  "updatedAt": "2020-12-24T16:37:28.702Z",
-=======
   "updatedAt": "2020-12-28T02:35:17.812Z",
->>>>>>> ed1d1d2c
   "devdoc": {
     "details": "See https://eips.ethereum.org/EIPS/eip-721",
     "methods": {
