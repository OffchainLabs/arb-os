--- conflicted
+++ resolved
@@ -16,14 +16,14 @@
         return block.number;
     }
 
-<<<<<<< HEAD
     function getOrigin() public returns (address) {
         return tx.origin;
     }
 
     function getBlockNumTimestamp() public returns (uint, uint) {
         return (block.number, block.timestamp);
-=======
+    }
+
     function getSender() public view returns (address) {
         return msg.sender;
     }
@@ -62,6 +62,5 @@
         this.setMap(index1, val1);
         this.setMap(index2, val2);
         require(false);
->>>>>>> e724836c
     }
 }