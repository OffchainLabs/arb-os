
pragma solidity >=0.4.21 <0.9.0;

/**
* @title precompiled contract in every Arbitrum chain for retryable transaction related data retrieval and interactions. Exists at 0x000000000000000000000000000000000000006E 
*/
interface ArbRetryableTx {

    /**
    * @notice Redeem a redeemable tx.
    * Revert if called by an L2 contract, or if userTxHash does not exist, or if userTxHash reverts.
    * If this returns, userTxHash has been completed and is no longer available for redemption.
    * If this reverts, userTxHash is still available for redemption (until it times out or is canceled).
    * @param userTxHash unique identifier of retryable message: keccak256(keccak256(ArbchainId, inbox-sequence-number), uint(0) )
    */
    function redeem(bytes32 userTxHash) external;

    /** 
    * @notice Return the minimum lifetime of redeemable txn.
    * @return lifetime in seconds
    */
    function getLifetime() external view returns(uint);

    /**
    * @notice Return the timestamp when userTxHash will age out, or zero if userTxHash does not exist.
    * The timestamp could be in the past, because aged-out tickets might not be discarded immediately.
    * @param userTxHash unique ticket identifier
    * @return timestamp for ticket's deadline
    */
    function getTimeout(bytes32 userTxHash) external view returns(uint);

    /** 
    * @notice Return the price, in wei, of submitting a new retryable tx with a given calldata size.
    * @param calldataSize call data size to get price of (in wei)
    * @return (price, nextUpdateTimestamp). Price is guaranteed not to change until nextUpdateTimestamp.
    */ 
    function getSubmissionPrice(uint calldataSize) external view returns (uint, uint);

    /** 
     * @notice Return the price, in wei, of extending the lifetime of userTxHash by an additional lifetime period. Revert if userTxHash doesn't exist.
     * @param userTxHash unique ticket identifier
     * @return (price, nextUpdateTimestamp). Price is guaranteed not to change until nextUpdateTimestamp.
    */
    function getKeepalivePrice(bytes32 userTxHash) external view returns(uint, uint);

    /** 
    @notice Deposits callvalue into the sender's L2 account, then adds one lifetime period to the life of userTxHash.
    * If successful, emits LifetimeExtended event.
    * Revert if userTxHash does not exist, or if the timeout of userTxHash is already at least one lifetime period in the future, or if the sender has insufficient funds (after the deposit).
    * @param userTxHash unique ticket identifier
    * @return New timeout of userTxHash.
    */
    function keepalive(bytes32 userTxHash) external payable returns(uint);

    /**
    * @notice Return the beneficiary of userTxHash.
    * Revert if userTxHash doesn't exist.
    * @param userTxHash unique ticket identifier
    * @return address of beneficiary for ticket
    */
<<<<<<< HEAD
    function getBeneficiary(bytes32 ticketId) external view returns(address);
=======
    function getBeneficiary(bytes32 userTxHash) external view returns (address);
>>>>>>> e93b4fd7

    /** 
    * @notice Cancel userTxHash and refund its callvalue to its beneficiary.
    * Revert if userTxHash doesn't exist, or if called by anyone other than userTxHash's beneficiary.
    * @param userTxHash unique ticket identifier
    */
    function cancel(bytes32 userTxHash) external;

<<<<<<< HEAD
    /**
    * @notice Serialize all pending retryables
    * @return Serialized retryables
    */
    function serializeAllRetryables() external view returns(bytes memory);

    event TicketCreated(bytes32 indexed ticketId);
    event LifetimeExtended(bytes32 indexed ticketId, uint newTimeout);
    event Redeemed(bytes32 indexed ticketId);
    event Canceled(bytes32 indexed ticketId);
=======
    event TicketCreated(bytes32 indexed userTxHash);
    event LifetimeExtended(bytes32 indexed userTxHash, uint newTimeout);
    event Redeemed(bytes32 indexed userTxHash);
    event Canceled(bytes32 indexed userTxHash);
>>>>>>> e93b4fd7
}
<|MERGE_RESOLUTION|>--- conflicted
+++ resolved
@@ -58,11 +58,7 @@
     * @param userTxHash unique ticket identifier
     * @return address of beneficiary for ticket
     */
-<<<<<<< HEAD
-    function getBeneficiary(bytes32 ticketId) external view returns(address);
-=======
     function getBeneficiary(bytes32 userTxHash) external view returns (address);
->>>>>>> e93b4fd7
 
     /** 
     * @notice Cancel userTxHash and refund its callvalue to its beneficiary.
@@ -71,21 +67,14 @@
     */
     function cancel(bytes32 userTxHash) external;
 
-<<<<<<< HEAD
     /**
     * @notice Serialize all pending retryables
     * @return Serialized retryables
     */
     function serializeAllRetryables() external view returns(bytes memory);
 
-    event TicketCreated(bytes32 indexed ticketId);
-    event LifetimeExtended(bytes32 indexed ticketId, uint newTimeout);
-    event Redeemed(bytes32 indexed ticketId);
-    event Canceled(bytes32 indexed ticketId);
-=======
     event TicketCreated(bytes32 indexed userTxHash);
     event LifetimeExtended(bytes32 indexed userTxHash, uint newTimeout);
     event Redeemed(bytes32 indexed userTxHash);
     event Canceled(bytes32 indexed userTxHash);
->>>>>>> e93b4fd7
 }
